// -*- Mode: Go; indent-tabs-mode: t -*-

/*
 * Copyright (C) 2019 Canonical Ltd
 *
 * This program is free software: you can redistribute it and/or modify
 * it under the terms of the GNU General Public License version 3 as
 * published by the Free Software Foundation.
 *
 * This program is distributed in the hope that it will be useful,
 * but WITHOUT ANY WARRANTY; without even the implied warranty of
 * MERCHANTABILITY or FITNESS FOR A PARTICULAR PURPOSE.  See the
 * GNU General Public License for more details.
 *
 * You should have received a copy of the GNU General Public License
 * along with this program.  If not, see <http://www.gnu.org/licenses/>.
 *
 */

package main

import (
	"fmt"
	"io"
	"os"
	"path/filepath"
	"strings"
	"syscall"

	"github.com/jessevdk/go-flags"
	"github.com/snapcore/secboot"

	"github.com/snapcore/snapd/boot"
	"github.com/snapcore/snapd/bootloader"
	"github.com/snapcore/snapd/dirs"
	"github.com/snapcore/snapd/logger"
	"github.com/snapcore/snapd/osutil"
	"github.com/snapcore/snapd/overlord/state"
	"github.com/snapcore/snapd/seed"
	"github.com/snapcore/snapd/snap"
	"github.com/snapcore/snapd/sysconfig"
	"github.com/snapcore/snapd/timings"
)

func init() {
	const (
		short = "Generate initramfs mount tuples"
		long  = "Generate mount tuples for the initramfs until nothing more can be done"
	)

	addCommandBuilder(func(parser *flags.Parser) {
		if _, err := parser.AddCommand("initramfs-mounts", short, long, &cmdInitramfsMounts{}); err != nil {
			panic(err)
		}
	})

	snap.SanitizePlugsSlots = func(*snap.Info) {}
}

type cmdInitramfsMounts struct{}

func (c *cmdInitramfsMounts) Execute(args []string) error {
	return generateInitramfsMounts()
}

var (
	// Stdout - can be overridden in tests
	stdout io.Writer = os.Stdout
)

var (
	osutilIsMounted = osutil.IsMounted
)

var (
	// for mocking by tests
<<<<<<< HEAD
	diskByLabelDir = "/dev/disk/by-label"
=======
	devDiskByLabelDir = "/dev/disk/by-label"
>>>>>>> 5089bb7c
)

func recoverySystemEssentialSnaps(seedDir, recoverySystem string, essentialTypes []snap.Type) ([]*seed.Snap, error) {
	systemSeed, err := seed.Open(seedDir, recoverySystem)
	if err != nil {
		return nil, err
	}

	seed20, ok := systemSeed.(seed.EssentialMetaLoaderSeed)
	if !ok {
		return nil, fmt.Errorf("internal error: UC20 seed must implement EssentialMetaLoaderSeed")
	}

	// load assertions into a temporary database
	if err := systemSeed.LoadAssertions(nil, nil); err != nil {
		return nil, err
	}

	// load and verify metadata only for the relevant essential snaps
	perf := timings.New(nil)
	if err := seed20.LoadEssentialMeta(essentialTypes, perf); err != nil {
		return nil, err
	}

	return seed20.EssentialSnaps(), nil
}

// generateMountsMode* is called multiple times from initramfs until it
// no longer generates more mount points and just returns an empty output.
func generateMountsModeInstall(recoverySystem string) error {
	allMounted, err := generateMountsCommonInstallRecover(recoverySystem)
	if err != nil {
		return err
	}
	if !allMounted {
		return nil
	}

	// n+1: final step: write $(ubuntu_data)/var/lib/snapd/modeenv - this
	//      is the tmpfs we just created above
	modeEnv := &boot.Modeenv{
		Mode:           "install",
		RecoverySystem: recoverySystem,
	}
	if err := modeEnv.WriteTo(boot.InitramfsWritableDir); err != nil {
		return err
	}
	// and disable cloud-init in install mode
	if err := sysconfig.DisableCloudInit(boot.InitramfsWritableDir); err != nil {
		return err
	}

	// n+3: done, no output, no error indicates to initramfs we are done
	//      with mounting stuff
	return nil
}

// copyUbuntuDataAuth copies the authenication files like
//  - extrausers passwd,shadow etc
//  - sshd host configuration
//  - user .ssh dir
// to the target directory. This is used to copy the authentication
// data from a real uc20 ubuntu-data partition into a ephemeral one.
func copyUbuntuDataAuth(src, dst string) error {
	for _, globEx := range []string{
		"system-data/var/lib/extrausers/*",
		"system-data/etc/ssh/*",
		"user-data/*/.ssh/*",
		// this ensures we also get non-ssh enabled accounts copied
		"user-data/*/.profile",
	} {
		matches, err := filepath.Glob(filepath.Join(src, globEx))
		if err != nil {
			return err
		}
		for _, p := range matches {
			comps := strings.Split(strings.TrimPrefix(p, src), "/")
			for i := range comps {
				part := filepath.Join(comps[0 : i+1]...)
				fi, err := os.Stat(filepath.Join(src, part))
				if err != nil {
					return err
				}
				if fi.IsDir() {
					if err := os.Mkdir(filepath.Join(dst, part), fi.Mode()); err != nil && !os.IsExist(err) {
						return err
					}
					st, ok := fi.Sys().(*syscall.Stat_t)
					if !ok {
						return fmt.Errorf("cannot get stat data: %v", err)
					}
					if err := os.Chown(filepath.Join(dst, part), int(st.Uid), int(st.Gid)); err != nil {
						return err
					}
				} else {
					if err := osutil.CopyFile(p, filepath.Join(dst, part), osutil.CopyFlagPreserveAll); err != nil {
						return err
					}
				}
			}
		}
	}

	// ensure the user state is transferred as well
	srcState := filepath.Join(src, "system-data/var/lib/snapd/state.json")
	dstState := filepath.Join(dst, "system-data/var/lib/snapd/state.json")
	err := state.CopyState(srcState, dstState, []string{"auth.users"})
	if err != nil && err != state.ErrNoState {
		return fmt.Errorf("cannot copy user state: %v", err)
	}

	return nil
}

func generateMountsModeRecover(recoverySystem string) error {
	allMounted, err := generateMountsCommonInstallRecover(recoverySystem)
	if err != nil {
		return err
	}
	if !allMounted {
		return nil
	}

	// n+1: mount ubuntu-data for recovery
	isRecoverDataMounted, err := osutilIsMounted(boot.InitramfsHostUbuntuDataDir)
	if err != nil {
		return err
	}
	if !isRecoverDataMounted {
		// TODO:UC20: data may need to be unlocked
		fmt.Fprintf(stdout, "/dev/disk/by-label/ubuntu-data %s\n", boot.InitramfsHostUbuntuDataDir)
		return nil
	}

	// now copy the auth data from the real ubuntu-data dir to the ephemeral
	// ubuntu-data dir
	if err := copyUbuntuDataAuth(boot.InitramfsHostUbuntuDataDir, boot.InitramfsUbuntuDataDir); err != nil {
		return err
	}

	// n+2: final step: write $(ubuntu_data)/var/lib/snapd/modeenv - this
	//      is the tmpfs we just created above
	modeEnv := &boot.Modeenv{
		Mode:           "recover",
		RecoverySystem: recoverySystem,
	}
	if err := modeEnv.WriteTo(boot.InitramfsWritableDir); err != nil {
		return err
	}
	// and disable cloud-init in recover mode
	if err := sysconfig.DisableCloudInit(boot.InitramfsWritableDir); err != nil {
		return err
	}

	// n+3: done, no output, no error indicates to initramfs we are done
	//      with mounting stuff
	return nil
}

func generateMountsCommonInstallRecover(recoverySystem string) (allMounted bool, err error) {
	// 1. always ensure seed partition is mounted
	isMounted, err := osutilIsMounted(boot.InitramfsUbuntuSeedDir)
	if err != nil {
		return false, err
	}
	if !isMounted {
		fmt.Fprintf(stdout, "/dev/disk/by-label/ubuntu-seed %s\n", boot.InitramfsUbuntuSeedDir)
		return false, nil
	}

	// 2. (auto) select recovery system for now
	isBaseMounted, err := osutilIsMounted(filepath.Join(boot.InitramfsRunMntDir, "base"))
	if err != nil {
		return false, err
	}
	isKernelMounted, err := osutilIsMounted(filepath.Join(boot.InitramfsRunMntDir, "kernel"))
	if err != nil {
		return false, err
	}
	isSnapdMounted, err := osutilIsMounted(filepath.Join(boot.InitramfsRunMntDir, "snapd"))
	if err != nil {
		return false, err
	}
	if !isBaseMounted || !isKernelMounted || !isSnapdMounted {
		// load the recovery system and generate mounts for kernel/base
		// and snapd
		var whichTypes []snap.Type
		if !isBaseMounted {
			whichTypes = append(whichTypes, snap.TypeBase)
		}
		if !isKernelMounted {
			whichTypes = append(whichTypes, snap.TypeKernel)
		}
		if !isSnapdMounted {
			whichTypes = append(whichTypes, snap.TypeSnapd)
		}
		essSnaps, err := recoverySystemEssentialSnaps(boot.InitramfsUbuntuSeedDir, recoverySystem, whichTypes)
		if err != nil {
			return false, fmt.Errorf("cannot load metadata and verify essential bootstrap snaps %v: %v", whichTypes, err)
		}

		// TODO:UC20: do we need more cross checks here?
		for _, essentialSnap := range essSnaps {
			switch essentialSnap.EssentialType {
			case snap.TypeBase:
				fmt.Fprintf(stdout, "%s %s\n", essentialSnap.Path, filepath.Join(boot.InitramfsRunMntDir, "base"))
			case snap.TypeKernel:
				// TODO:UC20: we need to cross-check the kernel path with snapd_recovery_kernel used by grub
				fmt.Fprintf(stdout, "%s %s\n", essentialSnap.Path, filepath.Join(boot.InitramfsRunMntDir, "kernel"))
			case snap.TypeSnapd:
				fmt.Fprintf(stdout, "%s %s\n", essentialSnap.Path, filepath.Join(boot.InitramfsRunMntDir, "snapd"))
			}
		}
	}

	// 3. mount "ubuntu-data" on a tmpfs
	isMounted, err = osutilIsMounted(boot.InitramfsUbuntuDataDir)
	if err != nil {
		return false, err
	}
	if !isMounted {
		fmt.Fprintf(stdout, "--type=tmpfs tmpfs /run/mnt/ubuntu-data\n")
		return false, nil
	}

	//    with mounting stuff
	return true, nil
}

func generateMountsModeRun() error {
	// 1.1 always ensure basic partitions are mounted
	for _, d := range []string{boot.InitramfsUbuntuBootDir, boot.InitramfsUbuntuSeedDir} {
		isMounted, err := osutilIsMounted(d)
		if err != nil {
			return err
		}
		if !isMounted {
			// we need ubuntu-seed to be mounted before we can continue to
			// check ubuntu-data, so return if we need something mounted
			fmt.Fprintf(stdout, "/dev/disk/by-label/%s %s\n", filepath.Base(d), d)
			return nil
		}
	}

	// 1.2 mount Data, and exit, as it needs to be mounted for us to do step 2
	isDataMounted, err := osutilIsMounted(boot.InitramfsUbuntuDataDir)
	if err != nil {
		return err
	}
	if !isDataMounted {
		name := filepath.Base(boot.InitramfsUbuntuDataDir)
		device, err := unlockIfEncrypted(name, true)
		if err != nil {
			return err
		}

		fmt.Fprintf(stdout, "%s %s\n", device, boot.InitramfsUbuntuDataDir)
		return nil
	}

	// 2.1 read modeenv
	modeEnv, err := boot.ReadModeenv(boot.InitramfsWritableDir)
	if err != nil {
		return err
	}

	// 2.2.1 check if base is mounted
	isBaseMounted, err := osutilIsMounted(filepath.Join(boot.InitramfsRunMntDir, "base"))
	if err != nil {
		return err
	}
	if !isBaseMounted {
		// 2.2.2 use modeenv base_status and try_base to see  if we are trying
		// an update to the base snap
		base := modeEnv.Base
		if base == "" {
			// we have no fallback base!
			return fmt.Errorf("modeenv corrupt: missing base setting")
		}
		if modeEnv.BaseStatus == boot.TryStatus {
			// then we are trying a base snap update and there should be a
			// try_base set in the modeenv too
			if modeEnv.TryBase != "" {
				// check that the TryBase exists in ubuntu-data
				tryBaseSnapPath := filepath.Join(dirs.SnapBlobDirUnder(boot.InitramfsWritableDir), modeEnv.TryBase)
				if osutil.FileExists(tryBaseSnapPath) {
					// set the TryBase and have the initramfs mount this base
					// snap
					modeEnv.BaseStatus = boot.TryingStatus
					base = modeEnv.TryBase
				} else {
					logger.Noticef("try-base snap %q does not exist", modeEnv.TryBase)
				}
			} else {
				logger.Noticef("try-base snap is empty, but \"base_status\" is \"trying\"")
			}
			// TODO:UC20: log a message if try_base is unset here?
		} else if modeEnv.BaseStatus == boot.TryingStatus {
			// snapd failed to start with the base snap update, so we need to
			// fallback to the old base snap and clear base_status
			modeEnv.BaseStatus = boot.DefaultStatus
		} else if modeEnv.BaseStatus != boot.DefaultStatus {
			logger.Noticef("\"base_status\" has an invalid setting: %q", modeEnv.BaseStatus)
		}

		baseSnapPath := filepath.Join(dirs.SnapBlobDirUnder(boot.InitramfsWritableDir), base)
		fmt.Fprintf(stdout, "%s %s\n", baseSnapPath, filepath.Join(boot.InitramfsRunMntDir, "base"))
	}

	// 2.3.1 check if the kernel is mounted
	isKernelMounted, err := osutilIsMounted(filepath.Join(boot.InitramfsRunMntDir, "kernel"))
	if err != nil {
		return err
	}
	if !isKernelMounted {
		// make a map to easily check if a kernel snap is valid or not
		validKernels := make(map[string]bool, len(modeEnv.CurrentKernels))
		for _, validKernel := range modeEnv.CurrentKernels {
			validKernels[validKernel] = true
		}

		// find ubuntu-boot bootloader to get the kernel_status and kernel.efi
		// status so we can determine the right kernel snap to have mounted

		// TODO:UC20: should all this logic move to boot package? feels awfully
		// similar to the logic in revisions() for bootState20

		// At this point the run mode bootloader is under the native
		// layout, no /boot mount.
		opts := &bootloader.Options{NoSlashBoot: true}
		bl, err := bootloader.Find(boot.InitramfsUbuntuBootDir, opts)
		if err != nil {
			return fmt.Errorf("internal error: cannot find run system bootloader: %v", err)
		}

		var kern, tryKern snap.PlaceInfo
		var kernStatus string

		ebl, ok := bl.(bootloader.ExtractedRunKernelImageBootloader)
		if ok {
			// use ebl methods
			kern, err = ebl.Kernel()
			if err != nil {
				return fmt.Errorf("no fallback kernel snap: %v", err)
			}

			tryKern, err = ebl.TryKernel()
			if err != nil && err != bootloader.ErrNoTryKernelRef {
				return err
			}

			m, err := ebl.GetBootVars("kernel_status")
			if err != nil {
				return fmt.Errorf("cannot get kernel_status from bootloader %s", ebl.Name())
			}

			kernStatus = m["kernel_status"]
		} else {
			// use the bootenv
			m, err := bl.GetBootVars("snap_kernel", "snap_try_kernel", "kernel_status")
			if err != nil {
				return err
			}
			kern, err = snap.ParsePlaceInfoFromSnapFileName(m["snap_kernel"])
			if err != nil {
				return fmt.Errorf("no fallback kernel snap: %v", err)
			}

			// only try to parse snap_try_kernel if it is set
			if m["snap_try_kernel"] != "" {
				tryKern, err = snap.ParsePlaceInfoFromSnapFileName(m["snap_try_kernel"])
				if err != nil {
					logger.Noticef("try-kernel setting is invalid: %v", err)
				}
			}

			kernStatus = m["kernel_status"]
		}

		kernelFile := kern.Filename()
		if !validKernels[kernelFile] {
			// we don't trust the fallback kernel!
			return fmt.Errorf("fallback kernel snap %q is not trusted in the modeenv", kernelFile)
		}

		if kernStatus == boot.TryingStatus {
			// check for the try kernel
			if tryKern != nil {
				tryKernelFile := tryKern.Filename()
				if validKernels[tryKernelFile] {
					kernelFile = tryKernelFile
				} else {
					logger.Noticef("try-kernel %q is not trusted in the modeenv", tryKernelFile)
				}
			} else {
				logger.Noticef("missing try-kernel, even though \"kernel_status\" is \"trying\"")
			}

			// TODO:UC20: actually we really shouldn't be falling back here at
			//            all - if the kernel we booted isn't mountable in the
			//            initramfs, we should trigger a reboot so that we boot
			//            the fallback kernel and then mount that one
		}

		kernelPath := filepath.Join(dirs.SnapBlobDirUnder(boot.InitramfsWritableDir), kernelFile)
		fmt.Fprintf(stdout, "%s %s\n", kernelPath, filepath.Join(boot.InitramfsRunMntDir, "kernel"))
	}

	// 3.1 Maybe mount the snapd snap on first boot of run-mode
	// TODO:UC20: Make RecoverySystem empty after successful first boot
	// somewhere in devicestate
	if modeEnv.RecoverySystem != "" {
		isSnapdMounted, err := osutilIsMounted(filepath.Join(boot.InitramfsRunMntDir, "snapd"))
		if err != nil {
			return err
		}

		if !isSnapdMounted {
			// load the recovery system and generate mount for snapd
			essSnaps, err := recoverySystemEssentialSnaps(boot.InitramfsUbuntuSeedDir, modeEnv.RecoverySystem, []snap.Type{snap.TypeSnapd})
			if err != nil {
				return fmt.Errorf("cannot load metadata and verify snapd snap: %v", err)
			}
			fmt.Fprintf(stdout, "%s %s\n", essSnaps[0].Path, filepath.Join(boot.InitramfsRunMntDir, "snapd"))
		}
	}

	// 4.1 Write the modeenv out again
	return modeEnv.Write()
}

func generateInitramfsMounts() error {
	mode, recoverySystem, err := boot.ModeAndRecoverySystemFromKernelCommandLine()
	if err != nil {
		return err
	}
	switch mode {
	case "recover":
		return generateMountsModeRecover(recoverySystem)
	case "install":
		return generateMountsModeInstall(recoverySystem)
	case "run":
		return generateMountsModeRun()
	}
	// this should never be reached
	return fmt.Errorf("internal error: mode in generateInitramfsMounts not handled")
}

<<<<<<< HEAD
var (
	secbootLockAccessToSealedKeys = secboot.LockAccessToSealedKeys
)

// unlockIfEncrypted verifies if an encrypted volume with the specified name exists and unlocks
// it if this is the case. If this is the last device to be unlocked the access to the sealed keys
// will be locked. The path to the unencrypted device node is returned.
func unlockIfEncrypted(name string, last bool) (string, error) {
	device := filepath.Join(diskByLabelDir, name)
	encdev := device + "-enc"

	// TODO:UC20: use secureConnectToTPM if we decide there's benefit in doing that or we
	//            have a hard requirement for a valid EK cert chain for every boot (ie, panic
	//            if there isn't one). But we can't do that as long as we need to download
	//            intermediate certs from the manufacturer.
	tpm, tpmErr := insecureConnectToTPM()
	if tpmErr != nil {
		logger.Noticef("cannot open TPM connection: %v", tpmErr)
	} else {
		defer tpm.Close()
	}

	var lockErr error
	err := func() error {
		defer func() {
			// TODO:UC20: we might want some better error handling here - eg, if tpmErr is a
			//            *os.PathError returned from go-tpm2 then this is an indicator that there
			//            is no TPM device. But other errors probably shouldn't be ignored.
			if last && tpmErr == nil {
				// Lock access to the sealed keys. This should be called whenever there
				// is a TPM device detected, regardless of whether secure boot is enabled
				// or there is an encrypted volume to unlock. Note that snap-bootstrap can
				// be called several times during initialization, and if there are multiple
				// volumes to unlock we should lock access to the sealed keys only after
				// the last encrypted volume is unlocked.
				lockErr = secbootLockAccessToSealedKeys(tpm)
			}
		}()

		if osutil.FileExists(encdev) {
			if tpmErr != nil {
				return fmt.Errorf("cannot unlock encrypted device %q: %v", name, tpmErr)
			}
			// TODO:UC20: snap-bootstrap should validate that <name>-enc is what
			//            we expect (and not e.g. an external disk), and also that
			//            <name> is from <name>-enc and not an unencrypted partition
			//            with the same name (LP #1863886)
			sealedKeyPath := filepath.Join(boot.InitramfsEncryptionKeyDir, name+".sealed-key")
			if err := unlockEncryptedPartition(tpm, name, encdev, sealedKeyPath, "", last); err != nil {
				return err
			}
=======
func unlockIfEncrypted(name string) (string, error) {
	device := filepath.Join(devDiskByLabelDir, name)
	encdev := filepath.Join(devDiskByLabelDir, name+"-enc")
	if osutil.FileExists(encdev) {
		// TODO:UC20: snap-bootstrap should validate that <name>-enc is what
		//            we expect (and not e.g. an external disk), and also that
		//            <name> is from <name>-enc and not an unencrypted partition
		//            with the same name (LP #1863886)

		// TODO:UC20: lock access to keys
		//            This code only interacts with the TPM if there is an encrypted
		//            device to unlock, but this misses an important step for when
		//            there is a TPM but no encrypted device - we must call
		//            secboot.LockAccessToSealedKeys, and this failing should be
		//            considered a fatal error. All of the interactions with the TPM
		//            during boot with the exception of unsealing should happen
		//            whenever there is a TPM device detected, regardless of whether
		//            secure boot is enabled or there is an encrypted volume to unlock.
		sealedKeyPath := filepath.Join(boot.InitramfsEncryptionKeyDir, name+".sealed-key")
		if err := unlockEncryptedPartition(name, encdev, sealedKeyPath, "", ""); err != nil {
			return device, fmt.Errorf("cannot unlock %s: %v", name, err)
>>>>>>> 5089bb7c
		}
		return nil
	}()
	if err != nil {
		return "", err
	}
	if lockErr != nil {
		return "", fmt.Errorf("cannot lock access to sealed keys: %v", lockErr)
	}

	return device, nil
}

var (
	secbootConnectToDefaultTPM            = secboot.ConnectToDefaultTPM
	secbootSecureConnectToDefaultTPM      = secboot.SecureConnectToDefaultTPM
	secbootActivateVolumeWithTPMSealedKey = secboot.ActivateVolumeWithTPMSealedKey
)

func secureConnectToTPM(ekcfile string) (*secboot.TPMConnection, error) {
	ekCertReader, err := os.Open(ekcfile)
	if err != nil {
		return nil, fmt.Errorf("cannot open endorsement key certificate file: %v", err)
	}
	defer ekCertReader.Close()

	return secbootSecureConnectToDefaultTPM(ekCertReader, nil)
}

func insecureConnectToTPM() (*secboot.TPMConnection, error) {
	return secbootConnectToDefaultTPM()
}

// unlockEncryptedPartition unseals the keyfile and opens an encrypted device.
func unlockEncryptedPartition(tpm *secboot.TPMConnection, name, device, keyfile, pinfile string, lock bool) error {
	options := secboot.ActivateWithTPMSealedKeyOptions{
		PINTries:            1,
		RecoveryKeyTries:    3,
		LockSealedKeyAccess: lock,
	}

	activated, err := secbootActivateVolumeWithTPMSealedKey(tpm, name, device, keyfile, nil, &options)
	if !activated {
		// ActivateVolumeWithTPMSealedKey should always return an error if activated == false
		return fmt.Errorf("cannot activate encrypted device %q: %v", device, err)
	}
	if err != nil {
		logger.Noticef("successfully activated encrypted device %q using a fallback activation method", device)
	} else {
		logger.Noticef("successfully activated encrypted device %q with TPM", device)
	}

	return nil
}<|MERGE_RESOLUTION|>--- conflicted
+++ resolved
@@ -74,11 +74,7 @@
 
 var (
 	// for mocking by tests
-<<<<<<< HEAD
-	diskByLabelDir = "/dev/disk/by-label"
-=======
 	devDiskByLabelDir = "/dev/disk/by-label"
->>>>>>> 5089bb7c
 )
 
 func recoverySystemEssentialSnaps(seedDir, recoverySystem string, essentialTypes []snap.Type) ([]*seed.Snap, error) {
@@ -527,7 +523,6 @@
 	return fmt.Errorf("internal error: mode in generateInitramfsMounts not handled")
 }
 
-<<<<<<< HEAD
 var (
 	secbootLockAccessToSealedKeys = secboot.LockAccessToSealedKeys
 )
@@ -536,8 +531,8 @@
 // it if this is the case. If this is the last device to be unlocked the access to the sealed keys
 // will be locked. The path to the unencrypted device node is returned.
 func unlockIfEncrypted(name string, last bool) (string, error) {
-	device := filepath.Join(diskByLabelDir, name)
-	encdev := device + "-enc"
+	device := filepath.Join(devDiskByLabelDir, name)
+	encdev := filepath.Join(devDiskByLabelDir, name+"-enc")
 
 	// TODO:UC20: use secureConnectToTPM if we decide there's benefit in doing that or we
 	//            have a hard requirement for a valid EK cert chain for every boot (ie, panic
@@ -579,29 +574,6 @@
 			if err := unlockEncryptedPartition(tpm, name, encdev, sealedKeyPath, "", last); err != nil {
 				return err
 			}
-=======
-func unlockIfEncrypted(name string) (string, error) {
-	device := filepath.Join(devDiskByLabelDir, name)
-	encdev := filepath.Join(devDiskByLabelDir, name+"-enc")
-	if osutil.FileExists(encdev) {
-		// TODO:UC20: snap-bootstrap should validate that <name>-enc is what
-		//            we expect (and not e.g. an external disk), and also that
-		//            <name> is from <name>-enc and not an unencrypted partition
-		//            with the same name (LP #1863886)
-
-		// TODO:UC20: lock access to keys
-		//            This code only interacts with the TPM if there is an encrypted
-		//            device to unlock, but this misses an important step for when
-		//            there is a TPM but no encrypted device - we must call
-		//            secboot.LockAccessToSealedKeys, and this failing should be
-		//            considered a fatal error. All of the interactions with the TPM
-		//            during boot with the exception of unsealing should happen
-		//            whenever there is a TPM device detected, regardless of whether
-		//            secure boot is enabled or there is an encrypted volume to unlock.
-		sealedKeyPath := filepath.Join(boot.InitramfsEncryptionKeyDir, name+".sealed-key")
-		if err := unlockEncryptedPartition(name, encdev, sealedKeyPath, "", ""); err != nil {
-			return device, fmt.Errorf("cannot unlock %s: %v", name, err)
->>>>>>> 5089bb7c
 		}
 		return nil
 	}()
