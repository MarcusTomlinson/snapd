// -*- Mode: Go; indent-tabs-mode: t -*-

/*
 * Copyright (C) 2016-2017 Canonical Ltd
 *
 * This program is free software: you can redistribute it and/or modify
 * it under the terms of the GNU General Public License version 3 as
 * published by the Free Software Foundation.
 *
 * This program is distributed in the hope that it will be useful,
 * but WITHOUT ANY WARRANTY; without even the implied warranty of
 * MERCHANTABILITY or FITNESS FOR A PARTICULAR PURPOSE.  See the
 * GNU General Public License for more details.
 *
 * You should have received a copy of the GNU General Public License
 * along with this program.  If not, see <http://www.gnu.org/licenses/>.
 *
 */

package main

import (
	"errors"
	"fmt"
	"os"
	"path/filepath"
	"sort"
	"strings"
	"time"

	"github.com/jessevdk/go-flags"

	"github.com/snapcore/snapd/client"
	"github.com/snapcore/snapd/i18n"
	"github.com/snapcore/snapd/osutil"
)

func lastLogStr(logs []string) string {
	if len(logs) == 0 {
		return ""
	}
	return logs[len(logs)-1]
}

var (
	shortInstallHelp = i18n.G("Install a snap to the system")
	shortRemoveHelp  = i18n.G("Remove a snap from the system")
	shortRefreshHelp = i18n.G("Refresh a snap in the system")
	shortTryHelp     = i18n.G("Test a snap in the system")
	shortEnableHelp  = i18n.G("Enable a snap in the system")
	shortDisableHelp = i18n.G("Disable a snap in the system")
)

<<<<<<< HEAD
type waitMixin struct {
	NoWait bool `long:"no-wait" hidden:"true"`
}

// TODO: use waitMixin outside of cmd_snap_op.go

var waitDescs = mixinDescs{
	"no-wait": i18n.G("Do not wait for the operation to finish but just print the change id."),
}

var noWait = errors.New("no wait for op")

func (wmx *waitMixin) wait(cli *client.Client, id string) (*client.Change, error) {
	if wmx.NoWait {
		fmt.Fprintf(Stdout, "%s\n", id)
		return nil, noWait
	}
	return wait(cli, id)
}

func wait(cli *client.Client, id string) (*client.Change, error) {
	pb := progress.MakeProgressBar()
	defer func() {
		pb.Finished()
	}()

	tMax := time.Time{}

	var lastID string
	lastLog := map[string]string{}
	for {
		var rebootingErr error
		chg, err := cli.Change(id)
		if err != nil && err != client.ErrRebooting {
			// a client.Error means we were able to communicate with
			// the server (got an answer)
			if e, ok := err.(*client.Error); ok {
				return nil, e
			}

			// an non-client error here means the server most
			// likely went away
			// XXX: it actually can be a bunch of other things; fix client to expose it better
			now := time.Now()
			if tMax.IsZero() {
				tMax = now.Add(maxGoneTime)
			}
			if now.After(tMax) {
				return nil, err
			}
			pb.Spin(i18n.G("Waiting for server to restart"))
			time.Sleep(pollTime)
			continue
		}
		if err == client.ErrRebooting {
			rebootingErr = err
		}
		if !tMax.IsZero() {
			pb.Finished()
			tMax = time.Time{}
		}

		for _, t := range chg.Tasks {
			switch {
			case t.Status != "Doing":
				continue
			case t.Progress.Total == 1:
				pb.Spin(t.Summary)
				nowLog := lastLogStr(t.Log)
				if lastLog[t.ID] != nowLog {
					pb.Notify(nowLog)
					lastLog[t.ID] = nowLog
				}
			case t.ID == lastID:
				pb.Set(float64(t.Progress.Done))
			default:
				pb.Start(t.Summary, float64(t.Progress.Total))
				lastID = t.ID
			}
			break
		}

		if chg.Ready {
			if chg.Status == "Done" {
				return chg, nil
			}

			if chg.Err != "" {
				return chg, errors.New(chg.Err)
			}

			return nil, fmt.Errorf(i18n.G("change finished in status %q with no error message"), chg.Status)
		}

		if rebootingErr != nil {
			return nil, rebootingErr
		}

		// note this very purposely is not a ticker; we want
		// to sleep 100ms between calls, not call once every
		// 100ms.
		time.Sleep(pollTime)
	}
}
=======
var longInstallHelp = i18n.G(`
The install command installs the named snaps in the system.

With no further options, the snaps are installed tracking the stable channel,
with strict security confinement.
>>>>>>> 9c573837

Revision choice via the --revision override is limited to those that are the
current revision of a channel.
If the snap is one the user has developer access to, either directly or through
the store's collaboration feature, then logging in (see 'snap help login')
lifts this restriction.

Note a later refresh will typically undo a revision override, taking the snap
back to the current revision of the channel it's tracking.
`)

var longRemoveHelp = i18n.G(`
The remove command removes the named snap from the system.

By default all the snap revisions are removed, including their data and the
common data directory. When a --revision option is passed only the specified
revision is removed.
`)

var longRefreshHelp = i18n.G(`
The refresh command updates the specified snaps, or all snaps in the system if
none are specified.

With no further options, the snaps are refreshed to the current revision of the
channel they're tracking, preserving their confinement options.

Revision choice via the --revision override is limited to those that are the
current revision of a channel.
If the snap is one the user has developer access to, either directly or through
the store's collaboration feature, then logging in (see 'snap help login')
lifts this restriction.

Note a later refresh will typically undo a revision override.
`)

var longTryHelp = i18n.G(`
The try command installs an unpacked snap into the system for testing purposes.
The unpacked snap content continues to be used even after installation, so
non-metadata changes there go live instantly. Metadata changes such as those
performed in snap.yaml will require reinstallation to go live.

If snap-dir argument is omitted, the try command will attempt to infer it if
either snapcraft.yaml file and prime directory or meta/snap.yaml file can be
found relative to current working directory.
`)

var longEnableHelp = i18n.G(`
The enable command enables a snap that was previously disabled.
`)

var longDisableHelp = i18n.G(`
The disable command disables a snap. The binaries and services of the
snap will no longer be available, but all the data is still available
and the snap can easily be enabled again.
`)

type cmdRemove struct {
	waitMixin

	Revision   string `long:"revision"`
	Positional struct {
		Snaps []installedSnapName `positional-arg-name:"<snap>" required:"1"`
	} `positional-args:"yes" required:"yes"`
}

func (x *cmdRemove) removeOne(opts *client.SnapOptions) error {
	name := string(x.Positional.Snaps[0])

	cli := Client()
	changeID, err := cli.Remove(name, opts)
	if err != nil {
		msg, err := errorToCmdMessage(name, err, opts)
		if err != nil {
			return err
		}
		fmt.Fprintln(Stderr, msg)
		return nil
	}

	if _, err := x.wait(cli, changeID); err != nil {
		if err == noWait {
			return nil
		}
		return err
	}

	fmt.Fprintf(Stdout, i18n.G("%s removed\n"), name)
	return nil
}

func (x *cmdRemove) removeMany(opts *client.SnapOptions) error {
	names := installedSnapNames(x.Positional.Snaps)
	cli := Client()
	changeID, err := cli.RemoveMany(names, opts)
	if err != nil {
		return err
	}

	chg, err := x.wait(cli, changeID)
	if err != nil {
		if err == noWait {
			return nil
		}
		return err
	}

	var removed []string
	if err := chg.Get("snap-names", &removed); err != nil && err != client.ErrNoData {
		return err
	}

	seen := make(map[string]bool)
	for _, name := range removed {
		fmt.Fprintf(Stdout, i18n.G("%s removed\n"), name)
		seen[name] = true
	}
	for _, name := range names {
		if !seen[name] {
			// FIXME: this is the only reason why a name can be
			// skipped, but it does feel awkward
			fmt.Fprintf(Stdout, i18n.G("%s not installed\n"), name)
		}
	}

	return nil

}

func (x *cmdRemove) Execute([]string) error {
	opts := &client.SnapOptions{Revision: x.Revision}
	if len(x.Positional.Snaps) == 1 {
		return x.removeOne(opts)
	}

	if x.Revision != "" {
		return errors.New(i18n.G("a single snap name is needed to specify the revision"))
	}
	return x.removeMany(nil)
}

type channelMixin struct {
	Channel string `long:"channel"`

	// shortcuts
	EdgeChannel      bool `long:"edge"`
	BetaChannel      bool `long:"beta"`
	CandidateChannel bool `long:"candidate"`
	StableChannel    bool `long:"stable" `
}

type mixinDescs map[string]string

func (mxd mixinDescs) also(m map[string]string) mixinDescs {
	n := make(map[string]string, len(mxd)+len(m))
	for k, v := range mxd {
		n[k] = v
	}
	for k, v := range m {
		n[k] = v
	}
	return n
}

var channelDescs = mixinDescs{
	"channel":   i18n.G("Use this channel instead of stable"),
	"beta":      i18n.G("Install from the beta channel"),
	"edge":      i18n.G("Install from the edge channel"),
	"candidate": i18n.G("Install from the candidate channel"),
	"stable":    i18n.G("Install from the stable channel"),
}

func (mx *channelMixin) setChannelFromCommandline() error {
	for _, ch := range []struct {
		enabled bool
		chName  string
	}{
		{mx.StableChannel, "stable"},
		{mx.CandidateChannel, "candidate"},
		{mx.BetaChannel, "beta"},
		{mx.EdgeChannel, "edge"},
	} {
		if !ch.enabled {
			continue
		}
		if mx.Channel != "" {
			return fmt.Errorf("Please specify a single channel")
		}
		mx.Channel = ch.chName
	}

	if !strings.Contains(mx.Channel, "/") && mx.Channel != "" && mx.Channel != "edge" && mx.Channel != "beta" && mx.Channel != "candidate" && mx.Channel != "stable" {
		// shortcut to jump to a different track, e.g.
		// snap install foo --channel=3.4 # implies 3.4/stable
		mx.Channel += "/stable"
	}

	return nil
}

// show what has been done
func showDone(names []string, op string) error {
	cli := Client()
	snaps, err := cli.List(names, nil)
	if err != nil {
		return err
	}

	for _, snap := range snaps {
		channelStr := ""
		if snap.Channel != "" && snap.Channel != "stable" {
			channelStr = fmt.Sprintf(" (%s)", snap.Channel)
		}
		switch op {
		case "install":
			if snap.Developer != "" {
				// TRANSLATORS: the args are a snap name optionally followed by a channel, then a version, then the developer name (e.g. "some-snap (beta) 1.3 from 'alice' installed")
				fmt.Fprintf(Stdout, i18n.G("%s%s %s from '%s' installed\n"), snap.Name, channelStr, snap.Version, snap.Developer)
			} else {
				// TRANSLATORS: the args are a snap name optionally followed by a channel, then a version (e.g. "some-snap (beta) 1.3 installed")
				fmt.Fprintf(Stdout, i18n.G("%s%s %s installed\n"), snap.Name, channelStr, snap.Version)
			}
		case "refresh":
			if snap.Developer != "" {
				// TRANSLATORS: the args are a snap name optionally followed by a channel, then a version, then the developer name (e.g. "some-snap (beta) 1.3 from 'alice' refreshed")
				fmt.Fprintf(Stdout, i18n.G("%s%s %s from '%s' refreshed\n"), snap.Name, channelStr, snap.Version, snap.Developer)
			} else {
				// TRANSLATORS: the args are a snap name optionally followed by a channel, then a version (e.g. "some-snap (beta) 1.3 refreshed")
				fmt.Fprintf(Stdout, i18n.G("%s%s %s refreshed\n"), snap.Name, channelStr, snap.Version)
			}
		case "revert":
			// TRANSLATORS: first %s is a snap name, second %s is a revision
			fmt.Fprintf(Stdout, i18n.G("%s reverted to %s\n"), snap.Name, snap.Version)
		default:
			fmt.Fprintf(Stdout, "internal error: unknown op %q", op)
		}
		if snap.TrackingChannel != snap.Channel {
			// TRANSLATORS: first %s is a snap name, following %s is a channel name
			fmt.Fprintf(Stdout, i18n.G("Snap %s is no longer tracking %s.\n"), snap.Name, snap.TrackingChannel)
		}
	}

	return nil
}

func (mx *channelMixin) asksForChannel() bool {
	return mx.Channel != ""
}

type modeMixin struct {
	DevMode  bool `long:"devmode"`
	JailMode bool `long:"jailmode"`
	Classic  bool `long:"classic"`
}

var modeDescs = mixinDescs{
	"classic":  i18n.G("Put snap in classic mode and disable security confinement"),
	"devmode":  i18n.G("Put snap in development mode and disable security confinement"),
	"jailmode": i18n.G("Put snap in enforced confinement mode"),
}

var errModeConflict = errors.New(i18n.G("cannot use devmode and jailmode flags together"))

func (mx modeMixin) validateMode() error {
	if mx.DevMode && mx.JailMode {
		return errModeConflict
	}
	return nil
}

func (mx modeMixin) asksForMode() bool {
	return mx.DevMode || mx.JailMode || mx.Classic
}

func (mx modeMixin) setModes(opts *client.SnapOptions) {
	opts.DevMode = mx.DevMode
	opts.JailMode = mx.JailMode
	opts.Classic = mx.Classic
}

type cmdInstall struct {
	waitMixin

	channelMixin
	modeMixin
	Revision string `long:"revision"`

	Dangerous bool `long:"dangerous"`
	// alias for --dangerous, deprecated but we need to support it
	// because we released 2.14.2 with --force-dangerous
	ForceDangerous bool `long:"force-dangerous" hidden:"yes"`

	Unaliased bool `long:"unaliased"`

	Positional struct {
		Snaps []remoteSnapName `positional-arg-name:"<snap>"`
	} `positional-args:"yes" required:"yes"`
}

func (x *cmdInstall) installOne(name string, opts *client.SnapOptions) error {
	var err error
	var installFromFile bool
	var changeID string

	cli := Client()
	if strings.Contains(name, "/") || strings.HasSuffix(name, ".snap") || strings.Contains(name, ".snap.") {
		installFromFile = true
		changeID, err = cli.InstallPath(name, opts)
	} else {
		changeID, err = cli.Install(name, opts)
	}
	if err != nil {
		msg, err := errorToCmdMessage(name, err, opts)
		if err != nil {
			return err
		}
		fmt.Fprintln(Stderr, msg)
		return nil
	}

	chg, err := x.wait(cli, changeID)
	if err != nil {
		if err == noWait {
			return nil
		}
		return err
	}

	// extract the snapName from the change, important for sideloaded
	var snapName string

	if installFromFile {
		if err := chg.Get("snap-name", &snapName); err != nil {
			return fmt.Errorf("cannot extract the snap-name from local file %q: %s", name, err)
		}
		name = snapName
	}

	return showDone([]string{name}, "install")
}

func (x *cmdInstall) installMany(names []string, opts *client.SnapOptions) error {
	// sanity check
	for _, name := range names {
		if strings.Contains(name, "/") || strings.HasSuffix(name, ".snap") || strings.Contains(name, ".snap.") {
			return fmt.Errorf("only one snap file can be installed at a time")
		}
	}

	cli := Client()
	changeID, err := cli.InstallMany(names, opts)
	if err != nil {
		var snapName string
		if err, ok := err.(*client.Error); ok {
			snapName, _ = err.Value.(string)
		}
		msg, err := errorToCmdMessage(snapName, err, opts)
		if err != nil {
			return err
		}
		fmt.Fprintln(Stderr, msg)
		return nil
	}

	chg, err := x.wait(cli, changeID)
	if err != nil {
		if err == noWait {
			return nil
		}
		return err
	}

	var installed []string
	if err := chg.Get("snap-names", &installed); err != nil && err != client.ErrNoData {
		return err
	}

	if len(installed) > 0 {
		if err := showDone(installed, "install"); err != nil {
			return err
		}
	}

	// show skipped
	seen := make(map[string]bool)
	for _, name := range installed {
		seen[name] = true
	}
	for _, name := range names {
		if !seen[name] {
			// FIXME: this is the only reason why a name can be
			// skipped, but it does feel awkward
			fmt.Fprintf(Stdout, i18n.G("%s already installed\n"), name)
		}
	}

	return nil
}

func (x *cmdInstall) Execute([]string) error {
	if err := x.setChannelFromCommandline(); err != nil {
		return err
	}
	if err := x.validateMode(); err != nil {
		return err
	}

	dangerous := x.Dangerous || x.ForceDangerous
	opts := &client.SnapOptions{
		Channel:   x.Channel,
		Revision:  x.Revision,
		Dangerous: dangerous,
		Unaliased: x.Unaliased,
	}
	x.setModes(opts)

	names := remoteSnapNames(x.Positional.Snaps)
	if len(names) == 1 {
		return x.installOne(names[0], opts)
	}

	if x.asksForMode() || x.asksForChannel() {
		return errors.New(i18n.G("a single snap name is needed to specify mode or channel flags"))
	}

	return x.installMany(names, nil)
}

type cmdRefresh struct {
	timeMixin
	waitMixin
	channelMixin
	modeMixin

	Amend            bool   `long:"amend"`
	Revision         string `long:"revision"`
	List             bool   `long:"list"`
	Time             bool   `long:"time"`
	IgnoreValidation bool   `long:"ignore-validation"`
	Positional       struct {
		Snaps []installedSnapName `positional-arg-name:"<snap>"`
	} `positional-args:"yes"`
}

func (x *cmdRefresh) refreshMany(snaps []string, opts *client.SnapOptions) error {
	cli := Client()
	changeID, err := cli.RefreshMany(snaps, opts)
	if err != nil {
		return err
	}

	chg, err := x.wait(cli, changeID)
	if err != nil {
		if err == noWait {
			return nil
		}
		return err
	}

	var refreshed []string
	if err := chg.Get("snap-names", &refreshed); err != nil && err != client.ErrNoData {
		return err
	}

	if len(refreshed) > 0 {
		return showDone(refreshed, "refresh")
	}

	fmt.Fprintln(Stderr, i18n.G("All snaps up to date."))

	return nil
}

func (x *cmdRefresh) refreshOne(name string, opts *client.SnapOptions) error {
	cli := Client()
	changeID, err := cli.Refresh(name, opts)
	if err != nil {
		msg, err := errorToCmdMessage(name, err, opts)
		if err != nil {
			return err
		}
		fmt.Fprintln(Stderr, msg)
		return nil
	}

	if _, err := x.wait(cli, changeID); err == noWait {
		if err != noWait {
			return err
		}
		return nil
	}

	return showDone([]string{name}, "refresh")
}

func (x *cmdRefresh) showRefreshTimes() error {
	cli := Client()
	sysinfo, err := cli.SysInfo()
	if err != nil {
		return err
	}

	if sysinfo.Refresh.Timer != "" {
		fmt.Fprintf(Stdout, "timer: %s\n", sysinfo.Refresh.Timer)
	} else if sysinfo.Refresh.Schedule != "" {
		fmt.Fprintf(Stdout, "schedule: %s\n", sysinfo.Refresh.Schedule)
	} else {
		return errors.New("internal error: both refresh.timer and refresh.schedule are empty")
	}
	if t, err := time.Parse(time.RFC3339, sysinfo.Refresh.Last); err == nil {
		fmt.Fprintf(Stdout, "last: %s\n", x.fmtTime(t))
	} else {
		fmt.Fprintf(Stdout, "last: n/a\n")
	}

	if t, err := time.Parse(time.RFC3339, sysinfo.Refresh.Hold); err == nil {
		fmt.Fprintf(Stdout, "hold: %s\n", x.fmtTime(t))
	}
	if t, err := time.Parse(time.RFC3339, sysinfo.Refresh.Next); err == nil {
		fmt.Fprintf(Stdout, "next: %s\n", x.fmtTime(t))
	} else {
		fmt.Fprintf(Stdout, "next: n/a\n")
	}
	return nil
}

func (x *cmdRefresh) listRefresh() error {
	cli := Client()
	snaps, _, err := cli.Find(&client.FindOptions{
		Refresh: true,
	})
	if err != nil {
		return err
	}
	if len(snaps) == 0 {
		fmt.Fprintln(Stderr, i18n.G("All snaps up to date."))
		return nil
	}

	sort.Sort(snapsByName(snaps))

	w := tabWriter()
	defer w.Flush()

	fmt.Fprintln(w, i18n.G("Name\tVersion\tRev\tDeveloper\tNotes"))
	for _, snap := range snaps {
		fmt.Fprintf(w, "%s\t%s\t%s\t%s\t%s\n", snap.Name, snap.Version, snap.Revision, snap.Developer, NotesFromRemote(snap, nil))
	}

	return nil
}

func (x *cmdRefresh) Execute([]string) error {
	if err := x.setChannelFromCommandline(); err != nil {
		return err
	}
	if err := x.validateMode(); err != nil {
		return err
	}

	if x.Time {
		if x.asksForMode() || x.asksForChannel() {
			return errors.New(i18n.G("--time does not take mode nor channel flags"))
		}
		return x.showRefreshTimes()
	}

	if x.List {
		if x.asksForMode() || x.asksForChannel() {
			return errors.New(i18n.G("--list does not take mode nor channel flags"))
		}

		return x.listRefresh()
	}

	if len(x.Positional.Snaps) == 0 && os.Getenv("SNAP_REFRESH_FROM_TIMER") == "1" {
		fmt.Fprintf(Stdout, "Ignoring `snap refresh` from the systemd timer")
		return nil
	}

	names := installedSnapNames(x.Positional.Snaps)
	if len(names) == 1 {
		opts := &client.SnapOptions{
			Amend:            x.Amend,
			Channel:          x.Channel,
			IgnoreValidation: x.IgnoreValidation,
			Revision:         x.Revision,
		}
		x.setModes(opts)
		return x.refreshOne(names[0], opts)
	}

	if x.asksForMode() || x.asksForChannel() {
		return errors.New(i18n.G("a single snap name is needed to specify mode or channel flags"))
	}

	if x.IgnoreValidation {
		return errors.New(i18n.G("a single snap name must be specified when ignoring validation"))
	}

	return x.refreshMany(names, nil)
}

type cmdTry struct {
	waitMixin

	modeMixin
	Positional struct {
		SnapDir string `positional-arg-name:"<snap-dir>"`
	} `positional-args:"yes"`
}

func hasSnapcraftYaml() bool {
	for _, loc := range []string{
		"snap/snapcraft.yaml",
		"snapcraft.yaml",
		".snapcraft.yaml",
	} {
		if osutil.FileExists(loc) {
			return true
		}
	}

	return false
}

func (x *cmdTry) Execute([]string) error {
	if err := x.validateMode(); err != nil {
		return err
	}
	cli := Client()
	name := x.Positional.SnapDir
	opts := &client.SnapOptions{}
	x.setModes(opts)

	if name == "" {
		if hasSnapcraftYaml() && osutil.IsDirectory("prime") {
			name = "prime"
		} else {
			if osutil.FileExists("meta/snap.yaml") {
				name = "./"
			}
		}
		if name == "" {
			return fmt.Errorf(i18n.G("error: the `<snap-dir>` argument was not provided and couldn't be inferred"))
		}
	}

	path, err := filepath.Abs(name)
	if err != nil {
		// TRANSLATORS: %q gets what the user entered, %v gets the resulting error message
		return fmt.Errorf(i18n.G("cannot get full path for %q: %v"), name, err)
	}

	changeID, err := cli.Try(path, opts)
	if e, ok := err.(*client.Error); ok && e.Kind == client.ErrorKindNotSnap {
		return fmt.Errorf(i18n.G(`%q does not contain an unpacked snap.

Try 'snapcraft prime' in your project directory, then 'snap try' again.`), path)
	}
	if err != nil {
		return err
	}

	chg, err := x.wait(cli, changeID)
	if err != nil {
		if err == noWait {
			return nil
		}
		return err
	}

	// extract the snap name
	var snapName string
	if err := chg.Get("snap-name", &snapName); err != nil {
		// TRANSLATORS: %q gets the snap name, %v gets the resulting error message
		return fmt.Errorf(i18n.G("cannot extract the snap-name from local file %q: %v"), name, err)
	}
	name = snapName

	// show output as speced
	snaps, err := cli.List([]string{name}, nil)
	if err != nil {
		return err
	}
	if len(snaps) != 1 {
		// TRANSLATORS: %q gets the snap name, %v the list of things found when trying to list it
		return fmt.Errorf(i18n.G("cannot get data for %q: %v"), name, snaps)
	}
	snap := snaps[0]
	// TRANSLATORS: 1. snap name, 2. snap version (keep those together please). the 3rd %s is a path (where it's mounted from).
	fmt.Fprintf(Stdout, i18n.G("%s %s mounted from %s\n"), name, snap.Version, path)
	return nil
}

type cmdEnable struct {
	waitMixin

	Positional struct {
		Snap installedSnapName `positional-arg-name:"<snap>"`
	} `positional-args:"yes" required:"yes"`
}

func (x *cmdEnable) Execute([]string) error {
	cli := Client()
	name := string(x.Positional.Snap)
	opts := &client.SnapOptions{}
	changeID, err := cli.Enable(name, opts)
	if err != nil {
		return err
	}

	if _, err := x.wait(cli, changeID); err != nil {
		if err == noWait {
			return nil
		}
		return err
	}

	fmt.Fprintf(Stdout, i18n.G("%s enabled\n"), name)
	return nil
}

type cmdDisable struct {
	waitMixin

	Positional struct {
		Snap installedSnapName `positional-arg-name:"<snap>"`
	} `positional-args:"yes" required:"yes"`
}

func (x *cmdDisable) Execute([]string) error {
	cli := Client()
	name := string(x.Positional.Snap)
	opts := &client.SnapOptions{}
	changeID, err := cli.Disable(name, opts)
	if err != nil {
		return err
	}

	if _, err := x.wait(cli, changeID); err != nil {
		if err == noWait {
			return nil
		}
		return err
	}

	fmt.Fprintf(Stdout, i18n.G("%s disabled\n"), name)
	return nil
}

type cmdRevert struct {
	waitMixin

	modeMixin
	Revision   string `long:"revision"`
	Positional struct {
		Snap installedSnapName `positional-arg-name:"<snap>"`
	} `positional-args:"yes" required:"yes"`
}

var shortRevertHelp = i18n.G("Reverts the given snap to the previous state")
var longRevertHelp = i18n.G(`
The revert command reverts the given snap to its state before
the latest refresh. This will reactivate the previous snap revision,
and will use the original data that was associated with that revision,
discarding any data changes that were done by the latest revision. As
an exception, data which the snap explicitly chooses to share across
revisions is not touched by the revert process.
`)

func (x *cmdRevert) Execute(args []string) error {
	if len(args) > 0 {
		return ErrExtraArgs
	}

	if err := x.validateMode(); err != nil {
		return err
	}

	cli := Client()
	name := string(x.Positional.Snap)
	opts := &client.SnapOptions{Revision: x.Revision}
	x.setModes(opts)
	changeID, err := cli.Revert(name, opts)
	if err != nil {
		return err
	}

	if _, err := x.wait(cli, changeID); err != nil {
		if err == noWait {
			return nil
		}
		return err
	}

	return showDone([]string{name}, "revert")
}

var shortSwitchHelp = i18n.G("Switches snap to a different channel")
var longSwitchHelp = i18n.G(`
The switch command switches the given snap to a different channel without
doing a refresh.
`)

type cmdSwitch struct {
	waitMixin
	channelMixin

	Positional struct {
		Snap installedSnapName `positional-arg-name:"<snap>" required:"1"`
	} `positional-args:"yes" required:"yes"`
}

func (x cmdSwitch) Execute(args []string) error {
	if err := x.setChannelFromCommandline(); err != nil {
		return err
	}
	if x.Channel == "" {
		return fmt.Errorf("missing --channel=<channel-name> parameter")
	}

	cli := Client()
	name := string(x.Positional.Snap)
	channel := string(x.Channel)
	opts := &client.SnapOptions{
		Channel: channel,
	}
	changeID, err := cli.Switch(name, opts)
	if err != nil {
		return err
	}

	if _, err := x.wait(cli, changeID); err != nil {
		if err == noWait {
			return nil
		}
		return err
	}

	fmt.Fprintf(Stdout, i18n.G("%q switched to the %q channel\n"), name, channel)
	return nil
}

func init() {
	addCommand("remove", shortRemoveHelp, longRemoveHelp, func() flags.Commander { return &cmdRemove{} },
		waitDescs.also(map[string]string{"revision": i18n.G("Remove only the given revision")}), nil)
	addCommand("install", shortInstallHelp, longInstallHelp, func() flags.Commander { return &cmdInstall{} },
		waitDescs.also(channelDescs).also(modeDescs).also(map[string]string{
			"revision":        i18n.G("Install the given revision of a snap, to which you must have developer access"),
			"dangerous":       i18n.G("Install the given snap file even if there are no pre-acknowledged signatures for it, meaning it was not verified and could be dangerous (--devmode implies this)"),
			"force-dangerous": i18n.G("Alias for --dangerous (DEPRECATED)"),
			"unaliased":       i18n.G("Install the given snap without enabling its automatic aliases"),
		}), nil)
	addCommand("refresh", shortRefreshHelp, longRefreshHelp, func() flags.Commander { return &cmdRefresh{} },
		waitDescs.also(channelDescs).also(modeDescs).also(timeDescs).also(map[string]string{
			"amend":             i18n.G("Allow refresh attempt on snap unknown to the store"),
			"revision":          i18n.G("Refresh to the given revision"),
			"list":              i18n.G("Show available snaps for refresh but do not perform a refresh"),
			"time":              i18n.G("Show auto refresh information but do not perform a refresh"),
			"ignore-validation": i18n.G("Ignore validation by other snaps blocking the refresh"),
		}), nil)
	addCommand("try", shortTryHelp, longTryHelp, func() flags.Commander { return &cmdTry{} }, waitDescs.also(modeDescs), nil)
	addCommand("enable", shortEnableHelp, longEnableHelp, func() flags.Commander { return &cmdEnable{} }, waitDescs, nil)
	addCommand("disable", shortDisableHelp, longDisableHelp, func() flags.Commander { return &cmdDisable{} }, waitDescs, nil)
	addCommand("revert", shortRevertHelp, longRevertHelp, func() flags.Commander { return &cmdRevert{} }, waitDescs.also(modeDescs).also(map[string]string{
		"revision": "Revert to the given revision",
	}), nil)
	addCommand("switch", shortSwitchHelp, longSwitchHelp, func() flags.Commander { return &cmdSwitch{} }, waitDescs.also(channelDescs), nil)
}<|MERGE_RESOLUTION|>--- conflicted
+++ resolved
@@ -35,13 +35,6 @@
 	"github.com/snapcore/snapd/osutil"
 )
 
-func lastLogStr(logs []string) string {
-	if len(logs) == 0 {
-		return ""
-	}
-	return logs[len(logs)-1]
-}
-
 var (
 	shortInstallHelp = i18n.G("Install a snap to the system")
 	shortRemoveHelp  = i18n.G("Remove a snap from the system")
@@ -51,118 +44,11 @@
 	shortDisableHelp = i18n.G("Disable a snap in the system")
 )
 
-<<<<<<< HEAD
-type waitMixin struct {
-	NoWait bool `long:"no-wait" hidden:"true"`
-}
-
-// TODO: use waitMixin outside of cmd_snap_op.go
-
-var waitDescs = mixinDescs{
-	"no-wait": i18n.G("Do not wait for the operation to finish but just print the change id."),
-}
-
-var noWait = errors.New("no wait for op")
-
-func (wmx *waitMixin) wait(cli *client.Client, id string) (*client.Change, error) {
-	if wmx.NoWait {
-		fmt.Fprintf(Stdout, "%s\n", id)
-		return nil, noWait
-	}
-	return wait(cli, id)
-}
-
-func wait(cli *client.Client, id string) (*client.Change, error) {
-	pb := progress.MakeProgressBar()
-	defer func() {
-		pb.Finished()
-	}()
-
-	tMax := time.Time{}
-
-	var lastID string
-	lastLog := map[string]string{}
-	for {
-		var rebootingErr error
-		chg, err := cli.Change(id)
-		if err != nil && err != client.ErrRebooting {
-			// a client.Error means we were able to communicate with
-			// the server (got an answer)
-			if e, ok := err.(*client.Error); ok {
-				return nil, e
-			}
-
-			// an non-client error here means the server most
-			// likely went away
-			// XXX: it actually can be a bunch of other things; fix client to expose it better
-			now := time.Now()
-			if tMax.IsZero() {
-				tMax = now.Add(maxGoneTime)
-			}
-			if now.After(tMax) {
-				return nil, err
-			}
-			pb.Spin(i18n.G("Waiting for server to restart"))
-			time.Sleep(pollTime)
-			continue
-		}
-		if err == client.ErrRebooting {
-			rebootingErr = err
-		}
-		if !tMax.IsZero() {
-			pb.Finished()
-			tMax = time.Time{}
-		}
-
-		for _, t := range chg.Tasks {
-			switch {
-			case t.Status != "Doing":
-				continue
-			case t.Progress.Total == 1:
-				pb.Spin(t.Summary)
-				nowLog := lastLogStr(t.Log)
-				if lastLog[t.ID] != nowLog {
-					pb.Notify(nowLog)
-					lastLog[t.ID] = nowLog
-				}
-			case t.ID == lastID:
-				pb.Set(float64(t.Progress.Done))
-			default:
-				pb.Start(t.Summary, float64(t.Progress.Total))
-				lastID = t.ID
-			}
-			break
-		}
-
-		if chg.Ready {
-			if chg.Status == "Done" {
-				return chg, nil
-			}
-
-			if chg.Err != "" {
-				return chg, errors.New(chg.Err)
-			}
-
-			return nil, fmt.Errorf(i18n.G("change finished in status %q with no error message"), chg.Status)
-		}
-
-		if rebootingErr != nil {
-			return nil, rebootingErr
-		}
-
-		// note this very purposely is not a ticker; we want
-		// to sleep 100ms between calls, not call once every
-		// 100ms.
-		time.Sleep(pollTime)
-	}
-}
-=======
 var longInstallHelp = i18n.G(`
 The install command installs the named snaps in the system.
 
 With no further options, the snaps are installed tracking the stable channel,
 with strict security confinement.
->>>>>>> 9c573837
 
 Revision choice via the --revision override is limited to those that are the
 current revision of a channel.
@@ -647,11 +533,11 @@
 		return nil
 	}
 
-	if _, err := x.wait(cli, changeID); err == noWait {
-		if err != noWait {
-			return err
-		}
-		return nil
+	if _, err := x.wait(cli, changeID); err != nil {
+		if err == noWait {
+			return nil
+		}
+		return err
 	}
 
 	return showDone([]string{name}, "refresh")
