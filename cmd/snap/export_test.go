// -*- Mode: Go; indent-tabs-mode: t -*-

/*
 * Copyright (C) 2016 Canonical Ltd
 *
 * This program is free software: you can redistribute it and/or modify
 * it under the terms of the GNU General Public License version 3 as
 * published by the Free Software Foundation.
 *
 * This program is distributed in the hope that it will be useful,
 * but WITHOUT ANY WARRANTY; without even the implied warranty of
 * MERCHANTABILITY or FITNESS FOR A PARTICULAR PURPOSE.  See the
 * GNU General Public License for more details.
 *
 * You should have received a copy of the GNU General Public License
 * along with this program.  If not, see <http://www.gnu.org/licenses/>.
 *
 */

package main

import (
	"os/user"
	"time"

	"github.com/jessevdk/go-flags"

	"github.com/snapcore/snapd/client"
	"github.com/snapcore/snapd/overlord/auth"
	"github.com/snapcore/snapd/store"
)

var RunMain = run

var (
	CreateUserDataDirs = createUserDataDirs
<<<<<<< HEAD
	Wait               = wait
=======
>>>>>>> 2c398d47
	ResolveApp         = resolveApp
	IsReexeced         = isReexeced
	MaybePrintServices = maybePrintServices
	MaybePrintCommands = maybePrintCommands
	SortByPath         = sortByPath
	AdviseCommand      = adviseCommand
	Antialias          = antialias
	FormatChannel      = fmtChannel
)

func MockPollTime(d time.Duration) (restore func()) {
	d0 := pollTime
	pollTime = d
	return func() {
		pollTime = d0
	}
}

func MockMaxGoneTime(d time.Duration) (restore func()) {
	d0 := maxGoneTime
	maxGoneTime = d
	return func() {
		maxGoneTime = d0
	}
}

func MockSyscallExec(f func(string, []string, []string) error) (restore func()) {
	syscallExecOrig := syscallExec
	syscallExec = f
	return func() {
		syscallExec = syscallExecOrig
	}
}

func MockUserCurrent(f func() (*user.User, error)) (restore func()) {
	userCurrentOrig := userCurrent
	userCurrent = f
	return func() {
		userCurrent = userCurrentOrig
	}
}

func MockStoreNew(f func(*store.Config, auth.AuthContext) *store.Store) (restore func()) {
	storeNewOrig := storeNew
	storeNew = f
	return func() {
		storeNew = storeNewOrig
	}
}

func MockGetEnv(f func(name string) string) (restore func()) {
	osGetenvOrig := osGetenv
	osGetenv = f
	return func() {
		osGetenv = osGetenvOrig
	}
}

func MockMountInfoPath(newMountInfoPath string) (restore func()) {
	mountInfoPathOrig := mountInfoPath
	mountInfoPath = newMountInfoPath
	return func() {
		mountInfoPath = mountInfoPathOrig
	}
}

func MockOsReadlink(f func(string) (string, error)) (restore func()) {
	osReadlinkOrig := osReadlink
	osReadlink = f
	return func() {
		osReadlink = osReadlinkOrig
	}
}

var AutoImportCandidates = autoImportCandidates

func AliasInfoLess(snapName1, alias1, cmd1, snapName2, alias2, cmd2 string) bool {
	x := aliasInfos{
		&aliasInfo{
			Snap:    snapName1,
			Alias:   alias1,
			Command: cmd1,
		},
		&aliasInfo{
			Snap:    snapName2,
			Alias:   alias2,
			Command: cmd2,
		},
	}
	return x.Less(0, 1)
}

func AssertTypeNameCompletion(match string) []flags.Completion {
	return assertTypeName("").Complete(match)
}

func MockIsTerminal(t bool) (restore func()) {
	oldIsTerminal := isTerminal
	isTerminal = func() bool { return t }
	return func() {
		isTerminal = oldIsTerminal
	}
}

func MockTimeNow(newTimeNow func() time.Time) (restore func()) {
	oldTimeNow := timeNow
	timeNow = newTimeNow
	return func() {
		timeNow = oldTimeNow
	}
<<<<<<< HEAD
=======
}

func MockTimeutilHuman(h func(time.Time) string) (restore func()) {
	oldH := timeutilHuman
	timeutilHuman = h
	return func() {
		timeutilHuman = oldH
	}
}

func Wait(cli *client.Client, id string) (*client.Change, error) {
	return waitMixin{}.wait(cli, id)
>>>>>>> 2c398d47
}<|MERGE_RESOLUTION|>--- conflicted
+++ resolved
@@ -34,10 +34,6 @@
 
 var (
 	CreateUserDataDirs = createUserDataDirs
-<<<<<<< HEAD
-	Wait               = wait
-=======
->>>>>>> 2c398d47
 	ResolveApp         = resolveApp
 	IsReexeced         = isReexeced
 	MaybePrintServices = maybePrintServices
@@ -148,8 +144,6 @@
 	return func() {
 		timeNow = oldTimeNow
 	}
-<<<<<<< HEAD
-=======
 }
 
 func MockTimeutilHuman(h func(time.Time) string) (restore func()) {
@@ -162,5 +156,4 @@
 
 func Wait(cli *client.Client, id string) (*client.Change, error) {
 	return waitMixin{}.wait(cli, id)
->>>>>>> 2c398d47
 }