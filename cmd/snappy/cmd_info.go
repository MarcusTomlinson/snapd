/*
 * Copyright (C) 2014-2015 Canonical Ltd
 *
 * This program is free software: you can redistribute it and/or modify
 * it under the terms of the GNU General Public License version 3 as
 * published by the Free Software Foundation.
 *
 * This program is distributed in the hope that it will be useful,
 * but WITHOUT ANY WARRANTY; without even the implied warranty of
 * MERCHANTABILITY or FITNESS FOR A PARTICULAR PURPOSE.  See the
 * GNU General Public License for more details.
 *
 * You should have received a copy of the GNU General Public License
 * along with this program.  If not, see <http://www.gnu.org/licenses/>.
 *
 */

package main

import (
	"fmt"
	"strings"

	"launchpad.net/snappy/logger"
	"launchpad.net/snappy/snappy"
)

type cmdInfo struct {
	Verbose    bool `short:"v" long:"verbose" description:"Provides more detailed information"`
	Positional struct {
		PackageName string `positional-arg-name:"package name" description:"Provide information about a specific installed package"`
	} `positional-args:"yes"`
}

const shortInfoHelp = `Display a summary of key attributes of the snappy system.`

const longInfoHelp = `A concise summary of key attributes of the snappy system, such as the release and channel.

The verbose output includes the specific version information for the factory image, the running image and the image that will be run on reboot, together with a list of the available channels for this image.

Providing a package name will display information about a specific installed package.

The verbose version of the info command for a package will also tell you the available channels for that package, when it was installed for the first time, disk space utilization, and in the case of frameworks, which apps are able to use the framework.`

func init() {
	_, err := parser.AddCommand("info",
		shortInfoHelp,
		longInfoHelp,
		&cmdInfo{})
	if err != nil {
<<<<<<< HEAD
		logger.Panicf("unable to info: %v", err)
=======
		logger.Panicf("Unable to info: %v", err)
>>>>>>> 85f6fab6
	}
}

func (x *cmdInfo) Execute(args []string) (err error) {
	if x.Positional.PackageName != "" {
		return snapInfo(x.Positional.PackageName, x.Verbose)
	}

	return info()
}

func snapInfo(pkgname string, verbose bool) error {
	snap := snappy.ActiveSnapByName(pkgname)
	if snap == nil {
		return fmt.Errorf("No snap '%s' found", pkgname)
	}

	fmt.Printf("channel: %s\n", snap.Channel())
	fmt.Printf("version: %s\n", snap.Version())
	fmt.Printf("updated: %s\n", snap.Date())
	if verbose {
		fmt.Printf("installed: %s\n", "n/a")
		fmt.Printf("binary-size: %v\n", snap.InstalledSize())
		fmt.Printf("data-size: %s\n", "n/a")
		// FIXME: implement backup list per spec
	}

	return nil
}

func ubuntuCoreChannel() string {
	parts, err := snappy.ActiveSnapsByType(snappy.SnapTypeCore)
	if len(parts) == 1 && err == nil {
		return parts[0].Channel()
	}

	return "unknown"
}

func info() error {
	release := ubuntuCoreChannel()
	frameworks, _ := snappy.ActiveSnapNamesByType(snappy.SnapTypeFramework)
	apps, _ := snappy.ActiveSnapNamesByType(snappy.SnapTypeApp)

	fmt.Printf("release: %s\n", release)
	fmt.Printf("architecture: %s\n", snappy.Architecture())
	fmt.Printf("frameworks: %s\n", strings.Join(frameworks, ", "))
	fmt.Printf("apps: %s\n", strings.Join(apps, ", "))

	return nil
}<|MERGE_RESOLUTION|>--- conflicted
+++ resolved
@@ -48,11 +48,7 @@
 		longInfoHelp,
 		&cmdInfo{})
 	if err != nil {
-<<<<<<< HEAD
-		logger.Panicf("unable to info: %v", err)
-=======
 		logger.Panicf("Unable to info: %v", err)
->>>>>>> 85f6fab6
 	}
 }
 
