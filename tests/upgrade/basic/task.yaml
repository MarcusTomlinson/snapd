summary: Check that upgrade works
<<<<<<< HEAD
systems: [-ubuntu-core-16]
=======
systems: [-ubuntu-core-16-64]
>>>>>>> 0122da37
restore: |
    rm -f /var/tmp/myevil.txt
execute: |
    echo Install previous version...
    apt install -y snapd

    prevsnapdver=$(snap --version|grep "snapd ")

    echo Install a snap with it
    snap install test-snapd-tools

    echo Sanity check install
    test-snapd-tools.echo Hello | grep Hello
    test-snapd-tools.env | grep SNAP_NAME=test-snapd-tools

    echo Do upgrade
    # allow-downgrades prevents errors when new versions hit the archive, for instance,
    # trying to install 2.11ubuntu1 over 2.11+0.16.04
    apt install -y --allow-downgrades ${SPREAD_PATH}/../snapd*.deb

    snapdver=$(snap --version|grep "snapd ")
    [ "$snapdver" != "$prevsnapdver" ]

    echo Sanity check already installed snaps after upgrade
    snap list | grep core
    snap list | grep test-snapd-tools
    test-snapd-tools.echo Hello | grep Hello
    test-snapd-tools.env | grep SNAP_NAME=test-snapd-tools
    echo Hello > /var/tmp/myevil.txt
    test-snapd-tools.cat /var/tmp/myevil.txt && exit 1 || true

    echo Check migrating to types in state
    coreType=$(jq -r '.data.snaps["ubuntu-core"].type' /var/lib/snapd/state.json)
    testSnapType=$(jq -r '.data.snaps["test-snapd-tools"].type' /var/lib/snapd/state.json)
    [ "$coreType" = "os" ]
    [ "$testSnapType" = "app" ]<|MERGE_RESOLUTION|>--- conflicted
+++ resolved
@@ -1,9 +1,5 @@
 summary: Check that upgrade works
-<<<<<<< HEAD
-systems: [-ubuntu-core-16]
-=======
 systems: [-ubuntu-core-16-64]
->>>>>>> 0122da37
 restore: |
     rm -f /var/tmp/myevil.txt
 execute: |
