#!/bin/bash

# Use like systemd_create_and_start_unit(fakestore, "$(which fakestore) -start -dir $top_dir -addr localhost:11028 $@")
systemd_create_and_start_unit() {
    printf "[Unit]\nDescription=For testing purposes\n[Service]\nType=simple\nExecStart=%s\n" "$2" > "/run/systemd/system/$1.service"
    if [ -n "${3:-}" ]; then
        echo "Environment=$3" >> "/run/systemd/system/$1.service"
    fi
    systemctl daemon-reload
    systemctl start "$1"
}

# Use like systemd_stop_and_destroy_unit(fakestore)
systemd_stop_and_destroy_unit() {
    if systemctl is-active "$1"; then
        systemctl stop "$1"
    fi
    rm -f "/run/systemd/system/$1.service"
    systemctl daemon-reload
}

wait_for_service() {
    local service_name="$1"
    local state="${2:-active}"
    for i in $(seq 300); do
        if systemctl show -p ActiveState "$service_name" | grep -q "ActiveState=$state"; then
            return
        fi
        # show debug output every 1min
        if [ $(( i % 60 )) = 0 ]; then
            systemctl status "$service_name" || true;
        fi
        sleep 1;
    done

    echo "service $service_name did not start"
    exit 1
}

systemd_stop_units() {
    for unit in "$@"; do
        if systemctl is-active "$unit"; then
            echo "Ensure the service is active before stopping it"
            retries=20
            systemctl status "$unit" || true
            while systemctl status "$unit" | grep "Active: activating"; do
                if [ $retries -eq 0 ]; then
                    echo "$unit unit not active"
                    exit 1
                fi
<<<<<<< HEAD
                retries=$(( $retries - 1 ))
=======
                retries=$(( retries - 1 ))
>>>>>>> a1578d12
                sleep 1
            done

            systemctl stop "$unit"
        fi
    done
}<|MERGE_RESOLUTION|>--- conflicted
+++ resolved
@@ -48,11 +48,7 @@
                     echo "$unit unit not active"
                     exit 1
                 fi
-<<<<<<< HEAD
-                retries=$(( $retries - 1 ))
-=======
                 retries=$(( retries - 1 ))
->>>>>>> a1578d12
                 sleep 1
             done
 
