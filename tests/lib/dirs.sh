--- conflicted
+++ resolved
@@ -1,20 +1,15 @@
 #!/bin/sh
 
 # Default applies for: Ubuntu, Debian
-<<<<<<< HEAD
-SNAPMOUNTDIR=/snap
-LIBEXECDIR=/usr/lib
+export SNAPMOUNTDIR=/snap
+export LIBEXECDIR=/usr/lib
 
 # For all other systems we need to change some directory paths
 case "$SPREAD_SYSTEM" in
     fedora-*)
-        SNAPMOUNTDIR=/var/lib/snapd/snap
-        LIBEXECDIR=/usr/libexec
+        export SNAPMOUNTDIR=/var/lib/snapd/snap
+        export LIBEXECDIR=/usr/libexec
         ;;
     *)
         ;;
-esac
-=======
-export SNAPMOUNTDIR=/snap
-export LIBEXECDIR=/usr/lib
->>>>>>> 77d61dae
+esac