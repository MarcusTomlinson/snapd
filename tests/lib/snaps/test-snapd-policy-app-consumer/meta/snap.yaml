--- conflicted
+++ resolved
@@ -89,12 +89,9 @@
   gpg-public-keys:
     command: bin/run
     plugs: [ gpg-public-keys ]
-<<<<<<< HEAD
-=======
   gpio-memory-control:
     command: bin/run
     plugs: [ gpio-memory-control ]
->>>>>>> 95446348
   greengrass-support:
     command: bin/run
     plugs: [ greengrass-support ]
