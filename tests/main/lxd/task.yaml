--- conflicted
+++ resolved
@@ -74,13 +74,8 @@
 
     echo "Install snapd"
     lxd.lxc exec my-ubuntu -- mkdir -p "$GOHOME"
-<<<<<<< HEAD
-    lxd.lxc file push "$GOHOME"/snapd_*.deb my-ubuntu/$GOPATH/
+    lxd.lxc file push "$GOHOME"/snapd_*.deb "my-ubuntu/$GOPATH/"
     lxd.lxc exec my-ubuntu -- apt install -y "$GOHOME"/snapd_*.deb
-=======
-    lxd.lxc file push "$GOHOME"/snapd_*.deb "my-ubuntu/$GOPATH/"
-    lxd.lxc exec my-ubuntu -- dpkg -i "$GOHOME"/snapd_*.deb
->>>>>>> 5790a443
 
     echo "Setting up proxy *inside* the container"
     if [ -n "${http_proxy:-}" ]; then
