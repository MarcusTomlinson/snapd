--- conflicted
+++ resolved
@@ -35,13 +35,8 @@
 
     echo "And the device is not shown in the snap device list"
     # FIXME: this is, apparently, a layered can of worms. Zyga says he needs to fix it.
-<<<<<<< HEAD
     if [ -e /sys/fs/cgroup/devices/snap.test-snapd-sh.sh/devices.list ]; then
-        MATCH -v "c 4:68 rwm" < /sys/fs/cgroup/devices/snap.test-snapd-sh.sh/devices.list
-=======
-    if [ -e /sys/fs/cgroup/devices/snap.test-snapd-tools.env/devices.list ]; then
-        not MATCH "c 4:68 rwm" < /sys/fs/cgroup/devices/snap.test-snapd-tools.env/devices.list
->>>>>>> 364bd027
+        not MATCH "c 4:68 rwm" < /sys/fs/cgroup/devices/snap.test-snapd-sh.sh/devices.list
     fi
 
     echo "When a udev rule assigning the device to the snap is added"
