summary: |
  Check that `snap install` doesn't leave a service running when the install fails.

<<<<<<< HEAD
# Disabled for Fedora and openSUSE until test case is properly ported
systems: [-fedora-*, -opensuse-*]

=======
>>>>>>> cbc5c63f
execute: |
  . $TESTSLIB/snaps.sh
  echo "when a snap install fails"
  ! install_local test-snapd-multi-service

  echo "we don't leave a service running"
  ! systemctl is-active snap.test-snapd-multi-service.ok.service<|MERGE_RESOLUTION|>--- conflicted
+++ resolved
@@ -1,12 +1,6 @@
 summary: |
   Check that `snap install` doesn't leave a service running when the install fails.
 
-<<<<<<< HEAD
-# Disabled for Fedora and openSUSE until test case is properly ported
-systems: [-fedora-*, -opensuse-*]
-
-=======
->>>>>>> cbc5c63f
 execute: |
   . $TESTSLIB/snaps.sh
   echo "when a snap install fails"
