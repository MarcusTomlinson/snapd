summary: Check that prepare-image works for uboot-systems
<<<<<<< HEAD
# Disabled for Fedora and openSUSE until test case is properly ported
systems: [-fedora-*, -opensuse-*]
=======
>>>>>>> cbc5c63f
environment:
    ROOT: /tmp/root
    IMAGE: /tmp/root/image
    GADGET: /tmp/root/gadget
prepare: |
    mkdir -p $ROOT
    chown test:test $ROOT
restore: |
    rm -rf $ROOT
execute: |
    # TODO: switch to a prebuilt properly signed model assertion once we can do that consistently
    echo Creating model assertion
    cat > $ROOT/model.assertion <<EOF
    type: model
    series: 16
    authority-id: my-brand
    brand-id: my-brand
    model: my-model
    architecture: armhf
    gadget: pi2
    kernel: pi2-kernel
    timestamp: 2016-01-02T10:00:00-05:00
    sign-key-sha3-384: Jv8_JiHiIzJVcO9M55pPdqSDWUvuhfDIBJUS-3VW7F_idjix7Ffn5qMxB21ZQuij

    AXNpZw==
    EOF

    echo The unverified model assertion will not be copied into the image
    export UBUNTU_IMAGE_SKIP_COPY_UNVERIFIED_MODEL=1

    echo Running prepare-image as a user
    su -c "SNAPPY_USE_STAGING_STORE=$SNAPPY_USE_STAGING_STORE snap prepare-image --channel edge --extra-snaps snapweb $ROOT/model.assertion $ROOT" test

    echo Verifying the result
    ls -lR $IMAGE
    for f in pi2 pi2-kernel core snapweb; do
        ls $IMAGE/var/lib/snapd/seed/snaps/${f}*.snap
    done
    MATCH snap_core=core < $IMAGE/boot/uboot/uboot.env
    MATCH snap_kernel=pi2-kernel < $IMAGE/boot/uboot/uboot.env

    echo Verify that the kernel is available unpacked
    ls $IMAGE/boot/uboot/pi2-kernel_*.snap/kernel.img
    ls $IMAGE/boot/uboot/pi2-kernel_*.snap/initrd.img
    ls $IMAGE/boot/uboot/pi2-kernel_*.snap/dtbs/

    echo Verify the unpacked gadget
    ls -lR $GADGET
    ls $GADGET/meta/snap.yaml

    echo Verify that we have valid looking seed.yaml
    cat $IMAGE/var/lib/snapd/seed/seed.yaml
    # snap-id of core
    if [ "$REMOTE_STORE" = staging ]; then
        core_id="xMNMpEm0COPZy7jq9YRwWVLCD9q5peow"
    else
        core_id="99T7MUlRhtI3U0QFgl5mXXESAiSwt776"
    fi

    MATCH "snap-id: $core_id" < $IMAGE/var/lib/snapd/seed/seed.yaml
    for snap in pi2 pi2-kernel core; do
      MATCH "name: $snap" < $IMAGE/var/lib/snapd/seed/seed.yaml
    done

    echo "Verify that we got some snap assertions"
    for name in pi2 pi2-kernel core; do
        cat $IMAGE/var/lib/snapd/seed/assertions/* | MATCH "snap-name: $name"
    done<|MERGE_RESOLUTION|>--- conflicted
+++ resolved
@@ -1,9 +1,4 @@
 summary: Check that prepare-image works for uboot-systems
-<<<<<<< HEAD
-# Disabled for Fedora and openSUSE until test case is properly ported
-systems: [-fedora-*, -opensuse-*]
-=======
->>>>>>> cbc5c63f
 environment:
     ROOT: /tmp/root
     IMAGE: /tmp/root/image
