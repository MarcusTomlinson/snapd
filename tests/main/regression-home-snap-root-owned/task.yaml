--- conflicted
+++ resolved
@@ -11,12 +11,8 @@
     output=$(su -l -c "sudo /snap/bin/test-snapd-tools.env" test)
 
     # ensure SNAP_USER_DATA points to the right place
-<<<<<<< HEAD
     echo $output | grep -E SNAP_USER_DATA=/root/snap/test-snapd-tools/x[0-9]+
-=======
-    echo $output | grep -E SNAP_USER_DATA=/root/snap/test-snapd-tools/[0-9]+
-    echo $output | grep -E HOME=/root/snap/test-snapd-tools/[0-9]+
->>>>>>> a0dcac6c
+    echo $output | grep -E HOME=/root/snap/test-snapd-tools/x[0-9]+
     echo $output | grep SNAP_USER_COMMON=/root/snap/test-snapd-tools/common
 
     echo "Verify that the /root/snap directory created and root owned"
