--- conflicted
+++ resolved
@@ -20,16 +20,12 @@
 package agent
 
 import (
-<<<<<<< HEAD
+	"syscall"
 	"time"
-=======
-	"syscall"
->>>>>>> 7c061353
 )
 
 var (
 	SessionInfoCmd = sessionInfoCmd
-<<<<<<< HEAD
 	ServicesCmd    = servicesCmd
 )
 
@@ -41,8 +37,8 @@
 	return func() {
 		stopTimeout = oldStopTimeout
 		killWait = oldKillWait
-=======
-)
+	}
+}
 
 func MockUcred(ucred *syscall.Ucred, err error) (restore func()) {
 	old := sysGetsockoptUcred
@@ -51,6 +47,5 @@
 	}
 	return func() {
 		sysGetsockoptUcred = old
->>>>>>> 7c061353
 	}
 }