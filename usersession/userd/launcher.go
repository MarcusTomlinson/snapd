--- conflicted
+++ resolved
@@ -110,8 +110,7 @@
 //   - https://github.com/snapcore/snapd/pull/8304
 
 var (
-<<<<<<< HEAD
-	allowedURLSchemes = []string{"http", "https", "mailto", "snap", "help", "apt", "zoommtg"}
+	allowedURLSchemes = []string{"http", "https", "mailto", "snap", "help", "apt", "zoommtg", "slack"}
 
 	// allowedEnvVars are those environment variables that snaps who have access
 	// to OpenDesktopEntryEnv() can set for the launched snap's environment.
@@ -121,9 +120,6 @@
 	// - XDG_SESSION_DESKTOP: set identifier for the desktop environment
 	// - XDG_SESSION_TYPE: set the session type (e.g. "wayland" or "x11")
 	allowedEnvVars = []string{"DISPLAY", "WAYLAND_DISPLAY", "XDG_CURRENT_DESKTOP", "XDG_SESSION_DESKTOP", "XDG_SESSION_TYPE"}
-=======
-	allowedURLSchemes = []string{"http", "https", "mailto", "snap", "help", "apt", "zoommtg", "slack"}
->>>>>>> adcef14d
 )
 
 // Launcher implements the 'io.snapcraft.Launcher' DBus interface.
