--- conflicted
+++ resolved
@@ -7,11 +7,7 @@
 msgid   ""
 msgstr  "Project-Id-Version: snappy\n"
         "Report-Msgid-Bugs-To: snappy-devel@lists.ubuntu.com\n"
-<<<<<<< HEAD
-        "POT-Creation-Date: 2016-02-05 18:51+0100\n"
-=======
-        "POT-Creation-Date: 2016-02-09 15:20+0100\n"
->>>>>>> 153aec3b
+        "POT-Creation-Date: 2016-02-10 12:40+0100\n"
         "PO-Revision-Date: YEAR-MO-DA HO:MI+ZONE\n"
         "Last-Translator: FULL NAME <EMAIL@ADDRESS>\n"
         "Language-Team: LANGUAGE <LL@li.org>\n"
@@ -257,15 +253,9 @@
 msgid   "Remove hardware from a specific installed package"
 msgstr  ""
 
-<<<<<<< HEAD
-msgid   "Removes a capability from the system"
-msgstr  ""
-
 msgid   "Removes a skill slot from the system"
 msgstr  ""
 
-=======
->>>>>>> 153aec3b
 #. TRANSLATORS: the %s is a pkgname
 #, c-format
 msgid   "Removing %s\n"
@@ -419,15 +409,6 @@
 msgstr  ""
 
 msgid   "\n"
-<<<<<<< HEAD
-        "The list-caps command shows all capabilities and their allocation.\n"
-msgstr  ""
-
-msgid   "\n"
-        "The remove-cap command removes a capability from the system.\n"
-msgstr  ""
-
-msgid   "\n"
         "The remove-skill-slot command removes a skill slot from the system.\n"
         "\n"
         "This command is only for experimentation with the skill system.\n"
@@ -435,8 +416,6 @@
 msgstr  ""
 
 msgid   "\n"
-=======
->>>>>>> 153aec3b
         "\n"
         "The home directory is shared between snappy and the classic dimension.\n"
         "Run \"exit\" to leave the classic shell.\n"
