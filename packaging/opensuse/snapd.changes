-------------------------------------------------------------------
<<<<<<< HEAD
=======
Wed Oct 24 17:30:45 UTC 2018 - mvo@fastmail.fm

- Update to upstream release 2.36

-------------------------------------------------------------------
>>>>>>> ab7590b6
Mon Oct 15 22:23:02 UTC 2018 - mvo@fastmail.fm

- Update to upstream release 2.35.5

-------------------------------------------------------------------
Fri Oct 05 14:42:33 UTC 2018 - mvo@fastmail.fm

- Update to upstream release 2.35.4

-------------------------------------------------------------------
Fri Oct 05 09:32:00 UTC 2018 - mvo@fastmail.fm

- Update to upstream release 2.35.3

-------------------------------------------------------------------
Wed Sep 12 09:32:00 UTC 2018 - mvo@fastmail.fm

- Update to upstream release 2.35.2

-------------------------------------------------------------------
Mon Sep 03 14:44:06 UTC 2018 - mvo@fastmail.fm

- Update to upstream release 2.35.1

-------------------------------------------------------------------
Mon Aug 20 12:36:33 UTC 2018 - mvo@fastmail.fm

- Update to upstream release 2.35

-------------------------------------------------------------------
Fri Jul 27 19:08:44 UTC 2018 - mvo@fastmail.fm

- Update to upstream release 2.34.3

-------------------------------------------------------------------
Thu Jul 19 12:05:50 UTC 2018 - mvo@fastmail.fm

- Update to upstream release 2.34.2

-------------------------------------------------------------------
Wed Jul 17 19:46:56 UTC 2018 - mvo@fastmail.fm

- Update to upstream release 2.34.1

-------------------------------------------------------------------
Fri Jul 06 16:08:17 UTC 2018 - mvo@fastmail.fm

- Update to upstream release 2.34

-------------------------------------------------------------------
Fri Jun 22 15:58:54 UTC 2018 - me@zygoon.pl

- Fixed changelog chronology

-------------------------------------------------------------------
Fri Jun 22 14:25:35 UTC 2018 - me@zygoon.pl

- Sync with snapd upstream packaging
- Backport support for apparmor on tumbleweed
- Install polkit files
- Load snap-confine apparmor profile in post, if apparmor is enabled
- Adjust badness of polkit-untracked-privlege
-------------------------------------------------------------------
Thu Jun 21 17:37:56 UTC 2018 - mvo@fastmail.fm

- Update to upstream release 2.33.1

-------------------------------------------------------------------
Fri Jun 08 17:13:47 UTC 2018 - mvo@fastmail.fm

- Update to upstream release 2.33

-------------------------------------------------------------------
Mon May 28 08:06:53 UTC 2018 - ngompa13@gmail.com

- Refactor to support openSUSE Tumbleweed and Leap 42.3 and 15.0
- Enable AppArmor support for openSUSE Tumbleweed (post Leap 15.0)
- Enable support for handling the proprietary nvidia driver
- Drop ancient spec stuff that was being ignored by RPM anyway
- Drop spurious find command that didn't do anything...

-------------------------------------------------------------------
Wed May 16 10:20:08 UTC 2018 - mvo@fastmail.fm

- Update to upstream release 2.32.9

-------------------------------------------------------------------
Fri May 11 14:36:16 UTC 2018 - mvo@fastmail.fm

- Update to upstream release 2.32.8

-------------------------------------------------------------------
Fri May 11 13:09:32 UTC 2018 - mvo@fastmail.fm

- Update to upstream release 2.32.7

-------------------------------------------------------------------
Sun Apr 29 19:21:53 UTC 2018 - mvo@fastmail.fm

- Update to upstream release 2.32.6

-------------------------------------------------------------------
Mon Apr 16 16:41:48 UTC 2018 - mvo@fastmail.fm

- Update to upstream release 2.32.5

-------------------------------------------------------------------
Wed Apr 11 16:30:45 UTC 2018 - mvo@fastmail.fm

- Update to upstream release 2.32.4

-------------------------------------------------------------------
Wed Apr 11 12:40:09 UTC 2018 - mvo@fastmail.fm

- Update to upstream release 2.32.3.2

-------------------------------------------------------------------
Wed Apr 11 10:34:00 UTC 2018 - mvo@fastmail.fm

- Update to upstream release 2.32.3.1

-------------------------------------------------------------------
Thu Apr 05 22:35:35 UTC 2018 - mvo@fastmail.fm

- Update to upstream release 2.32.3

-------------------------------------------------------------------
Sat Mar 31 21:09:29 UTC 2018 - mvo@fastmail.fm

- Update to upstream release 2.32.2

-------------------------------------------------------------------
Mon Mar 26 21:03:02 UTC 2018 - mvo@fastmail.fm

- Update to upstream release 2.32.1

-------------------------------------------------------------------
Sat Mar 24 08:50:11 UTC 2018 - mvo@fastmail.fm

- Update to upstream release 2.32

-------------------------------------------------------------------
Tue Feb 20 17:32:42 UTC 2018 - mvo@fastmail.fm

- Update to upstream release 2.31.1

-------------------------------------------------------------------
Tue Feb 06 09:46:22 UTC 2018 - mvo@fastmail.fm

- Update to upstream release 2.31

-------------------------------------------------------------------
Sat Nov 18 15:31:24 UTC 2017 - mvo@fastmail.fm

- Update to upstream release 2.30

-------------------------------------------------------------------
Fri Nov 17 22:56:09 UTC 2017 - mvo@fastmail.fm

- Update to upstream release 2.29.4

-------------------------------------------------------------------
Thu Nov 09 19:16:29 UTC 2017 - mvo@fastmail.fm

- Update to upstream release 2.29.3

-------------------------------------------------------------------
Fri Nov 03 17:26:14 UTC 2017 - mvo@fastmail.fm

- Update to upstream release 2.29.2

-------------------------------------------------------------------
Fri Nov 03 07:27:08 UTC 2017 - mvo@fastmail.fm

- Update to upstream release 2.29.1

-------------------------------------------------------------------
Mon Oct 30 16:24:08 UTC 2017 - mvo@fastmail.fm

- Update to upstream release 2.29

-------------------------------------------------------------------
Wed Oct 11 19:46:37 UTC 2017 - mvo@fastmail.fm

- Update to upstream release 2.28.4

-------------------------------------------------------------------
Wed Oct 11 08:23:47 UTC 2017 - mvo@fastmail.fm

- Update to upstream release 2.28.3

-------------------------------------------------------------------
Tue Oct 10 18:42:45 UTC 2017 - mvo@fastmail.fm

- Update to upstream release 2.28.2

-------------------------------------------------------------------
Wed Sep 27 22:04:59 UTC 2017 - mvo@fastmail.fm

- Update to upstream release 2.28.1

-------------------------------------------------------------------
Mon Sep 25 16:09:15 UTC 2017 - mvo@fastmail.fm

- Update to upstream release 2.28

-------------------------------------------------------------------
Thu Sep 07 10:32:21 UTC 2017 - mvo@fastmail.fm

- Update to upstream release 2.27.6

-------------------------------------------------------------------
Wed Aug 30 07:45:01 UTC 2017 - mvo@fastmail.fm

- Update to upstream release 2.27.5

-------------------------------------------------------------------
Thu Aug 24 09:08:32 UTC 2017 - mvo@fastmail.fm

- Update to upstream release 2.27.4

-------------------------------------------------------------------
Fri Aug 18 15:51:22 UTC 2017 - mvo@fastmail.fm

- Update to upstream release 2.27.3

-------------------------------------------------------------------
Wed Aug 16 12:16:01 UTC 2017 - mvo@fastmail.fm

- Update to upstream release 2.27.2

-------------------------------------------------------------------
Mon Aug 14 08:07:21 UTC 2017 - mvo@fastmail.fm

- Update to upstream release 2.27.1

-------------------------------------------------------------------
Thu Aug 10 11:25:11 UTC 2017 - mvo@fastmail.fm

- Update to upstream release 2.27

-------------------------------------------------------------------
Fri May 19 14:35:29 UTC 2017 - morphis@gravedo.de

- Add bind() syscall to default seccomp policy to allow execution
  of snap hooks.
- Do not share /etc/ssl with the host but use the one from the core
  snap.

-------------------------------------------------------------------
Wed May 10 12:24:44 UTC 2017 - morphis@gravedo.de

- Update to upstream release 2.25

-------------------------------------------------------------------
Thu Apr 13 14:06:13 UTC 2017 - morphis@gravedo.de

- Update to upstream release 2.24

-------------------------------------------------------------------
Thu Mar 30 14:14:44 UTC 2017 - morphis@gravedo.de

- Update to upstream release 2.23.6

-------------------------------------------------------------------
Thu Mar 23 08:53:37 UTC 2017 - morphis@gravedo.de

- Update to upstream release 2.23.5
- Disable seccomp support to work around bugs in snap-confine
  (see https://bugs.launchpad.net/snappy/+bug/1674193 for details)

-------------------------------------------------------------------
Wed Mar 08 16:09:03 UTC 2017 - me@zygoon.pl

- Fix log-out prompt to be displayed only when really necessary.
- Fix installation of /usr/lib/snapd/info (version information)
- Install bash completion for "snap"

-------------------------------------------------------------------
Wed Mar 08 15:53:06 UTC 2017 - me@zygoon.pl

- New upstream release.
  More details are available at https://github.com/snapcore/snapd/releases/tag/2.23.1

-------------------------------------------------------------------
Tue Mar 07 23:00:34 UTC 2017 - me@zygoon.pl

- Add PATH integration and post-install message asking the user to logout to
  see PATH changes.

-------------------------------------------------------------------
Tue Mar 07 00:45:12 UTC 2017 - me@zygoon.pl

- (hacky) Disable shellcheck as it is missing on Leap 42.1

-------------------------------------------------------------------
Tue Mar 07 00:43:58 UTC 2017 - me@zygoon.pl

- (hacky) fix the 32bit build

-------------------------------------------------------------------
Mon Mar 06 18:08:04 UTC 2017 - me@zygoon.pl

- Initial package based on fully vendorized source tarball<|MERGE_RESOLUTION|>--- conflicted
+++ resolved
@@ -1,12 +1,9 @@
 -------------------------------------------------------------------
-<<<<<<< HEAD
-=======
 Wed Oct 24 17:30:45 UTC 2018 - mvo@fastmail.fm
 
 - Update to upstream release 2.36
 
 -------------------------------------------------------------------
->>>>>>> ab7590b6
 Mon Oct 15 22:23:02 UTC 2018 - mvo@fastmail.fm
 
 - Update to upstream release 2.35.5
