--- conflicted
+++ resolved
@@ -1,4 +1,10 @@
-<<<<<<< HEAD
+snapd (2.23) UNRELEASED; urgency=medium
+
+  * New upstream release, LP: #xxxx
+    - ...
+
+ -- Michael Vogt <michael.vogt@ubuntu.com>  Mon, 30 Jan 2017 14:42:46 +0100
+
 snapd (2.22.5) xenial; urgency=medium
 
   * Fix FTBFS due to machine-id file
@@ -13,14 +19,6 @@
     - httputils: ensure User-Agent works accross redirects
 
  -- Michael Vogt <michael.vogt@ubuntu.com>  Tue, 21 Feb 2017 09:07:10 +0100
-=======
-snapd (2.23) UNRELEASED; urgency=medium
-
-  * New upstream release, LP: #xxxx
-    - ...
-
- -- Michael Vogt <michael.vogt@ubuntu.com>  Mon, 30 Jan 2017 14:42:46 +0100
->>>>>>> c9d7fc3e
 
 snapd (2.22.3) xenial; urgency=medium
 
