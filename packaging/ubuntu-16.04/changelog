--- conflicted
+++ resolved
@@ -1,12 +1,3 @@
-<<<<<<< HEAD
-snapd (2.35.5) xenial; urgency=medium
-
-  * New upstream release, LP: #1786438
-    - interfaces/home: don't allow snaps to write to $HOME/bin
-    - osutil: workaround overlayfs on ubuntu 18.10
-
- -- Michael Vogt <michael.vogt@ubuntu.com>  Mon, 15 Oct 2018 22:23:02 +0200
-=======
 snapd (2.36~pre2) xenial; urgency=medium
 
   * New upstream release, LP: #1795590
@@ -353,7 +344,14 @@
     - tests/lib/prepare: fix extra snaps test
 
  -- Michael Vogt <michael.vogt@ubuntu.com>  Fri, 12 Oct 2018 14:44:23 +0200
->>>>>>> a8ddbc92
+
+snapd (2.35.5) xenial; urgency=medium
+
+  * New upstream release, LP: #1786438
+    - interfaces/home: don't allow snaps to write to $HOME/bin
+    - osutil: workaround overlayfs on ubuntu 18.10
+
+ -- Michael Vogt <michael.vogt@ubuntu.com>  Mon, 15 Oct 2018 22:23:02 +0200
 
 snapd (2.35.4) xenial; urgency=medium
 
