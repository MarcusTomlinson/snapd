<<<<<<< HEAD
snapd (2.36~pre2) xenial; urgency=medium

  * New upstream release, LP: #1795590
=======
snapd (2.36) xenial; urgency=medium

  * New upstream release, LP: #1795590
    - overlord/snapstate, snap, wrappers: start services in the right
      order during install
    - tests: the store has caught up, drop gccgo test, update cosmic
      image
    - cmd/snap: try not to panic on error from "snap try"`--devmode`
    - overlord/ifacestate: don't conflict on own discard-snap tasks when
      refreshing & doing garbage collection
    - snapstate: add command-chain to supported featureset
    - daemon, snap: mark screenshots as deprecated
    - interfaces: fix decoding of json numbers for static/dynamic
      attributes
    - data/systemd, wrappers: tweak system-shutdown helper for core18
    - interfaces/system-key: add parser mtime and only discover features
      on write
    - interfaces: fix NormalizeInterfaceAttributes, add tests
    - systemd,wrappers: don't start disabled services
    - ifacestate/hooks: only create interface hook tasks if hooks exist
    - tests: do not run degraded test in autopkgtest env
    - osutil: workaround overlayfs on ubuntu 18.10
>>>>>>> ab7590b6
    - interfaces: include invalid type in Attr error
    - many: enable layouts by default
    - interfaces/default: don't scrub with change_profile with classic
    - cmd/snap: speed up unit tests
    - vendor, cmd/snap: refactor to accommodate the new less buggy go-
      flags
    - daemon: expose snapshots to the API
    - interfaces: updates for default, screen-inhibit-control, tpm,
      {hardware,system,network}-observe
    - interfaces/hotplug: rename HotplugDeviceKey method to HotplugKey,
      update test interface
    - interfaces/tests: use TestInterface instead of a custom local
      helper
    - overlord/snapstate: export getFeatureFlagBool.
    - osutil,asserts,daemon: support force password change in system-
      user assertion
    - snap, wrappers: support restart-delay, generate RestartSec=<value>
      in service units
    - tests/ifacestate: moved asserts-related mocking into helper
    - image: fetch device store assertion if available
    - many: enable AppArmor on Arch
    - interfaces/repo: two helper methods for hotplug
    - overlord/ifacestate: add hotplug slots with implicit slots
    - interfaces/hotplug: helpers and struct updates
    - tests: run the snapd tests on Ubuntu 18.10
    - snapstate: only report errors if there is an actual error
    - store: speedup unit tests
    - spread-shellcheck: fix interleaved error messages, tweaks
    - apparmor: create SnapAppArmorDir in setupSnapConfineReexec
    - ifacestate: implementation of defaultDeviceKey function for
      hotplug
    - cmd/snap-update-ns: remove empty placeholders used for mounting
    - snapshotstate: restore to current revision
    - tests/lib: rework the CLA checker
    - many: support and consider store friendly-stores when checking
      device scope constraints
    - overlord/snapstate: block parallel installs of snapd, core, base,
      kernel, gadget snaps
    - overlord/patch: patch for static plug/slot attributes
    - interfaces: honor static attributes when reloading conns
    - osutils: unit tests speedup; introduce «run-checks --short-
      unit».
    - systemd, wrappers: speed up wrappers unit tests
    - client: speedup unit tests
    - spread-shellcheck: use threads to parallelise
    - snap: validate plug and slot names
    - osutil, interfaces/apparmor: add and use of osutil.UnlinkMany
    - wrappers: do not depend on network.taget in socket units, tweak
      generated units
    - interfaces/apparmor: (un)load profiles in one apparmor_parser call
    - store: gracefully handle unexpected errors in 'action'
      response
    - cmd: put our manpages in section 8
    - overlord: don't make become-operational interfere with user
      requests
    - store: tweak unmatched refresh result error log
    - snap, client, daemon, store: use and expose "media" more
    - tests,cmd/snap-update-ns: add test showing mount update bug
      cmd/snap-update-ns: better detection of snapd-made tmpfs
    - tests: spread tests for aliases with parallel installed snaps
    - interfaces/seccomp: allow using statx by default
    - store: gracefully handle unexpected errors in 'action' response
    - overlord/snapshotstate: chown the tempdir
    - cmd/snap: attempt to start the document portal if running with a
      session bus
    - snap: detect layouts vs layout in snap.yaml
    - interfaces/apparmor: handle overlayfs snippet for snap-update-ns
    - snapcraft.yaml: set grade to stable
    - tests: shellchecks, final round
    - interfaces/apparmor: handle overlayfs snippet for snap-update-ns
    - snap: detect layouts vs layout in snap.yaml
    - overlord/snapshotstate: store epoch in snapshot, check on restore
    - cmd/snap: tweak UX of snap refresh --list
    - overlord/snapstate: improve consistency, use validateInfoAndFlags
      also in InstallPath
    - snap: give Epoch a CanRead helper
    - overlord/snapshotstate: small refactor of internal helpers
    - interfaces/builtin: adding missing permission to create
      /run/wpa_supplicant directory
    - interfaces/builtin: avahi interface update
    - client, daemon: support passing of 'unaliased' option when
      installing from local files
    - selftest: rename selftest.Run() to sanity.Check()
    - interfaces/apparmor: report apparmor support level and policy
    - ifacestate: helpers for generating slot names for hotplug
    - overlord/ifacestate: make sure to pass in the Model assertion when
      enforcing policies
    - overlord/snapshotstate: store the SnapID in snapshot, block
      restore if changed
    - interfaces: generalize writable mimic profile
    - asserts,interfaces/policy: add support for on-store/on-brand/on-
      model plug/slot rule constraints
    - many: fetch the device store assertion together and in the context
      of interpreting snap-declarations
    - tests: disable gccgo tests on 18.04 for now, until dh-golang vs
      gccgo is fixed
    - tests/main/parallel-install-services: add spread test for snaps
      with services
    - tests/main/snap-env: extend to cover parallel installations of
      snaps
    - tests/main/parallel-install-local: rename from *-sideload, extend
      to run snaps
    - cmd/snapd,daemon,overlord: without snaps, stop and wait for socket
    - cmd/snap: tame the help zoo
    - tests/main/parallel-install-store: run installed snap
    - cmd/snap: add a bunch of TRANSLATORS notes (and a little more
      i18n)
    - cmd: fix C formatting
    - tests: remove unneeded cleanup from layout tests
    - image: warn on missing default-providers
    - selftest: add test to ensure selftest.checks is up-to-date
    - interfaces/apparmor, interfaces/builtin: tweaks for parallel snap
      installs
    - userd: extend the list of supported XDG Desktop properties when
      autostarting user applications
    - cmd/snap-update-ns: enforce trespassing checks
    - selftest: actually run the kernel version selftest
    - snapd: go into degraded mode when the selftest fails
    - tests: add test that runs snapctl with a core18 snap
    - tests: add snap install hook with base: core18
    - overlord/{snapstate,assertstate}: parallel instances and
      refresh validation
    - interfaces/docker-support: add rules to read apparmor macros
    - tests: make nfs test available for more systems
    - tests: cleanup copy/paste dup in interfaces-network-setup-control
    - tests: using single sh snap in interface tests
    - overlord/snapstate: improve cleaup in mount-snap handler
    - tests: don't fail interfaces-bluez test if bluez is already
      installed
    - tests: find snaps just for edge and beta channels
    - daemon, snapstate: consistent snap list [--all] output with broken
      snaps
    - tests: fix listing to allow extra things in the notes column
    - cmd/snap: improve UX when removing specific snap revision
    - cmd/snap, tests/main/snap-info: highlight the current channel
    - interfaces/testiface: added TestHotplugInterface
    - snap: tweak commands
    - interfaces/hotplug: hotplug spec takes one slot definition
    - overlord/snapstate, snap: handle shared snap directories when
      installing/remove snaps with instance key
    - interfaces/opengl: misc accesses for VA-API
    - client, cmd/snap: expose warnings to the world
    - cmd/snap-update-ns: introduce trespassing state tracking
    - cmd/snap: commands no longer build their own client
    - tests: try to build cmd/snap for darwin
    - daemon: make error responders not printf when called with 1
      argument
    - many: return real snap name in API response
    - overlord/state: return latest LastAdded time in WarningsSummary
    - many: mount namespace mapping for parallel installs of snaps
    - ifacestate/autoconnect: do not self-conflict on setup-profiles if
      core-phase-2
    - client, cmd/snap: on !linux, exit when the client tries to Do
      something
    - tests: refactor for nested suite and tests fixed
    - tests: use lxd's waitready instead of polling lxd socket
    - ifacestate: don't initialize udev monitor until we have a system
      snap
    - interfaces: extra argument for static attrs in
      NewConnectedPlug/NewConnectedSlot
    - packaging/arch: sync packaging with AUR
    - snapstate/tests: serialize all appends in fake backend
    - snap-confine: make /lib/modules optional
    - cmd/snap: handle "snap interfaces core" better
    - store: move download tests into downloadSuite
    - tests,interfaces: run interfaces-account-control on UC18
    - tests: fix install snaps test by adding link to /snap
    - tests: fix for nested test suite
    - daemon: fix snap list --all with parallel snap instances
    - snapstate: refactor tests to use SetModel*
    - wrappers: fix snap services order in tests
    - many: provide salt for generating instance-key in store requests
    - ifacestate: fix hang when retrying content providers
    - snapd-env-generator: fix when PATH is empty or unset
    - overlord/assertstate: propagate TaskSnapSetup error
    - client: catch and expose logs errors
    - overlord: integrate device enumeration with udev monitor
    - daemon, overlord/state: warnings pipeline
    - tests: add publisher regex to fix the snap-info test pass on sru
    - cmd: use systemdsystemgeneratorsdir, cleanup automake complaints,
      tweaks
    - cmd/snap-update-ns: remove the unused Secure type
    - osutil, o/snapshotstate, o/sss/backend: quick fixes
    - tests: update the listing expression to support core from
      different channels
    - store: use stable instance key in store refresh requests
    - cmd/snap-update-ns: detach Mk{Prefix,{File,Dir,Symlink{,All}}}
    - overlord/patch: support for sublevel patches
    - tests: update prepare/restore for nightly suite
    - cmd/snap-update-ns: detach BindMount from the Secure type
    - cmd/snap-update-ns: re-factor pair of helpers to call fstatfs once
    - ifacestate: retry on "discard-snap" in autoconnect conflict check
    - cmd/snap-update-ns: separate OpenPath from the Secure struct
    - wrappers: remove Wants=network-online.target
    - tests: add new core16-base test
    - store: refactor tests so that they work as store_test package
    - many: add refresh.rate-limit core option
    - tests: run account-control test with different bases
    - tests: port proxy test to use python tinyproxy
    - overlord: introduce snapshotstate.
    - testutil: allow Fstatfs results to vary over time
    - snap-update-ns: add comments about the "deadcode" in bootstrap.go
    - overlord: add chg.Err() in testUpdateWithAutoconnectRetry
    - many: remove deadcode
    - tests: also run unit/gccgo in 18.04
    - tests: introduce a helper for installing local snaps with --name
    - tests: avoid removing core snap on reset
    - snap: use snap.SideInfo in test to fix build with gccgo
    - partition: remove unused runCommand
    - image: fix incorrect error when using local bases
    - overlord/snapstate: fix format
    - cmd: fix format
    - tests: setting "storage: preserve-size" just for amazon-linux
      system
    - tests: test for the hostname interface
    - interfaces/modem-manager: allow access to more USB strings
    - overlord: instantiate UDevMonitor
    - interfaces/apparmor: tweak naming, rename to AddLayout()
    - interfaces: take instance name in ifacetest.InstallSnap
    - snapcraft: do not use --dirty in mkversion
    - cmd: add systemd environment generator
    - devicestate: support getting (http) proxy from core config
    - many: rename ClientOpts to ClientOptions
    - prepare-image-grub-core18: remove image root in restore
    - overlord/ifacestate: remove "old-conn" from connect/undo connect
      handlers
    - packaging/fedora: Merge changes from Fedora Dist-Git
    - image: handle errors when downloadedSnapsInfoForBootConfig has no
      data
    - tests: use official core18 model assertion in tests
    - snap-confine: map /var/lib/extrausers into snaps mount-namespace
    - overlord,store: support proxy settings internally too
    - cmd/snap: bring back 'snap version'
    - interfaces/mount: tweak naming of things
    - strutil: fix MatchCounter to also work with buffer reuse
    - cmd,interfaces,tests: add /mnt to removable-media interface
    - systemd: do not run "snapd.snap-repair.service.in on firstboot
      bootstrap
    - snap/snapenv: drop some instance specific variables, use instance-
      specific ones for user locations
    - firstboot: sort by type when installing the firstboot snaps
    - cmd, cmd/snap: better support for non-linux
    - strutil: add new ParseByteSize
    - image: detect and error if bases are missing
    - interfaces/apparmor: do not downgrade confinement on arch with
      linux-hardened 4.17.4+
    - daemon: add pokeStateLock helper to the daemon tests
    - snap/squashfs: improve error message from Build on mksquashfs
      failure
    - tests: remove /etc/alternatives from dirs-not-shared-with-host
    - cmd: support re-exec into the "snapd" snap
    - spdx: remove "Other Open Source" from the support licenses
    - snap: add new type "TypeSnapd" and attach to the snapd snap
    - interfaces: retain order of inserted security backends
    - tests: spread test for parallel-installs desktop file handling
    - overlord/devicestate: use OpenSSL's PEM format when generating
      keys
    - cmd: remove --skip-command-chain from snap run and snap-exec
    - selftest: detect if apparmor is unusable and error
    - snap,snap-exec: support command-chain for hooks
    - tests: significantly reduce execution time for managers test
    - snapstate: use new "snap.ByType" sorting
    - overlord/snapstate: fix UpdateMany() to work with parallel
      instances
    - testutil: have File* checker produce more useful error output
    - overlord/ifacestate: introduce connectOpts
    - interfaces: parallel instances support, extend unit tests
    - tests: normalize tests
    - snapstate: make InstallPath() return *snap.Info too
    - snap: add ByType sorting
    - interfaces: add cifs-mount interface
    - tests: use file based markers in snap-service-stop-mode
    - osutil: reorg and stub out things to get it building on darwin
    - tests/main/layout: cleanup after the test
    - osutil/sys: small tweaks to let it build on darwin
    - daemon, overlord/snapstate: set instance name when installing from
      snap file
    - many: move Uname to osutil, for more DRY and easier porting.
    - cmd/snap: create snap user directory when running parallel
      installed snaps
    - cmd/snap-confine: switch to validation of SNAP_INSTANCE_NAME
    - tests: basic test for parallel installs from the store
    - image: download the gadget from the model.GadgetTrack()
    - snapstate: add support for gadget tracks in model assertion
    - image: add support for "gadget=track"
    - overlord: handle sigterm during shutdown better
    - tests: add the original function to fix the errors on new kernels
    - tests/main/lxd: pull lxd from candidate; reënable i386
    - wayland: add extra sockets that are used by older toolkits (e.g.
      gtk3)
    - asserts: add support for gadget tracks in the model assertion
    - overlord/snapstate: improve feature flag validation
    - tests/main/lxd: run ubuntu-16.04 only on 64 bit variant
    - interfaces: workaround for activated services and newer DBus
    - tests: get the linux-image-extra available for the current kernel
    - interfaces: add new "sysfs-name" to i2c interfaces code
    - interfaces: disconnect hooks
    - cmd/libsnap: unify detection of core/classic with go
    - tests: fix autopkgtest failures in cosmic
    - snap: fix advice json
    - overlord/snapstate: parallel snap install
    - store: backward compatible instance-key handling for non-instance
      snaps
    - interfaces: add screencast-legacy for video and audio recording
    - tests: skip unsupported architectures for fedora-base-smoke test
    - tests: avoid using the journalctl cursor when it has not been
      created yet
    - snapstate: ensure normal snaps wait for the "snapd" snap on
      refresh
    - tests: enable lxd again everywhere
    - tests: new test for udisks2 interface
    - interfaces: add cpu-control for setting CPU tunables
    - overlord/devicestate: fix tests, set seeded in registration
      through proxy tests
    - debian: add missing breaks on cosmic
    - devicestate: only run device-hook when fully seeded
    - seccomp: conditionally add socketcall() based on system and base
    - tests: new test for juju client observe interface
    - overlord/devicestate: DTRT w/a snap proxy to reach a serial vault
    - snapcraft: set version information for the snapd snap
    - cmd/snap, daemon: error out if trying to install a snap using
      empty name
    - hookstate: simplify some hook tests
    - cmd/snap-confine: extend security tag validation to cover instance
      names
    - snap: fix mocking of systemkey in snap-run tests
    - packaging/opensuse: fix static build of snap-update-ns and snap-
      exec
    - interfaces/builtin: addtl network-manager resolved DBus fix
    - udev: skip TestParseUdevEvent on ppc
    - interfaces: miscellaneous policy updates
    - debian: add tzdata to build-dep to ensure snapd builds correctly
    - cmd/libsnap-confine-private: intoduce helpers for validating snap
      instance name and instance key
    - snap,snap-exec: support command-chain for app
    - interfaces/builtin: network-manager resolved DBus changes
    - snap: tweak `snap wait` command
    - cmd/snap-update-ns: introduce validation of snap instance names
    - cmd/snap: fix some corner-case test setup weirdness
    - cmd,dirs: fix various issues discovered by a Fedora base snap
    - tests/lib/prepare: fix extra snaps test

<<<<<<< HEAD
 -- Michael Vogt <michael.vogt@ubuntu.com>  Fri, 12 Oct 2018 14:44:23 +0200
=======
 -- Michael Vogt <michael.vogt@ubuntu.com>  Wed, 24 Oct 2018 11:30:45 -0600
>>>>>>> ab7590b6

snapd (2.35.5) xenial; urgency=medium

  * New upstream release, LP: #1786438
    - interfaces/home: don't allow snaps to write to $HOME/bin
    - osutil: workaround overlayfs on ubuntu 18.10

 -- Michael Vogt <michael.vogt@ubuntu.com>  Mon, 15 Oct 2018 22:23:02 +0200

snapd (2.35.4) xenial; urgency=medium

  * New upstream release, LP: #1786438
    - wrappers: do not depend on network.taget in socket units, tweak
      generated units

 -- Michael Vogt <michael.vogt@ubuntu.com>  Fri, 05 Oct 2018 14:41:33 +0200

snapd (2.35.3) xenial; urgency=medium

  * New upstream release, LP: #1786438
    - overlord: don't make become-operational interfere with user
      requests
    - docker_support.go: add rules to read apparmor macros
    - interfaces/apparmor: handle overlayfs snippet for snap-update-
      nsFixes:
    - snapcraft.yaml: add workaround to fix snapcraft build
    - interfaces/opengl: misc accesses for VA-API

 -- Michael Vogt <michael.vogt@ubuntu.com>  Fri, 05 Oct 2018 09:32:00 +0200

snapd (2.35.2) xenial; urgency=medium

  * New upstream release, LP: #1786438
    - cmd,overlord/snapstate: go 1.11 format fixes
    - ifacestate: fix hang when retrying content providers
    - snap-env-generator: do nothing when PATH is unset
    - interfaces/modem-manager: allow access to more USB strings

 -- Michael Vogt <michael.vogt@ubuntu.com>  Wed, 12 Sep 2018 09:32:00 +0200

snapd (2.35.1) xenial; urgency=medium

  *  New upstream release, LP: #1786438
    - packaging/fedora: Merge changes from Fedora Dist-Git
    - snapcraft: do not use --diry in mkversion.sh
    - cmd: add systemd environment generator
    - snap-confine: map /var/lib/extrausers into snaps mount-namespace
    - tests: cherry-pick test fixes from master for 2.35
    - systemd: do not run "snapd.snap-repair.service.in on firstboot
      bootstrap
    - interfaces: retain order of inserted security backends
    - selftest: detect if apparmor is unusable and error

 -- Michael Vogt <michael.vogt@ubuntu.com>  Mon, 03 Sep 2018 14:44:06 +0200

snapd (2.35) xenial; urgency=medium

  * New upstream release, LP: #1786438
    - snapstate: add support for gadget tracks in model assertion
    - image: add support for "gadget=track"
    - asserts: add support for gadget tracks in the model assertion
    - interfaces: add new "sysfs-name" to i2c interfaces code
    - overlord: handle sigterm during shutdown better
    - wayland: add extra sockets that are used by older toolkits
    - snap: fix advice json
    - tests: fix autopkgtest failures in cosmic
    - store: backward compatible instance-key handling for non-instance
      snaps
    - snapstate: ensure normal snaps wait for the "snapd" snap on
      refresh
    - interfaces: add cpu-control for setting CPU tunables
    - debian: add missing breaks on comisc
    - overlord/devicestate: DTRT w/a snap proxy to reach a serial vault
    - devicestate: only run device-hook when fully seeded
    - seccomp: conditionally add socketcall() based on system and base
    - interfaces/builtin: addtl network-manager resolved DBus fix
    - hookstate: simplify some hook tests
    - udev: skip TestParseUdevEvent on ppc
    - interfaces: miscellaneous policy updates
    - debian: add tzdata to build-dep to ensure snapd builds correctly
    - interfaces/builtin: network-manager resolved DBus changes
    - tests: add spread test for fedora29 base snap
    - cmd/libsnap: treat distributions with VARIANT_ID=snappy as "core"
    - dirs: fix SnapMountDir inside a Fedora base snap
    - tests: fix snapd-failover for core18 with external backend
    - overlord/snapstate: always clean SnapState when doing Get()
    - overlod/ifacestate: always use a new SnapState when fetching the
      snap state
    - overlord/devicestate: have the serial request talk to the proxy if
      set
    - interfaces/hotplug: udevadm output parser
    - tests: New test for daemon-notify interface
    - image: ensure "core" is ordered early if base: and core is used
    - cmd/snap-confine: snap-device-helper parallel installs support
    - tests: enable interfaces-framebuffer everywhere
    - tests: reduce nc wait time from 2 to 1 second
    - snap/snapenv: add snap instance specific variables
    - cmd/snap-confine: add minimal test for snap-device-helper
    - tests: enable snapctl test on core18
    - overlord: added UDevMonitor for future hotplug support
    - wrappers: do not glob when removing desktop files
    - tests: add dbus monitor log to interfaces-accounts-service
    - tests: add core-18 systems to external backend
    - wrappers: account for changed app wrapper in parallel installed
      snaps
    - wrappers: make sure that the tests pass on non-Ubuntu too
    - many: add snapd snap failure handling
    - tests: new test for dvb interface
    - configstate: accept refresh.timer=managed
    - tests: new test for snap logs command
    - wrapper: generate all the snapd unit files when generating
      wrappers
    - store: keep all files with link-count > 1 in the cache
    - store: be less verbose in the common refresh case of "no updates"
    - snap-confine: update snappy-app-dev path
    - debian: ensure dependency on fixed apt on 18.04
    - snapd: add initial software watchdog for snapd
    - daemon, systemd: change journalctl -n=all to --no-tail
    - systemd: fix snapd.apparmor.service.in dependencies
    - snapstate: refuse to remove bases or core if snaps need them
    - snap: introduce package-level helpers for building snap related
      directory/file paths
    - overlord/devicestate: deny parallel install of kernel or gadget
      snaps
    - store: clean up parallel-install TODOs in store tests
    - timeutil: fix first weekday of the month schedule
    - interfaces: match all possible tty but console
    - tests: shellchecks part 5
    - cmd/snap-confine: allow ptrace read for 4.18 kernels
    - advise: make the bolt database do the atomic rename dance
    - tests/main/apt-hooks: debug dump of commands.db
    - tests/lib/prepare-restore: update Arch Linux kernel LOCALVERSION
      handling
    - snap: validate instance name as part of Validate()
    - daemon: if a snap is inactive, don't ask systemd about its
      services.
    - udev: skip TestParseUdevEvent on s390x
    - tests: switch core-amd64-18 to use `kernel: pc-kernel=18`
    - asserts,image: add support for new kernel=track syntax
    - tests: new gce image for fedora 27
    - interfaces/apparmor: use the cache in mtime-resilient way
    - store, overlord/snapstate: introduce instance name in store APIs
    - tests: drive-by cleanup of redudant pkgname matching
    - tests: ensure apt-hook is only run after catalog update ran
    - tests: use pkill instead of kilall
    - tests/main: another bunch of updates for Amazon Linux 2
    - tests/lib/snaps: avoid using relative command paths that go up in
      the  directory tree
    - tests: disable/fix more tests for Amazon Linux 2
    - overlord: introduce InstanceKey to SnapState and SnapSetup,
      renames
    - daemon: make sure most change generating handlers can produce
      errors with kinds
    - tests/main/interfaces-calendar-service: skip the test on AMZN2
    - tests/lib/snaps: avoid using relative command paths that go up in
      the directory tree
    - cmd/snap: add a green check mark to verified publishers
    - cmd/snap: fix two issues in the cmd/snap unit tests
    - packaging/fedora: fix target path of /snap symlink
    - cmd/snap: support `--last=<type>?` to mean "no error on empty"
    - cmd/snap-confine: (nvidia) pick up libnvidia-glvkspirv.so
    - strutil: detect and bail out of Unmarshal on duplicate key
    - packaging/fedora(amzn2): disable SELinux, drop dependency on
      squashfuse for AMZN2
    - spread, tests: add support for Amazon Linux 2
    - packaging/fedora: Add Amazon Linux 2 support
    - many: make Wait/Stop optional on StateManagers
    - snap/squashfs: stop printing unsquashfs info to stderr
    - snap: add support for `snap advise-snap --from-apt`
    - overlord/ifacestate: ignore connect if already connected
    - tests: change the service snap used instead of network-bind-
      consumer
    - interfaces/network-control: update for wpa-supplicant and ifupdown
    - tests: fix raciness in stop mode tests
    - logger: try to not have double dates
    - debian: use deb-systemd-invoke instead of systemctl directly
    - tests: run all main tests on core18
    - many: finish sharing a single TaskRunner with all the the managers
    - interfaces/repo: added AllHotplugInterfaces helper
    - snapstate: ensure kernel-track is honored on switch/refresh
    - overlord/ifacestate: support implicit slots on snapd
    - image: add support for "kernel-track" in `snap prepare-image`
    - tests: add test that ensures we do not boot any system in degraded
      state
    - tests: update tests to work on core18
    - cmd/snap: check for typographic dashes in command
    - tests: fix tests expecting old email address
    - client: add some existing error kinds that were not listed in
      client.go
    - tests: add missing slots in classic and core provider test snaps
    - overlord,daemon,cmd: re-map snap names around the edges of snapd
    - tests: use install_local in snap-run-hooks
    - coreconfig: add support for `snap set system network.disable-
      ipv6`
    - overlord/snapstate: dedupe default content providers
    - osutil/udev: sync with upstream
    - debian: do not ship snapd.apparmor.service on ubuntu
    - overlord: have SnapManager use a passed in TaskRunner created by
      Overlord
    - many: streamline the generic conflict check mechanisms
    - tests: remove unneeded setup code in snap-run-symlink
    - cmd/snap: print unset license as "unset", instead of "unknown"
    - asserts: add (optional) kernel-track to model assertion
    - snap/squashfs, tests: pass -n[o-progress] to {mk,un}squashfs
    - interfaces/pulseaudio: be clear that the interface allows playback
      and record
    - snap: support hook environment
    - interfaces: fix typo "daemonNotify" (add missing "n")
    - interfaces: tweak tests of daemon-notify, use common naming
    - interfaces: allow invoking systemd-notify when daemon-notify is
      connected
    - store: make snap blobs be 0600
    - interfaces,daemon: move JSON types to the daemon
    - tests: prepare needs to handle bin/snapctl being a symlink
    - tests: do not mask errors in interfaces-timezone-control (#5405)
    - packaging: put snapctl into /usr/lib/snapd and symlink in usr/bin
    - tests: add basic integration test for spread hold
    - overlord/snapstate: improve PlugsOnly comment
    - many: assorted shellcheck fixes
    - store, daemon, client, cmd/snap: expose "scope", default to wide
    - snapstate: allow setting "refresh.timer=managed"
    - cmd/snap: display a link to data privacy notice for interactive
      snap login
    - client, cmd/snap: pass snap instance name when installing from
      file
    - cmd/snap: add 'debug paths' command
    - snapstate: make sure all *link-*snap tasks carry a snap type and
      further hints
    - devicestate: fix race when refreshing a snap with snapd-control
    - tests: fix tests on arch
    - tests: start active system units on reset
    - tests: new test for joystick interface
    - tests: moving install of dependencies to pkgdb helper
    - tests: enable new fedora image with test dependencies installed
    - tests: start using the new opensuse image with test dependencies
    - tests: check catalog refresh before and after restart snapd
    - tests: stop restarting journald service on prepare
    - interfaces: make core-support a no-op interface
    - interfaces: prefer "snapd" when resolving implicit connections
    - interfaces/hotplug: add hotplug Specification and
      HotplugDeviceInfo
    - many: lessen the use of core-support
    - tests: fixes for the autopkgtest failures in cosmic
    - tests: remove extra ' which breaks interfaces-bluetooth-control
      test
    - dirs: fix antergos typo
    - tests: use grep to avoid non-matching messages from MATCH
    - dirs: improve distro detection for Antegros
    - vendor: switch to latest bson
    - interfaces/builtin: create can-bus interface
    - tests: "snap connect" is idempotent so just connect
    - many: use extra "releases" information on store "revision-not-
      found" errors to produce better errors
    - interfaces: treat "snapd" snap as type:os
    - interfaces: tweak tests to have less repetition of "core" and
      "ubuntu…
    - tests: simplify econnreset test
    - snap: add helper for renaming slots
    - devicestate: fix panic in firstboot code when no snaps are seeded
    - tests: add artful for sru validation on google backend
    - snap,interfaces: move interface name validation to snap
    - overlord/snapstate: introduce path to fake backend ops
    - cmd/snap-confine: fix snaps running on core18
    - many: expose publisher's validation throughout the API

 -- Michael Vogt <michael.vogt@ubuntu.com>  Mon, 20 Aug 2018 12:36:33 +0200

snapd (2.34.3) xenial; urgency=medium

  * New upstream release, LP: #1779403
    - interfaces/apparmor: use the cache in mtime-resilient way
    - cmd/snap-confine: (nvidia) pick up libnvidia-glvkspirv.so
    - snapstate: allow setting "refresh.timer=managed"
    - spread: switch Fedora and openSUSE images

 -- Michael Vogt <michael.vogt@ubuntu.com>  Fri, 27 Jul 2018 19:08:44 +0200

snapd (2.34.2) xenial; urgency=medium

  * New upstream release, LP: #1779403
    - packaging: fix bogus date in fedora snapd.spec
    - tests: fix tests expecting old email address

 -- Michael Vogt <michael.vogt@ubuntu.com>  Thu, 19 Jul 2018 12:05:50 +0200

snapd (2.34.1) xenial; urgency=medium

  * New upstream release, LP: #1779403
    - tests: cherry-pick test fixes from master for 2.34
    - coreconfig: add support for `snap set system network.disable-
      ipv6`
    - debian: do not ship snapd.apparmor.service on ubuntu
    - overlord/snapstate: dedupe default content providers
    - interfaces/builtin: create can-bus interface

 -- Michael Vogt <michael.vogt@ubuntu.com>  Tue, 17 Jul 2018 19:46:56 +0200

snapd (2.34) xenial; urgency=medium

  * New upstream release, LP: #1779403
    - store, daemon, client, cmd/snap: expose "scope", default to wide*
    - tests: fix arch tests
    - snapstate: make sure all *link-*snap tasks carry a snap type and
      further hints
    - snapstate: allow setting "refresh.timer=managed"
    - cmd/snap: display a link to data privacy notice for interactive
      snap login
    - devicestate: fix race when refreshing a snap with snapd-control
    - tests: skip interfaces-framebuffer when no /dev/fb0 is found
    - tests: run interfaces-contacts-service only where test-snapd-eds
      is available
    - many: expose publisher's validation throughout the API
    - many: use extra "releases" information on store "revision-not-
      found" errors to produce better errors
    - dirs: improve distro detection for Antegros
    - Revert "dirs: improve identification of Arch Linux like systems"
    - devicestate: fix panic in firstboot code when no snaps are seeded
    - i18n: use xgettext-go --files-from to avoid running into cmdline
      size limits
    - interfaces: move ValidateName helper to utils
    - snapstate,ifstate: wait for pending restarts before auto-
      connecting
    - snap: account for parallel installs in wrappers, place info and
      tests
    - configcore: fix incorrect handling of keys with numbers (like
      gpu_mem_512)
    - tests: fix tests when no keyboard input detected
    - overlord/configstate: add watchdog options
    - snap-mgmt: fix for non-existent dbus system policy dir,
      shellchecks
    - tests/main/snapd-notify: use systemd's service properties rater
      than the journal
    - snapstate: allow removal of snap.TypeOS when using a model with a
      base
    - interfaces: make findSnapdPath smarter
    - tests: run "arp" tests only if arp is available
    - spread: increase the number of auto retries for package downloads
      in opensuse
    - cmd/snap-confine: fix nvidia support under lxd
    - corecfg: added experimental.hotplug feature flag
    - image: block installation of parallel snap instances
    - interfaces: moved normalize method to interfaces/utils and made it
      public
    - api/snapctl: allow -h and --help for regular users.
    - interfaces/udisks2: also implement implicit classic slot
    - cmd/snap-confine: include CUDA runtime libraries
    - tests: disable auto-refresh test on core18
    - many: switch to account validation: unproven|verified
    - overlord/ifacestate: get/set connection state only via helpers
    - tests: adding extra check to validate journalctl is showing
      current test data
    - data: add systemd environment configuration
    - i18n: handle write errors in xgettext-go
    - snap: helper for validating snap instance names
    - snap{/snaptest}: set instance key based on snap name
    - userd: fix running unit tests on KDE
    - tests/main/econnreset: limit ingress traffic to 512kB/s
    - snap: introduce a struct Channel to represent store channels, and
      helpers to work with it
    - tests: add fedora to distro_clean_package_cache function
    - many: rename snap.Info.StoreName() to snap.Info.SnapName()
    - tests: add spread test to ensure snapd/core18 are not removable
    - tests: tweaks for running the main tests on core18
    - overlord/{config,snap}state: introduce experimental.parallel-
      instances feature flag
    - strutil: support iteration over almost clean paths
    - strutil: add PathIterator.Rewind
    - tests: update interfaces-timeserver-control to core18
    - tests: add halt-timeout to google backend
    - tests: skip security-udev-input-subsystem without /dev/input/by-
      path
    - snap: introduce the instance key field
    - packaging/opensuse: remaining packaging updates for 2.33.1
    - overlord/snapstate: disallow installing snapd on baseless models
    - tests: disable core tests on all core systems (16 and 18)
    - dirs: improve identification of Arch Linux like systems
    - many: expose full publisher info over the snapd API
    - tests: disable core tests on all core systems (16 and 18)
    - tests/main/xdg-open: restore or clean up xdg-open
    - tests/main/interfaces-firewall-control: shellcheck fix
    - snapstate: sort "snapd" first
    - systemd: require snapd.socket in snapd.seeded.service; make sure
      snapd.seeded
    - spread-shellcheck: use the latest shellcheck available from snaps
    - tests: use "ss" instead of "netstat" (netstat is not available in
      core18)
    - data/complete: fix three out of four shellcheck warnings in
      data/complete
    - packaging/opensuse: fix typo, missing assignment
    - tests: initial core18 spread image building
    - overlord: introduce a gadget-connect task and use it at first boot
    - data/completion: fix inconsistency in +x and shebang
    - firstboot: mark essential snaps as "Required" in the state
    - spread-shellcheck: use a whitelist of files that are allowed to
      fail validation
    - packaging/opensuse: build position-independent binaries
    - ifacestate: prevent running interface hooks twice when self-
      connecting on autoconnect
    - data: remove /bin/sh from snapd.sh
    - tests: fix shellcheck 0.5.0 warnings
    - packaging/opensuse: snap-confine should be 06755
    - packaging/opensuse: ship apparmor integration if enabled
    - interfaces/udev,misc: only trigger udev events on input subsystem
      as needed
    - packaging/opensuse: add missing bits for snapd.seeded.service
    - packaging/opensuse: don't use %-macros in comments
    - tests: shellchecks part 4
    - many: rename snap.Info.Name() to snap.Info.InstanceName(), leave
      parallel-install TODOs
    - store: drop unused: channel map types, and details fixture.
    - store: have a basic test about the unmarshalling of /search
      results
    - tests: show executed tests on current system when a test fails
    - tests: fix for the download of the big snap
    - interfaces/apparmor: add chopTree
    - tests: remove double debug: | entry in tests and add more checks
    - cmd/snap-update-ns: introduce mimicRequired helper
    - interfaces: move assertions around for better failure line number
    - store: log a nice clear "download succeeded" message
    - snap: run snap-confine from the re-exec location
    - snapstate: support restarting snapd from the snapd snap on core18
    - tests: show status of the partial test-snapd-huge snap in
      econnreset test
    - tests: fix interfaces-calendar-service test when gvfsd-metadata
      loks the xdg dirctory
    - store: switch store.SnapInfo to use the new v2/info endpoint
    - interfaces: add Repository.AllInterfaces
    - snapstate: stop using evolving SnapSpec internally, use an
      internal-only snapSpec instead
    - cmd/libsnap-confine-private: introduce a helper for splitting snap
      name
    - tests: econnreset/retry tweaks
    - store, et al: kill dead code that uses the bulk endpoint
    - tests/lib/prepare-restore: fix upgrade/reboot handling on arch
    - cmd/snap-update-ns,strutil: move PathIterator to strutil, add
      Depth helper
    - data/systemd/snapd.run-from-snap: ensure snapd tooling is
      available
    - store: switch connectivity check to use v2/info
    - devicestate: support seeding from a base snap instead of core
    - snapstate,ifacestate: remove core-phase-2 handling
    - interfaces/docker-support: update for docker 18.05
    - tests: enable fedora 28 again
    - overlord/ifacestate:  simplify checkConnectConflicts and also
      connect signature
    - snap: parse connect instructions in gadget.yaml
    - tests: fix snapd-repair.timer on ubuntu-core-snapd-run- from-snap
      test
    - interfaces/apparmor: allow killing snap-update-ns
    - tests: skip "try" test on s390x
    - store, image: have 'snap download' use v2/refresh action=download
    - interfaces/policy: test that base policy can be parsed
    - tests: publish test-snapd-appstreamid for any architecture
    - snap: don't include newline in hook environment
    - cmd/snap-update-ns: use RCall with SyscallsEqual
    - cmd/snap-update-ns: add IsSnapdCreatedPrivateTmpfs and tests
    - tests: skip security-dev-input-event-denied on s390x/arm64
    - interfaces: add the dvb interface
    - daemon: paging is not a thing.
    - cmd/snap-mgmt: remove system key on purge
    - testutil: syscall sequence checker
    - cmd/snap-update-ns: fix a leaking file descriptor in MkSymlink
    - packaging: use official bolt in the errtracker on fedora
    - many: add `snap debug connectivity` command* many: add `snap debug
      connectivity` command
    - configstate: deny configuration of base snaps and for the "snapd"
      snap
    - interfaces/raw-usb: also allow usb serial devices
    - snap: reject more layout locations
    - errtracker: do not send duplicated reports
    - httputil: extra debug if an error is not retried
    - cmd/snap-update-ns: improve wording in many errors
    - cmd/snap: use snaptest.MockSnapCurrent in `snap run` tests
    - cmd/snap-update-ns: add helper for checking for read-only
      filesystems
    - interfaces/builtin/docker: use commonInterface over specific
      struct
    - testutil: add test support for Fstatfs
    - cmd/snap-update-ns: discard the concept of segments
    - cmd/libsnap-confine-private: helper for extracting store snap name
      from local-name
    - tests: fix flaky test for hooks undo
    - interfaces: add {contacts,calendar}-service interfaces
    - tests: retry 'restarting into..' match in the snap-confine-from-
      core test
    - systemd: adjust TestWriteMountUnitForDirs() to use
      squashfs.MockUseFuse(false)
    - data: add helper that can generate/start/stop the snapd service
    - sefltest: advise reboot into 4.4 on trusty running 3.13
    - selftest: add new selftest package that tests squashfs mounting
    - store, jsonutil: move store.getStructFields to
      jsonutil.StructFields
    - ifacestate: improved conflict and error handling when creating
      autoconnect tasks
    - cmd/snap-confine: applied make fmt
    - interfaces/udev: call 'udevadm settle --timeout=10' after
      triggering events
    - tests: wait more time until snap start to be downloaded on
      econnreset test
    - snapstate: ensure fakestore returns TypeOS for the core snap
    - tests: fix lxd test which hangs on restore
    - cmd/snap-update-ns: add PathIterator
    - asserts,image: add support for models with bases
    - tests: shellchecks part 3
    - overlord/hookstate: support undo for hooks
    - interfaces/tpm: Allow access to the kernel resource manager
    - tests: skip appstream-id test for core systems 32 bits
    - interfaces/home: remove redundant common interface assignment
    - tests: reprioritise a few tests that are known to be slow
    - cmd/snap: small help tweaks and fixes
    - tests: add test to ensure /dev/input/event* for non-joysticks is
      denied
    - spread-shellcheck: silly fix & pep8
    - spread: switch fedora 28 to manual
    - client,cmd/snap,daemon,tests: expose base of a snap over API, show
      it in snap info --verbose
    - tests: fix lxd test - --auto now sets up networking
    - tests: adding fedora-28 to spread.yaml
    - interfaces: add juju-client-observe interface
    - client, daemon: add a "mounted-from" entry to local snaps' JSON
    - image: set model.DisplayName() in bootenv as "snap_menuentry"
    - packaging/opensuse: Refactor packaging to support all openSUSE
      targets
    - interfaces/joystick: force use of the device cgroup with joystick
      interface
    - interfaces/hardware-observe: allow access to /etc/sensors* for
      libsensors
    - interfaces: remove Plug/Slot types
    - interface hooks: update old AutoConnect methods
    - snapcraft: run with DEB_BUILD_OPTIONS=nocheck
    - overlord/{config,snap}state: the number of inactive revisions is
      config
    - cmd/snap: check with snapd for unknown sections
    - tests: moving test helpers from sh to bash
    - data/systemd: add snapd.apparmor.service
    - many: expose AppStream IDs (AKA common ID)
    - many: hold refresh when on metered connections
    - interfaces/joystick: also support modern evdev joysticks and
      gamepads
    - xdgopenproxy: skip TestOpenUnreadableFile when run as root
    - snapcraft: use dpkg-buildpackage options that work in xenial
    - spread: openSUSE LEAP 42.2 was EOLd in January, remove it
    - get-deps: work with an unset GOPATH too
    - interfaces/apparmor: use strict template on openSUSE tumbleweed
    - packaging: filter out verbose flags from "dh-golang"
    - packaging: fix description
    - snapcraft.yaml: add minimal snapcraft.yaml with custom build

 -- Michael Vogt <michael.vogt@ubuntu.com>  Fri, 06 Jul 2018 16:08:17 +0200

snapd (2.33.1) xenial; urgency=medium

  * New upstream release, LP: #1773118
    - many: improve udev trigger on refresh experience
    - systemd: require snapd.socket in snapd.seeded.service
    - snap: don't include newline in hook environment
    - interfaces/apparmor: allow killing snap-update-ns
    - tests: skip "try" test on s390x
    - tests: skip security-dev-input-event-denied when /dev/input/by-
      path/ is missing
    - tests: skip security-dev-input-event-denied on s390x/arm64

 -- Michael Vogt <michael.vogt@ubuntu.com>  Thu, 21 Jun 2018 17:37:56 +0200

snapd (2.33) xenial; urgency=medium

  * New upstream release, LP: #1773118
    - packaging: use official bolt in the errtracker on fedora
    - many: add `snap debug connectivity` command
    - interfaces/raw-usb: also allow usb serial devices
    - errtracker: do not send duplicated reports
    - selftest: add new selftest package that tests squashfs mounting
    - tests: backport lxd force stop and econnreset fixes
    - tests: add test to ensure /dev/input/event* for non-joysticks is
      denied
    - interfaces/joystick: support modern evdev joysticks
    - interfaces: add juju-client-observe
    - interfaces/hardware-observe: allow access to /etc/sensors* for
      libsensors
    - many: holding refresh on metered connections
    - many: expose AppStream IDs (AKA common ID)
    - tests: speed up save/restore snapd state for all-snap systems
      during tests execution
    - interfaces/apparmor: use helper to load stray profile
    - tests: ubuntu core abstraction
    - overlord/snapstate: don't panic in a corner case interaction of
      cleanup tasks and pruning
    - interfaces/apparmor: add 'mediate_deleted' profile flag for all
      snaps
    - tests: new parameter for the journalctl rate limit
    - spread-shellcheck: port to python
    - interfaces/home: add 'read' attribute to allow non-owner read to
      @{HOME}
    - testutil: import check.v1 differently to workaround gccgo error
    - interfaces/many: miscellaneous updates for default, desktop,
      desktop-legacy, system-observe, hardware-observe, opengl and gpg-
      keys
    - snapstate/hooks: reorder autoconnect and reconnect hooks
    - daemon: update unit tests to match current master
    - overlord/snapshotstate/backend: introducing the snapshot backend
    - many: support 'system' nickname in interfaces
    - userd: add the "snap" scheme to the whitelist
    - many: make rebooting of core on refresh immediate, refactor logic
      around it
    - tests/main/snap-service-timer: account for service timer being in
      the 'running' state
    - interfaces/builtin: allow access to libGLESv* too for opengl
      interface
    - daemon: fix unit tests on arch
    - interfaces/default,process-control: miscellaneous signal policy
      fixes
    - interfaces/bulitin: add write permission to optical-drive
    - configstate: validate known core.* options
    - snap, wrappers: systemd WatchdogSec support
    - ifacestate: do not auto-connect manually disconnected interfaces
    - systemd: mock useFuse() so testsuite passes in container via lxd
      snap
    - snap/env: fix env duplication logic
    - snap: some doc comments fixes and additions
    - cmd/snap-confine, interfaces/opengl: allow access to glvnd EGL
      vendor files
    - ifacestate: unify reconnect and autoconnect methods
    - tests: fix user mounts test for external systems
    - overlord/snapstate,overlord/auth,store: coalesce no auth user
      refresh requests
    - boot,partition: improve tests/docs around SetNextBoot()
    - many: improve `snap wait` command
    - snap: fix `snap interface --attrs` output when numbers are used
    - cmd/snap-update-ns: poke holes when creating source paths for
      layouts
    - snapstate: support getting new bases/default-providers on refresh
    - ifacemgr: remove stale connections on startup
    - asserts: use Attrer in policy checks
    - testutil: record system call errors / return values
    - tests: increase timeouts to make tests reliable on slow boards
    - repo: pass and return ConnRef via pointers
    - interfaces: add xdg-document-portal support to desktop interface
    - debian: add a zenity|kdialog suggests
    - snapstate: make TestDoPrereqRetryWhenBaseInFlight less brittle
    - tests: go must be installed as a classic snap
    - tests: use journalctl cursors instead rotating logs
    - daemon: add confinement-options to /v2/system-info
      daemon: refactor classic support flag to be more structured
    - tests: build spread in the autopkgtests with a more recent go
    - cmd/snap: fix the message when snap.channel != snap.tracking
    - overlord/snapstate: allow core defaults configuration via 'system'
      key
    - many: add "snap debug sandbox-features" and needed bits
    - interfaces: interface hooks for refresh
    - snapd.core-fixup.sh: add workaround for corrupted uboot.env
    - boot: clear "snap_mode" when needed
    - many: add wait command and `snapd.seeded` service
    - interfaces: move host font update-ns AppArmor rules to desktop
      interface
    - jsonutil/safejson: introducing safejson.String &
      safejson.Paragraph
    - cmd/snap-update-ns: use Secure.BindMount to bind mount files
    - cmd/snap-update-ns,tests: mimic the mode and ownership of
      directories
    - cmd/snap-update-ns: add support for ignoring mounts with missing
      source/target
    - interfaces: interface hooks implementation
    - cmd/libsnap: fix compile error on more restrictive gcc
      cmd/libsnap: fix compilation errors on gcc 8
    - interfaces/apparmor: allow bash and dash to be in /usr/bin/
    - cmd/snap-confine: allow any base snap to provide /etc/alternatives
    - tests: fix interfaces-network test for systems with partial
      confinement
    - spread.yaml: add cosmic (18.10) to autopkgtest/qemu
    - tests: ubuntu 18.04 or higher does not need linux-image-extra-
    - configcore: validate experimental.layouts option
    - interfaces:minor autoconnect cleanup
    - HACKING: fix typos
    - spread: add adt for ubuntu 18.10
    - tests: skip test lp-1721518 for arch, snapd is failing to start
      after reboot
    - interfaces/x11: allow X11 slot implementations
    - tests: checking interfaces declaring the specific interface
    - snap: improve error for snaps not available in the given context
    - cmdstate: add missing test for default timeout handling
    - tests: shellcheck spread tasks
    - cmd/snap: update install/refresh help vs --revision
    - cmd/snap-confine: add support for per-user mounts
    - snap: do not use overly short timeout in `snap
      {start,stop,restart}`
    - tests: adding google-sru backend replacing linode-sur
    - interfaces/apparmor: fix incorrect apparmor profile glob
    - systemd: replace ancient paths with 16.04+ standards
    - overlord,systemd: store snap revision in mount units
    - testutil: add test helper for SysLstat
    - testutil,cmd: rename test helper of Lstat to OsLstat
    - testutil: document all fake syscall/os functions
    - osutil,interfaces,cmd: use less hardcoded strings
    - testutil: rename UNMOUNT_NOFOLLOW to umountNoFollow
    - testutil: don't dot-import check.v1
    - store: getStructFields takes pointers now
    - tests: drop `linux-image-extra-$(uname -r)` install in 18.04
    - many: fix false negatives reported by vet
    - osutil,interfaces: use uint32 for uid, gid
    - many: fix various issues reported by shellcheck
    - tests: add pending shutdown detection
    - image: support refreshing soft-expired user macaroons in tooling
    - interfaces/builtin, daemon: cleanup mocked builtin interfaces in
      daemon tests
    - interfaces/builtin: add support for software-watchdog interface
    - spread: auto accept key changes when calling dnf
    - snap,overlord/snapstate: introduce and use BrokenSnapError
    - tests: detect kernel oops during tests and abort tests in this
      case
    - tests: bring back one missing test in snap-service-stop-mode
    - debian: update LP bug for the 2.32.5 SRU
    - userd: set up journal logging streams for autostarted apps
    - snap,tests : don't fail if we cannot stat MountFile
    - tests: smaller fixes for Arch tests
    - tests: run interfaces-broadcom-asic-control early
    - client: support for snapshot sets, snapshots, and snapshot actions
    - tests: skip interfaces-content test on core devices
    - cmd: generalize locking to global, snap and per-user locks
    - release-tools: handle the snapd-x.y.z version
    - packaging: fix incorrectly auto-generated changelog entry for
      2.32.5
    - tests: add arch to CI
    - systemd: add helper for opening stream file descriptors to the
      journal
    - cmd/snap: handle distros with no version ID
    - many: add "stop-mode: sig{term,hup,usr[12]}{,-all}" instead of
      conflating that with refresh-mode
    - tests: removing linode-sru backend
    - tests: updating bionic version for spread tests on google
    - overlord/snapstate: poll for up to 10s if a snap is unexpectedly
      not mounted in doMountSnap
    - overlord/snapstate: allow to get an error from readInfo instead of
      a broken stub, use it in doMountSnap
    - snap: snap.AppInfo is now a fmt.Stringer
    - tests: move fedora 27 to google backend
    - many: add `core.problem-reports.disabled` option
    - cmd/snap-update-ns: remove the need for stash directory in secure
      bind mount implementation
    - errtracker: check for whoopsie.service instead of reading
      /etc/whoopsie
    - cmd/snap: user session application autostart v3
    - tests: add test to ensure `snap refresh --amend` works with
      different channels
    - tests: add check for OOM error after each test
    - cmd/snap-seccomp: graceful handling of non-multilib host
    - interfaces/shutdown: allow calling SetWallMessage
    - cmd/snap-update-ns: add secure bind mount implementation for use
      with user mounts
    - snap: fix `snap advise-snap --command` output to match spec
    - overlord/snapstate: on multi-snap refresh make sure bases and core
      are finished before dependent snaps
    - overlord/snapstate: introduce envvars to control the channels for
      based and prereqs
    - cmd/snap-confine: ignore missing cgroups in snap-device-helper
    - debian: add gbp.conf script to build snapd via `gbp buildpackage`
    - daemon,overlord/hookstate: stop/wait for running hooks before
      closing the snapctl socket
    - advisor: use json for package database
    - interfaces/hostname-control: allow setting the hostname via
      syscall and systemd
    - tests/main/interfaces-opengl-nvidia: verify access to 32bit
      libraries
    - interfaces: misc updates for default, firewall-control, fuse-
      support and process-control
    - data/selinux: Give snapd access to more aspects of the system
    - many: use the new install/refresh API by switching snapstate to
      use store.SnapAction
    - errtracker: make TestJournalErrorSilentError work on gccgo
    - ifacestate: add to the repo also snaps that are pending being
      activated but have a done setup-profiles
    - snapstate, ifacestate: inject auto-connect tasks try 2
    - cmd/snap-confine: allow creating missing gl32, gl, vulkan dirs
    - errtracker: add more fields to aid debugging
    - interfaces: make system-key more robust against invalid fstab
      entries
    - overlord,interfaces: be more vocal about broken snaps and read
      errors
    - ifacestate: injectTasks helper
    - osutil: fix fstab parser to allow for # in field values
    - cmd/snap-mgmt: remove timers, udev rules, dbus policy files
    - release-tools: add repack-debian-tarball.sh
    - daemon,client: add build-id to /v2/system-info
    - cmd: make fmt (indent 2.2.11)
    - interfaces/content: add rule so slot can access writable files at
      plug's mountpoint
    - interfaces: add /var/lib/snapd/snap to @{INSTALL_DIR}
    - ifacestate: don't surface errors from stale connections
    - cmd/snap-update-ns: convert Secure* family of functions into
      methods
    - tests: adjust canonical-livepatch test on GCE
    - tests: fix quoting issues in econnreset test
    - cmd/snap-confine: make /run/media an alias of /media
    - cmd/snap-update-ns: rename i to segNum
    - interfaces/serial: change pattern not to exclude /dev/ttymxc*
    - spread: disable StartLimitInterval option on opensuse-42.3
    - configstate: give a chance to immediately recompute the next
      refresh time when schedules are set
    - cmd/snap-confine: attempt to detect if multiarch host uses
      arch triplets
    - store: add Store.SnapAction to support the new install/refresh API
      endpoint
    - tests: adding test for removable-media interface
    - tests: update interface tests to remove extra checks and normalize
      tests
    - timeutil: in Human, count days with fingers
    - vendor: update gopkg.in/yaml.v2 to the latest version
    - cmd/snap-confine: fix Archlinux compatibility
    - cmd/snapd: make sure signal handlers are established during early
      daemon startup
    - cmd/snap-confine: apparmor: allow creating prefix path for
      gl/vulkan
    - osutil: use tilde suffix for temporary files used for atomic
      replacement
    - tests: copy or sanity check core users using usernames
    - tests: disentangle etc vs extrausers in core tests
    - tests: fix snap-run tests when snapd is not running
    - overlord/configstate: change how ssh is stopped/started
    - snap: make `snap run` look at the system-key for security profiles
    - strutil, cmd/snap: drop strutil.WordWrap, first pass at
      replacement
    - tests: adding opensuse-42.3 to google
    - cmd/snap: fix one issue with noWait error handling logic, add
      tests plus other cleanups
    - cmd/snap-confine: nvidia: preserve globbed file prefix
    - advisor: add comment why osutil.FileExists(dirs.SnapCommandsDB) is
      needed
    - interfaces,release: probe seccomp features lazily
    - tests: change debug for layout test
    - advisor: deal with missing commands.db file
    - interfaces/apparmor: simplify UpdateNS internals
    - polkit: Pass caller uid to PolicyKit authority
    - tests: moving debian 9 from linode to google backend
    - cmd/snap-confine: nvidia: add tls/libnvidia-tls.so* glob
    - po: specify charset in po/snappy.pot
    - interfaces: harden snap-update-ns profile
    - snap: Call SanitizePlugsSlots from InfoFromSnapYaml
    - tests: update tests to deal with s390x quirks
    - debian: run snap.mount upgrade fixup *before* debhelper
    - tests: move xenial i386 to google backend
    - snapstate: add compat mode for default-provider
    - tests: a bunch of test fixes for s390x from looking at the
      autopkgtest logs
    - packaging: recommend "gnupg" instead of "gnupg1 | gnupg"
    - interfaces/builtin: let MM change qmi device attributes
    - tests: add workaround for s390x failure
    - snap/pack, cmd/snap: add `snap pack --check-skeleton`
    - daemon: support 'system' as nickname of the core snap
    - cmd/snap-update-ns: use x-snapd.{synthetic,needed-by} in practice
    - devicestate: add DeviceManager.Registered returning a channel
      closed when the device is known to be registered
    - store: Sections and WriteCatalogs need to strictly send device
      auth only if the device has a custom store
    - tests: add bionic system to google backend
    - many: fix shellcheck warnings in bionic
    - cmd/snap-update-ns: don't fail on existing symlinks
    - tests: make autopkgtest tests more targeted
    - cmd/snap-update-ns: fix creation of layout symlinks
    - spread,tests: move suite-level prepare/restore to central script
    - many: propagate contexts enough to be able to mark store
      operations done from the Ensure loop
    - snap: don't create empty Change with "Hold" state on disconnect
    - snap: unify snap name validation w/python; enforce length limit.
    - cmd/snap: use shlex when parsing `snap run --strace` arguments
    - osutil,testutil: add symlinkat(2) and readlinkat(2)
    - tests: autopkgtest may have non edge core too
    - tests: adding checks before stopping snapd service to avoid job
      canceled on ubuntu 14.04
    - errtracker: respect the /etc/whoopsie configuration
    - overlord/snapstate:  hold refreshes for 2h after seeding on
      classic
    - cmd/snap: tweak and polish help strings
    - snapstate: put layout feature behind feature flag
    - tests: force profile re-generation via system-key
    - snap/squashfs: when installing from seed, try symlink before cp
    - wrappers: services which are socket or timer activated should not
      be started during boot
    - many: go vet cleanups
    - tests: define MATCH from spread
    - packaging/fedora: Merge changes from Fedora Dist-Git plus trivial
      fix
    - cmd/snap: use timeutil.Human to show times in `snap refresh
      --time`
    - cmd/snap: in changes and tasks, default to human-friendly times
    - many: support holding refreshes by setting refresh.hold
    - Revert "cmd/snap: use timeutil.Human to show times in `snap
      refresh -…-time`"
    - cmd/snap: use timeutil.Human to show times in `snap refresh
      --time`
    - tests/main/snap-service-refresh-mode: refactor the test to rely on
      comparing PIDs
    - tests/main/media-sharing: improve the test to cover /media and
      /run/media
    - store: enable deltas for core devices too
    - cmd/snap: unhide --no-wait; make wait use go via waitMixin
    - strutil/shlex: import github.com/google/shlex into the tree
    - vendor: update github.com/mvo5/libseccomp-golang
    - overlord/snapstate: block install of "system"
    - cmd/snap: "current"→"installed"; "refreshed"→"refresh-date"
    - many: add the snapd-generator
    - cmd/snap-seccomp: Cancel the atomic file on error, not just Close
    - polkit: ensure error is properly set if dialog is dismissed
    - snap-confine, snap-seccomp: utilize new seccomp logging features
    - progress: tweak ansimeter cvvis use to no longer confuse minicom
    - xdgopenproxy: integrate xdg-open implementation into snapctl
    - tests: avoid removing preinstalled snaps on core
    - tests: chroot into core to run xdg-open there
    - userd: add an OpenFile method for launching local files with xdg-
      open
    - tests: moving ubuntu core from linode to google backend
    - run-checks: remove accidental bashism
    - i18n: simplify NG usage by doing the modulo math in-package.
    - snap/squashfs: set timezone when calling unsquashfs to get the
      build date
    - timeutil: timeutil.Human(t) gives a human-friendly string for t
    - snap: add autostart app property
    - tests: add support for external backend executions on listing test
    - tests: make interface-broadcom-asic-control test work on rpi
    - configstate: when disable "ssh" we must disable the "sshd" service
    - interfaces/apparmor,system-key: add upperdir snippets for strict
      snaps on livecd
    - snap/squashfs: add BuildDate
    - store: parse the JSON format used by the coming new store API to
      convey snap information
    - many: remove snapd.refresh.{timer,service}
    - tests: adding ubuntu-14.04-64 to the google backend
    - interfaces: add xdg-desktop-portal support to desktop interface
    - packaging/arch: sync with snapd/snapd-git from AUR
    - wrappers, tests/main/snap-service-timer: restore missing commit,
      add spread test for timer services
    - store: don't ask for snap_yaml_raw except on the details endpoint
    - many: generate and use per-snap snap-update-ns profile
    - tests: add debug for layout test
    - wrappers: detect whether systemd-analyze can be used in unit tests
    - osutil: allow creating strings out of MountInfoEntry
    - servicestate: use systemctl enable+start and disable+stop instead
      of --now flag
    - osutil: handle file being matched by multiple patterns
    - daemon, snap: fix InstallDate, make a method of *snap.Info
    - wrappers: timer services
    - wrappers: generator for systemd OnCalendar schedules
    - asserts: fix flaky storeSuite.TestCheckAuthority
    - tests: fix dependency for ubuntu artful
    - spread: start moving towards google backend
    - tests: add a spread test for layouts
    - ifacestate: be consistent passing Retry.After as named field
    - cmd/snap-update-ns: use recursive bind mounts for writable mimic
    - testutil: allow mocking syscall.Fstat
    - overlord/snapstate: verify that default schedule is randomized and
      is  not a single time
    - many: simplify mocking of home-on-NFS
    - cmd/snap-update-ns: use syscall.Symlink instead of os.Symlink
    - store: move infoFromRemote into details.go close to snapDetails
    - userd/tests: Test kdialog calls and mock kdialog too to make tests
      work in KDE
    - cmd/snap: tweaks to 'snap info' (feat. installed->current rename)
    - cmd/snap: add self-strace to `snap run`
    - interfaces/screen-inhibit-control,network-status: fix dbus path
      and interface typos
    - update-pot: Force xgettext() to return true
    - store: cleanup test naming, dropping remoteRepo  and
      UbuntuStore(Repository)? references
    - store: reorg auth refresh

 -- Michael Vogt <michael.vogt@ubuntu.com>  Fri, 08 Jun 2018 17:13:47 +0200

snapd (2.32.9) xenial; urgency=medium

  * New upstream release, LP: #1767833
    - tests: run all spread tests inside GCE
    - tests: build spread in the autopkgtests with a more recent go

 -- Michael Vogt <michael.vogt@ubuntu.com>  Wed, 16 May 2018 10:20:08 +0200

snapd (2.32.8) xenial; urgency=medium

  * New upstream release, LP: #1767833
    - snapd.core-fixup.sh: fix workaround for corrupted uboot.env
      and add tests

 -- Michael Vogt <michael.vogt@ubuntu.com>  Fri, 11 May 2018 14:36:16 +0200

snapd (2.32.7) xenial; urgency=medium

  * New upstream release, LP: #1767833
    - many: add wait command and seeded target (2
    - snapd.core-fixup.sh: add workaround for corrupted uboot.env
    - boot: clear "snap_mode" when needed
    - cmd/libsnap: fix compile error on more restrictive gcc
    - tests: cherry-pick commits to move spread to google backend
    - spread.yaml: add cosmic (18.10) to autopkgtest/qemu
    - userd: set up journal logging streams for autostarted apps

 -- Michael Vogt <michael.vogt@ubuntu.com>  Fri, 11 May 2018 13:09:32 +0200

snapd (2.32.6) xenial; urgency=medium

  * New upstream release, LP: #1767833
    - snap: do not use overly short timeout in `snap
      {start,stop,restart}`
    - interfaces/apparmor: fix incorrect apparmor profile glob
    - tests: detect kernel oops during tests and abort tests in this
      case
    - tests: run interfaces-boradcom-asic-control early
    - tests: skip interfaces-content test on core devices

 -- Michael Vogt <michael.vogt@ubuntu.com>  Sun, 29 Apr 2018 19:21:53 +0200

snapd (2.32.5) xenial; urgency=medium

  * New upstream release, LP: #1765090
    - many: add "stop-mode: sig{term,hup,usr[12]}{,-all}" instead of
      conflating that with refresh-mode
    - overlord/snapstate:  poll for up to 10s if a snap is unexpectedly
      not mounted in doMountSnap
    - daemon: support 'system' as nickname of the core snap

 -- Michael Vogt <michael.vogt@ubuntu.com>  Mon, 16 Apr 2018 11:41:48 +0200

snapd (2.32.4) xenial; urgency=medium

  * New upstream release, LP: #1756173
    - cmd/snap: user session application autostart
    - overlord/snapstate: introduce envvars to control the channels for
      bases and prereqs
    - overlord/snapstate: on multi-snap refresh make sure bases and core
      are finished before dependent snaps
    - many: use the new install/refresh /v2/snaps/refresh store API

 -- Michael Vogt <michael.vogt@ubuntu.com>  Wed, 11 Apr 2018 16:30:45 +0200

snapd (2.32.3.2) xenial; urgency=medium

  * New upstream release, LP: #1756173
    - errtracker: make TestJournalErrorSilentError work on
      gccgo
    - errtracker: check for whoopsie.service instead of reading
      /etc/whoopsie

 -- Michael Vogt <michael.vogt@ubuntu.com>  Wed, 11 Apr 2018 12:40:09 +0200

snapd (2.32.3.1) xenial; urgency=medium

  * New upstream release, LP: #1756173
    - debian: add gbp.conf script to build snapd via `gbp
      buildpackage`
    - tests: add check for OOM error after each test
    - cmd/snap-seccomp: graceful handling of non-multilib host
    - interfaces/shutdown: allow calling SetWallMessage
    - data/selinux: Give snapd access to more aspects of the system
    - daemon,overlord/hookstate: stop/wait for running hooks before
      closing the snapctl socket
    - cmd/snap-confine: ignore missing cgroups in snap-device-helper
    - interfaces: misc updates for default, firewall-control, fuse-
      support and process-control
    - overlord: test fix, address corner case

 -- Michael Vogt <michael.vogt@ubuntu.com>  Wed, 11 Apr 2018 10:34:00 +0200

snapd (2.32.3) xenial; urgency=medium

  *  New upstream release, LP: #1756173
    - ifacestate: add to the repo also snaps that are pending being
      activated but have a done setup-profiles
    - snapstate: inject autoconnect tasks in doLinkSnap for regular
      snaps
    - cmd/snap-confine: allow creating missing gl32, gl, vulkan dirs
    - errtracker: add more fields to aid debugging
    - interfaces: make system-key more robust against invalid fstab
      entries
    - cmd/snap-mgmt: remove timers, udev rules, dbus policy files
    - overlord,interfaces: be more vocal about broken snaps and read
      errors
    - osutil: fix fstab parser to allow for # in field values

 -- Michael Vogt <michael.vogt@ubuntu.com>  Thu, 05 Apr 2018 22:35:35 +0200

snapd (2.32.2) xenial; urgency=medium

  *  New upstream release, LP: #1756173
    - interfaces/content: add rule so slot can access writable files at
      plug's mountpoint
    - tests: adjust canonical-livepatch test on GCE
    - interfaces/serial: change pattern not to exclude /dev/ttymxc
    - spread.yaml: switch Fedora 27 tests to manual
    - store: Sections and WriteCatalogs need to strictly send device
      auth only if the device has a custom store
    - configstate: give a chance to immediately recompute the next
      refresh time when schedules are set
    - cmd/snap-confine: attempt to detect if multiarch host uses arch
      triplets
    - vendor: update gopkg.in/yaml.v2 to the latest version (#4945)

 -- Michael Vogt <michael.vogt@ubuntu.com>  Sat, 31 Mar 2018 21:09:29 +0200

snapd (2.32.1) xenial; urgency=medium

  *  New upstream release, LP: #1756173
    - cmd/snapd: make sure signal handlers are established during early
      daemon startup
    - osutil: use tilde suffix for temporary files used for atomic
      replacement
    - cmd/snap-confine: apparmor: allow creating prefix path for
      gl/vulkan
    - tests: disentangle etc vs extrausers in core tests
    - packaging: fix changelogs' typo

 -- Michael Vogt <michael.vogt@ubuntu.com>  Mon, 26 Mar 2018 21:01:41 +0200

snapd (2.32) xenial; urgency=medium

  *  New upstream release, LP: #1756173
    - snap: make `snap run` look at the system-key for security profiles
    - overlord/configstate: change how ssh is stopped/started
    - cmd/snap-confine: nvidia: preserve globbed file prefix
    - advisor: deal with missing commands.db file
    - interfaces,release: probe seccomp features lazily
    - interfaces: harden snap-update-ns profile
    - polkit: Pass caller uid to PolicyKit authority
    - tests: change debug for layout test
    - cmd/snap-confine: don't use per-snap s-u-n profile
    - many: backported fixes for layouts and symlinks
    - cmd/snap-confine: nvidia: add tls/libnvidia-tls.so* glob
    - cmd/snap-update-ns: use x-snapd.{synthetic,needed-by} in practice
    - snap: Call SanitizePlugsSlots from InfoFromSnapYaml
    - cmd/snap-confine: fix ptrace rule with snap-confine peer
    - tests: update tests to deal with s390x quirks
    - snapstate: add compat mode for default-provider"snapname:ifname"
    - snap-confine: fallback to /lib/udev/snappy-app-dev if the core is
      older
    - tests: a bunch of test fixes for s390x from looking at the
      autopkgtest logs
    - packaging: recommend "gnupg" instead of "gnupg1 | gnupg"
    - interfaces/builtin: let MM change qmi device attributes
    - debian: undo snap.mount system unit removal
    - snap: don't create empty Change with "Hold" state on disconnect
    - tests: add workaround for s390x failure
    - tests: make autopkgtest tests more targeted
    - many: propagate contexts enough to be able to mark store
      operations done from the Ensure loop
    - store: cleanup test naming, dropping remoteRepo and
      UbuntuStore(Repository)? references
    - store: reorg auth refresh
    - tests: autopkgtest may have non edge core too
    - data: translate polkit strings
    - snapstate: put layout feature behind feature flag
    - errtracker: respect the /etc/whoopsie configuration
    - overlord/snapstate: hold refreshes for 2h after seeding on classic
    - many: cherry-pick relevant `go vet` 1.10 fixes to 2.32
    - snap/squashfs: when installing from seed, try symlink before cp
    - wrappers: services which are socket or timer activated should not
      be started during boot
    - many: generate and use per-snap snap-update-ns profile
    - many: support holding refreshes by setting refresh.hold
    - snap-confine, snap-seccomp: utilize new seccomp logging features
    - many: remove snapd.refresh.{timer,service}
    - many: add the snapd-generator
    - polkit: do not shadow dbus errors, avoid panic in case of errors
    - polkit: ensure error is properly set if dialog is dismissed
    - xdgopenproxy: integrate xdg-open implementation into snapctl
    - userd: add an OpenFile method for launching local files with xdg-
      open
    - asserts:  use a timestamp for the assertion after the signing key
      has been created
    - ifacestate: be consistent passing Retry.After as named field
    - interfaces/apparmor,system-key: add upperdir snippets for strict
      snaps on livecd
      interfaces/apparmor,system-key: add upperdir snippets for strict
      snaps
    - configstate: when disable "ssh" we must disable the "sshd"
      service
    - store: don't ask for snap_yaml_raw except on the details endpoint
    - osutil: handle file being matched by multiple patterns
    - cmd/snap-update-ns: use recursive bind mounts for writable mimic
    - cmd/snap-update-ns: use syscall.Symlink instead of os.Symlink
    - interfaces/screen-inhibit-control,network-status: fix dbus path
      and interface typos
    - interfaces/network-status: fix use of '/' in interface in DBus
      rule
    - interfaces/screen-inhibit-control: fix use of '.' in path in DBus
      rule
    - overlord/snapstate: fix task iteration order in
      TestDoPrereqRetryWhenBaseInFlight
    - interfaces: add an interface for gnome-online-accounts D-Bus
      service
    - snap: pass full timer spec in `snap run --timer`
    - cmd/snap: introduce `snap run --timer`
    - snapstate: auto install default-providers for content snaps
    - hooks/strutil: limit the number of data read from the hooks to
      avoid oom
    - osutil: aggregate mockable symbols
    - tests: make sure snapd is running before attempting to remove
      leftover snaps
    - timeutil: account for 24h wrap when flattening clock spans
    - many: send  new Snap-CDN header with none or with cloud instance
      placement info as needed
    - cmd/snap-update-ns,testutil: move syscall testing helpers
    - tests: disable interfaces-location-control on s390x
    - tests: new spread test for gpio-memory-control interface
    - tests: spread test for broadcom-asic-control interface
    - tests: make restore of interfaces-password-manager-service more
      robust
    - tests/lib/prepare-restore: sync journal before rotating and
      vacuuming
    - overlord/snapstate: use spread in the default refresh schedule
    - tests: fixes for autopkgtest in bionic
    - timeutil: introduce helpers for checking it time falls inside the
      schedule
    - cmd/snap-repair,httputil: set snap-repair User-Agent on requests
    - vendor: resync formatting of vendor.json
    - snapstate/ifacestate: auto-connect tasks
    - cmd/snap: also include tracking channel in list output.
    - interfaces/apparmor: use snap revision with surrounding '.' when
      replacing in glob
    - debian,vendor: import github.com/snapcore/squashfs and use
    - many: implement "refresh-mode: {restart,endure,...}" for services
    - daemon: make the ast-inspecting test smarter; drop 'exceptions'
    - tests: new spread test for kvm interface
    - cmd/snap: tweaks to 'snap info' output
    - snap: remove underscore from version validator regexp
    - testutil: add File{Matches,Equals,Contains} checkers.
    - snap: improve the version validator's error messages.
    - osutil: refactor EnsureFileState to separate out the comparator
    - timeutil: fix scheduling on nth weekday of the month
    - cmd/snap-update-ns: small refactor for upcoming per-user mounts
    - many: rename snappy-app-dev to snap-device-helper
    - systemd: add default target for timers
    - interfaces: miscellaneous policy updates for home, opengl, time-
      control, network, et al
    - cmd/snap: linter cleanups
    - interfaces/mount: generate per-user mount profiles
    - cmd/snap: use proper help strings for `snap userd --help`
    - packaging: provide a compat symlink for snappy-app-dev
    - interfaces/time-control,netlink-audit: adjust for util-linux
      compiled with libaudit
    - tests: adding new test to validate the raw-usb interface
    - snap: add support for `snap run --gdb`
    - interfaces/builtin: allow MM to access login1
    - packaging: fix build on sbuild
    - store: revert PR#4532 and do not display displayname
    - interfaces/mount: add support for per-user mount entries
    - cmd/system-shutdown: move sync to be even more pessimistic
    - osutil: reimplement IsMounted with LoadMountInfo
    - tests/main/ubuntu-core-services: enable snapd.refresh.timer for
      the test
    - many: don't allow layout construction to silently fail
    - interfaces/apparmor: ensure snap-confine profile for reexec is
      current
    - interfaces/apparmor: generalize apparmor load and unload helpers
    - tests: removing packages which are not needed anymore to generate
      random data
    - snap: improve `snap run` comments/naming
    - snap: allow options for --strace, e.g. `snap run --strace="-tt"`
    - tests: fix spread test failures on 18.04
    - systemd: update comment on SocketsTarget
    - osutil: add and update docstrings
    - osutil: parse mount entries without options field
    - interfaces: mock away real mountinfo/fstab
    - many: move /lib/udev/snappy-app-dev to /usr/lib/snapd/snappy-app-
      dev
    - overlord/snapstate/backend: perform cleanup if snap setup fails
    - tests/lib/prepare: disable snapd.refresh.timer
    - daemon: remove redundant UserOK markings from api commands
    - snap: introduce  timer service data types and validation
    - cmd/snap: fix UX of snap services
    - daemon: allow `snapctl get` from any uid
    - debian, snap: only static link libseccomp in snap-seccomp on
      ubuntu
    - all: snap versions are now validated
    - many: add nfs-home flag to system-key
    - snap: disallow layouts in various special directories
    - cmd/snap: add help for service commands.
    - devicestate: fix autopkgtest failure in
      TestDoRequestSerialErrorsOnNoHost
    - snap,interfaces: allow using bind-file layouts
    - many: move mount code to osutil
    - snap: understand directories in layout blacklist
    - snap: use custom unsquashfsStderrWriter for unsquashfs error
      detection
    - tests/main/user-data-handling: get rid of ordering bug
    - snap: exclude `gettimeofday` from `snap run --strace`
    - tests: check if snapd.socket is active before stoping it
    - snap: sort layout elements before validating
    - strutil: introducing MatchCounter
    - snap: detect unsquashfs write failures
    - spread: add missing ubuntu-18.04-arm64 to available autopkgtest
      machines
    - cmd/snap-confine: allow mounting anywhere, effectively
    - daemon: improve ucrednet code for the snap.socket
    - release, interfaces: add new release.AppArmorFeatures helper
    - snap: apply some golint suggestions
    - many: add interfaces.SystemKey() helper
    - tests: new snaps to test installs nightly
    - tests: skip alsa interface test when the system does not have any
      audio devices
    - debian/rules: workaround for
      https://github.com/golang/go/issues/23721
    - interfaces/apparmor: early support for snap-update-ns snippets
    - wrappers: cleanup enabled service sockets
    - cmd/snap-update-ns: large refactor / update of unit tests
    - interfaces/apparmor: remove leaked future layout code
    - many: allow constructing layouts (phase 1)
    - data/systemd: for debugging/testing use /etc/environment also for
      snap-repair runs
    - cmd/snap-confine: create lib/{gl,gl32,vulkan} under /var/lib/snapd
      and chown as root:root
    - overlord/configstate/config: make [GS]etSnapConfig use *RawMessage
    - daemon: refactor snapFooMany helpers a little
    - cmd/snap-confine: allow snap-update-ns to chown things
    - interfaces/apparmor: use a helper to set the scope
    - overlord/configstate/config: make SetSnapConfig delete on empty
    - osutil: make MkdirAllChown clean the path passed in
    - many: at seeding try to capture cloud information into core config
      under "cloud"
    - cmd/snap: add completion conversion helper to increase DRY
    - many: remove "content" argument from snaptest.MockSnap()
    - osutil: allow using many globs in EnsureDirState
    - cmd/snap-confine: fix read-only filesystem when mounting nvidia
      files in biarch
    - tests: use root path to /home/test/tmp to avoid lack of space
      issue
    - packaging: create /var/lib/snapd/lib/{gl,gl32,vulkan} as part of
      packaging
    - tests: update kill-timeout focused on making tests pass on boards
    - advisor: ensure commands.db has mode 0644 and add test
    - snap: improve validation of snap layouts
    - tests: ensure disabled services are masked
    - interfaces/desktop-legacy,unity7: support gtk2/gvfs gtk_show_uri()
    - systemd, wrappers: start all snap services in one systemctl call
    - mir: software clients need access to shared memory /dev/shm/#*
    - snap: add support for `snap advise-snap pkgName`
    - snap: fix command-not-found on core devices
    - tests: new spead test for openvswitch-support interface
    - tests: add integration for local snap licenses
    - config: add (Get|Set)SnapConfig to do bulk config e.g. from
      snapshots
    - cmd/snap: display snap license information
    - tests: enable content sharing test for $SNAP
    - osutil: add ContextWriter and RunWithContext helpers.
    - osutil: add DirExists and IsDirNotExist

 -- Michael Vogt <michael.vogt@ubuntu.com>  Sat, 24 Mar 2018 08:23:31 +0100

snapd (2.31.2) xenial; urgency=medium

  *  New upstream release, LP: #1745217
    - many: add the snapd-generator
    - polkit: ensure error is properly set if dialog is dismissed
    - xdgopenproxy: integrate xdg-open implementation into snapctl
    - userd: add an OpenFile method for launching local files with xdg-
      open
    - configstate: when disable "ssh" we must disable the "sshd"
      service
    - many: remove snapd.refresh.{timer,service}
    - interfaces/builtin: allow MM to access login1
    - timeutil: account for 24h wrap when flattening clock spans
    - interfaces/screen-inhibit-control,network-status: fix dbus path
      and interface typos
    - systemd, wrappers: start all snap services in one systemctl
      call
    - tests: disable interfaces-location-control on s390x

 -- Michael Vogt <michael.vogt@ubuntu.com>  Fri, 09 Mar 2018 11:11:31 +0100

snapd (2.31.1) xenial; urgency=medium

  * New upstream release, LP: #1745217
    - tests: multiple autopkgtest related fixes for 18.04
    - overlord/snapstate: use spread in the default refresh schedule
    - timeutil: fix scheduling on nth weekday of the month
    - interfaces: miscellaneous policy updates for home, opengl, time-
      control, network, et al
    - cmd/snap: use proper help strings for `snap userd --help`
    - interfaces/time-control,netlink-audit: adjust for util-linux
      compiled with libaudit
    - rules: do not static link on powerpc
    - packaging: revert LDFLAGS rewrite again after building snap-
      seccomp
    - store: revert PR#4532 and do not display displayname
    - daemon: allow `snapctl get` from any uid
    - debian, snap: only static link libseccomp in snap-seccomp on
      ubuntu
    - daemon: improve ucrednet code for the snap.socket

 -- Michael Vogt <michael.vogt@ubuntu.com>  Tue, 20 Feb 2018 17:27:42 +0100

snapd (2.31) xenial; urgency=medium

  * New upstream release, LP: #1745217
    - cmd/snap-confine: allow snap-update-ns to chown things
    - cmd/snap-confine: fix read-only filesystem when mounting nvidia
      files in biarch
    - packaging: create /var/lib/snapd/lib/{gl,gl32,vulkan} as part of
      packaging
    - advisor: ensure commands.db has mode 0644 and add test
    - interfaces/desktop-legacy,unity7: support gtk2/gvfs gtk_show_uri()
    - snap: improve validation of snap layoutsRules for validating
      layouts:
    - snap: fix command-not-found on core devices
    - cmd/snap: display snap license information
    - tests: enable content sharing test for $SNAP
    - userd: add support for a simple UI that can be used from userd
    - snap-confine/nvidia: Support legacy biarch trees for GLVND systems
    - tests: generic detection of gadget and kernel snaps
    - cmd/snap-update-ns: refactor and improve Change.Perform to handle
      EROFS
    - cmd/snap: improve output when snaps were found in a section or the
      section is invalid
    - cmd/snap-confine,tests: hide message about stale base snap
    - cmd/snap-mgmt: fix out of source tree build
    - strutil/quantity: new package that exports formatFoo (from
      progress)
    - cmd/snap: snap refresh --time with new and legacy schedules
    - state: unknown tasks handler
    - cmd/snap-confine,data/systemd: fix removal of snaps inside LXD
    - snap: add io.snapcraft.Settings to `snap userd`
    - spread: remove more EOLed releases
    - snap: tidy up top-level help output
    - snap: fix race in `snap run --strace`
    - tests: update "searching" test to match store changes
    - store: use the "publisher" when populating the "publisher" field
    - snap: make `snap find --section` show all sections
    - tests: new test to validate location control interface
    - many: add new `snap refresh --amend <snap>` command
    - tests/main/kernel-snap-refresh-on-core: skip the whole test if
      edge and stable are the same version
    - tests: set test kernel-snap-refresh-on-core to manual
    - tests: new spread test for interface gpg-keys
    - packaging/fedora: Merge changes from Fedora Dist-Git plus trivial
      fix
    - interfaces: miscellaneous policy updates
    - interfaces/builtin: Replace Solus support with GLVND support
    - tests/main/kernel-snap-refresh-on-core: do not fail if edge and
      stable kernels are the same version
    - snap: add `snap run --strace` to be able to strace snap apps
    - tests: new spread test for ssh-keys interface
    - errtracker: include detected virtualisation
    - tests: add new kernel refresh/revert test for spread-cron
    - interfaces/builtin: blacklist zigbee dongle
    - cmd/snap-confine: discard stale mount namespaces
    - cmd: remove unused execArg0/execEnv
    - snap,interfaces/mount: disallow nobody/nogroup
    - cmd/snap: improve `snap aliases` output when no aliases are
      defined
    - tests/lib/snaps/test-snapd-service: refactor service reload
    - tests: new spread test for gpg-public-keys interface
    - tests: new spread test for ssh-public-keys interface
    - spread: setup machine creation on Linode
    - interfaces/builtin: allow introspecting UDisks2
    - interfaces/builtin: add support for content "source" section
    - tests: new spread test for netlink-audit interface
    - daemon: avoid panic'ing building an error response w/no snaps
      given
    - interfaces/mount,snap: early support for snap layouts
    - daemon: unlock state even if RefreshSchedule() fails
    - arch: add "armv8l" to ubuntuArchFromKernelArch table
    - tests: fix for test interface-netlink-connector
    - data/dbus: add AssumedAppArmorLabel=unconfined
    - advisor: use forked bolt to make it work on ppc
    - overlord/snapstate: record the 'kind' of conflicting change
    - dirs: fix snap mount dir on Manjaro
    - overlord/{snapstate,configstate}, daemon: introduce refresh.timer,
      fallback to refresh.schedule
    - config: add support for `snap set core proxy.no_proxy=...`
    - snap-mgmt: extend spread tests, stop, disable and cleanup snap
      services
    - spread.yaml: add fedora 27
    - cmd/snap-confine: allow snap-update-ns to poke writable holes in
      $SNAP
    - packaging/14.04: move linux-generic-lts-xenial to recommends
    - osutil/sys: ppc has 32-bit getuid already
    - snapstate: make no autorefresh message clearer
    - spread: try to enable Fedora once more
    - overlord/snapstate: do a minimal sanity check on containers
    - configcore: ensure config.txt has a final newline
    - cmd/libsnap-confine-private: print failed mount/umount regardless
      of SNAP_CONFINE_DEBUG
    - debian/tests: add missing autopkgtest test dependencies for debian
    - image: port ini handling to goconfigparser
    - tests/main/snap-service-after-before: add test for after/before
      service ordering
    - tests: enabling opensuse for tests
    - tests: update auto-refresh-private to match messages from current
      master
    - dirs: check if distro 'is like' fedora when picking path to
      libexecdir
    - tests: fix "job canceled" issue and improve cleanup for snaps
    - cmd/libsnap-confine-private: add debug build of libsnap-confine-
      private.a, link it into snap-confine-debug
    - vendor: remove x/sys/unix to fix builds on arm64 and powerpc
    - image: let consume snapcraft export-login files from tooling
    - interfaces/mir: allow Wayland socket and non-root sockets
    - interfaces/builtin: use snap.{Plug,Slot}Info over
      interfaces.{Plug,Slot}
    - tests: add simple snap-mgmt test
    - wrappers: autogenerate After/Before in systemd's service files for
      apps
    - snap: add usage hints in `snap download`
    - snap: provide more meaningful errors for installMany and friends
    - cmd/snap: show header/footer when `snap find` is used without
      arguments
    - overlord/snapstate: for Enable's tasks refer to the first task
      with snap-setup, do not duplicate
    - tests: add hard-coded fully expired macaroons to run related tests
    - cmd/snap-update-ns: new test features
    - cmd/snap-update-ns: we don't want to bind mount symlinks
    - interfaces/mount: test OptsToCommonFlags, filter out x-snapd.
      options
    - cmd/snap-update-ns: untangle upcoming cyclic initialization
    - client, daemon: update user's email when logging in with new
      account
    - tests: ensure snap-confine apparmor profile is parsable
    - snap: do not leak internal errors on install/refresh etc
    - snap: fix missing error check when multiple snaps are refreshed
    - spread: trying to re-enable tests on Fedora
    - snap: fix gadget.yaml parsing for multi volume gadgets
    - snap: give the snap.Container interface a Walk method
    - snap: rename `snap advise-command` to `snap advise-snap --command`
    - overlord/snapstate: no refresh just for hints if there was a
      recent regular full refresh
    - progress: switch ansimeter's Spin() to use a spinner
    - snap: support `command-not-found` symlink for `snap advise-
      command`
    - daemon: store email, ID and macaroon when creating a new user
    - snap: app startup after/before validation
    - timeutil: refresh timer take 2
    - store, daemon/api: Rename MyAppsServer, point to
      dashboard.snapcraft.io instead
    - tests: use "quiet" helper instead of "dnf -q" to get errors on
      failures
    - cmd/snap-update-ns: improve mocking for tests
    - many: implement the advisor backend, populate it from the store
    - tests: make less calls to the package manager
    - tests/main/confinement-classic: enable the test on Fedora
    - snap: do not leak internal network errors to the user
    - snap: use stdout instead of stderr for "fetching" message
    - tests: fix test whoami, share successful_login.exp
    - many: refresh with appropriate creds
    - snap: add new `snap advice-command` skeleton
    - tests: add test that ensures we never parse versions as numbers
    - overlord/snapstate: override Snapstate.UserID in refresh if the
      installing user is gone
    - interfaces: allow socket "shutdown" syscall in default profile
    - snap: print friendly message if `snap keys` is empty
    - cmd/snap-update-ns: add execWritableMimic
    - snap: make `snap info invalid-snap` output more user friendly
    - cmd/snap,  tests/main/classic-confinement: fix snap-exec path when
      running under classic confinement
    - overlord/ifacestate: fix disable/enable cycle to setup security
    - snap: fix snap find " " output
    - daemon: add new polkit action to manage interfaces
    - packaging/arch: disable services when removing
    - asserts/signtool: support for building tools on top that fill-
      in/compute some headers
    - cmd: clarify "This leaves %s tracking %s." message
    - daemon: return "bad-query" error kind for store.ErrBadQuery
    - taskrunner/many: KnownTaskKinds helper
    - tests/main/interfaces-fuse_support: fix confinement, allow
      unmount, fix spread tests
    - snap: use the -no-fragments mksquashfs option
    - data/selinux: allow messages from policykit
    - tests: fix catalog-update wait loop
    - tests/lib/prepare-restore: disable rate limiting in journald
    - tests: change interfaces-fuse_support to be debug friendly
    - tests/main/postrm-purge: stop snapd before purge
    - This is an example of test log:https://paste.ubuntu.com/26215170/
    - tests/main/interfaces-fuse_support: dump more debugging
      information
    - interfaces/dbus: adjust slot policy for listen, accept and accept4
      syscalls
    - tests: save the snapd-state without compression
    - tests/main/searching: handle changes in featured snaps list
    - overlord/snapstate: fix auto-refresh summary for 2 snaps
    - overlord/auth,daemon: introduce an explicit auth.ErrInvalidUser
    - interfaces: add /proc/partitions to system-observe (This addresses
      LP#1708527.)
    - tests/lib: introduce helpers for setting up /dev/random using
      /dev/urandom in project prepare
    - tests: new test for interface network status
    - interfaces: interfaces: also add an app/hook-specific udev RUN
      rule for hotplugging
    - tests: fix external backend for tests that need DEBUG output
    - tests: do not disable refresh timer on external backend
    - client: send all snap related bool json fields
    - interfaces/desktop,unity7: allow status/activate/lock of
      screensavers
    - tests/main: source mkpinentry.sh
    - tests: fix security-device-cgroups-serial-port test for rpi and db
    - cmd/snap-mgmt: add more directories for cleanup and refactor
      purge() code
    - snap: YAML and data structures for app before/after ordering
    - tests: set TRUST_TEST_KEYS=false for all the external backends
    - packaging/arch: install snap-mgmt tool
    - tests: add support on tests for cm3 gadget
    - interfaces/removable-media: also allow 'k' (lock)
    - interfaces: use ConnectedPlug/ConnectedSlot types (step 2)
    - interfaces: rename sanitize methods
    - devicestate: fix misbehaving test when using systemd-resolved
    - interfaces: added Ref() helpers, restored more detailed error
      message on spi iface
    - debian: make "gnupg" a recommends
    - interfaces/many: misc updates for default, browser-support,
      opengl, desktop, unity7, x11
    - interfaces: PlugInfo/SlotInfo/ConnectedPlug/ConnectedSlot
      attribute helpers
    - interfaces: update fixme comments
    - tests: make interfaces-snapd-control-with-manage more robust
    - userd: generalize dbusInterface
    - interfaces: use ConnectedPlug/ConnectedSlot types (step 1)
    - hookstate: add compat "configure-snapd" task.
    - config, overlord/snapstate, timeutil: rename ParseSchedule to
      ParseLegacySchedule
    - tests: adding tests for time*-control interfaces
    - tests: new test to check interfaces after reboot the system
    - cmd/snap-mgmt: fixes
    - packaging/opensuse-42.2: package and use snap-mgmt
    - corecfg: also "mask" services when disabling them
    - cmd/snap-mgmt: introduce snap-mgmt tool
    - configstate: simplify ConfigManager
    - interfaces: add gpio-memory-control interface
    - cmd: disable check-syntax-c
    - packaging/arch: add bash-completion as optional dependency
    - corecfg: rename package to overlord/configstate/configcore
    - wrappers: fix unit tests to use dirs.SnapMountDir
    - osutil/sys: reimplement getuid and chown with the right int type
    - interfaces-netlink-connector: fix sourcing snaps.sh

 -- Michael Vogt <michael.vogt@ubuntu.com>  Tue, 06 Feb 2018 09:43:22 +0100

snapd (2.30) xenial; urgency=medium

  * New upstream release, LP: #1735344
    - tests: set TRUST_TEST_KEYS=false for all the external backends
    - tests: fix external backend for tests that need DEBUG output
    - tests: do not disable refresh timer on external backend
    - client: send all snap related bool json fields
    - interfaces: interfaces: also add an app/hook-specific udev RUN
      rule for hotplugging
    - interfaces/desktop,unity7: allow status/activate/lock of
      screensavers
    - tests/main: source mkpinentry.sh
    - devicestate: use a different nowhere domain
    - interfaces: add ssh-keys, ssh-public-keys, gpg-keys and gpg-public
      keys interfaces
    - interfaces/many: misc updates for default, browser-support, opengl,
      desktop, unity7, x11
    - devicestate: fix misbehaving test when using systemd-resolved
    - interfaces/removable-media: also allow 'k' (lock)
    - interfaces/many: misc updates for default, browser-support,
      opengl, desktop, unity7, x11
    - corecfg: also "mask" services when disabling them
    - tests: add support for autopkgtests on s390x
    - snapstate: support for pre-refresh hook
    - many: allow to configure core before it is installed
    - devicestate: fix unkeyed fields error
    - snap-confine: create mount target for lib32,vulkan on demand
    - snapstate: add support for refresh.schedule=managed
    - cmd/snap-update-ns: teach update logic to handle synthetic changes
    - many: remove configure-snapd task again and handle internally
    - snap: fix TestDirAndFileMethods() test to work with gccgo
    - debian: ensure /var/lib/snapd/lib/vulkan is available
    - cmd/snap-confine: use #include instead of bare include
    - snapstate: store userID in snapstate
    - snapd.dirs: add var/lib/snapd/lib/gl32
    - timeutil, overlod/snapstate: cleanup remaining pieces of timeutil
      weekday support
    - packaging/arch: install missing directories, manpages and version
      info
    - snapstate,store: store if a snap is a paid snap in the sideinfo
    - packaging/arch: pre-create snapd directories when packaging
    - tests/main/manpages: set LC_ALL=C as man may complain if the
      locale is unset or unsupported
    - repo: ConnectedPlug and ConnectedSlot types
    - snapd: fix handling of undo in the taskrunner
    - store: fix download caching and add integration test
    - snapstate: move autorefresh code into autoRefresh helper
    - snapctl: don't error out on start/stop/restart from configure hook
      during install or refresh
    - cmd/snap-update-ns: add planWritableMimic
    - deamon: don't omit responses, even if null
    - tests: add test for frame buffer interface
    - tests/lib: fix shellcheck errors
    - apparmor: generate the snap-confine re-exec profile for
      AppArmor{Partial,Full}
    - tests: remove obsolete workaround
    - snap: use existing files in `snap download` if digest/size matches
    - tests: merge pepare-project.sh into prepare-restore.sh
    - tests: cache snaps to $TESTSLIB/cache
    - tests: set -e, -o pipefail in prepare-restore.sh
    - apparmor: generate the snap-confine re-exec profile for
      AppArmor{Partial,Full}
    - cmd/snap-seccomp: fix uid/gid restrictions tests on Arch
    - tests: document and slightly refactor prepare/restore code
    - snapstate: ensure RefreshSchedule() gives accurate results
    - snapstate: add new refresh-hints helper and use it
    - spread.yaml,tests: move most of project-wide prepare/restore to
      separate file
    - timeutil: introduce helpers for weekdays and TimeOfDay
    - tests: adding new test for uhid interface
    - cmd/libsnap: fix parsing of empty mountinfo fields
    - overlord/devicestate:  best effort to go to early full retries for
      registration on the like of DNS no host
    - spread.yaml: bump delta ref to 2.29
    - tests: adding test to test physical memory observe interface
    - cmd, errtracker: get rid of SNAP_DID_REEXEC environment
    - timeutil: remove support to parse weekday schedules
    - snap-confine: add workaround for snap-confine on 4.13/upstream
    - store: do not log the http body for catalog updates
    - snapstate: move catalogRefresh into its own helper
    - spread.yaml: fix shellcheck issues and trivial refactor
    - spread.yaml: move prepare-each closer to restore-each
    - spread.yaml: increase workers for opensuse to 3
    - tests: force delete when tests are restore to avoid suite failure
    - test: ignore /snap/README
    - interfaces/opengl: also allow read on 'revision' in
      /sys/devices/pci...
    - interfaces/screen-inhibit-control: fix case in screen inhibit
      control
    - asserts/sysdb: panic early if pointed to staging but staging keys
      are not compiled-in
    - interfaces: allow /bin/chown and fchownat to root:root
    - timeutil: include test input in error message in
      TestParseSchedule()
    - interfaces/browser-support: adjust base declaration for auto-
      connection
    - snap-confine: fix snap-confine under lxd
    - store: bit less aggressive retry strategy
    - tests: add new `fakestore new-snap-{declaration,revision}` helpers
    - cmd/snap-update-ns: add secureMkfileAll
    - snap: use field names when initializing composite literals
    - HACKING: fix path in snap install
    - store: add support for flags in ListRefresh()
    - interfaces: remove invalid plugs/slots from SnapInfo on
      sanitization.
    - debian: add missing udev dependency
    - snap/validate: extend socket validation tests
    - interfaces: add "refresh-schedule" attribute to snapd-control
    - interfaces/builtin/account_control: use gid owning /etc/shadow to
      setup seccomp rules
    - cmd/snap-update-ns: tweak changePerform
    - interfaces,tests: skip unknown plug/slot interfaces
    - tests: disable interfaces-network-control-tuntap
    - cmd: use a preinit_array function rather than parsing
      /proc/self/cmdline
    - interfaces/time*_control: explicitly deny noisy read on
      /proc/1/environ
    - cmd/snap-update-ns: misc cleanups
    - snapd: allow hooks to have slots
    - fakestore: add go-flags to prepare for `new-snap-declaration` cmd
    - interfaces/browser-support: add shm path for nwjs
    - many: add magic /snap/README file
    - overlord/snapstate: support completion for command aliases
    - tests: re-enable tun/tap test on Debian
    - snap,wrappers: add support for socket activation
    - repo: use PlugInfo and SlotInfo for permanent plugs/slots
    - tests/interfaces-network-control-tuntap: disable on debian-
      unstable for now
    - cmd/snap-confine: Loosen the NVIDIA Vulkan ICD glob
    - cmd/snap-update-ns: detect and report read-only filesystems
    - cmd/snap-update-ns: re-factor secureMkdirAll into
      secureMk{Prefix,Dir}
    - run-checks, tests/lib/snaps/: shellcheck fixes
    - corecfg: validate refresh.schedule when it is applied
    - tests: adjust test to match stderr
    - snapd: fix snap cookie bugs
    - packaging/arch: do not quote MAKEFLAGS
    - state: add change.LaneTasks helper
    - cmd/snap-update-ns: do not assume 'nogroup' exists
    - tests/lib: handle distro specific grub-editenv naming
    - cmd/snap-confine: Add missing bi-arch NVIDIA filesthe
      `/var/lib/snapd/lib/gl:/var/lib/snapd/lib/gl/vdpau` paths within
    - cmd: Support exposing NVIDIA Vulkan ICD files to the snaps
    - cmd/snap-confine: Implement full 32-bit NVIDIA driver support
    - packaging/arch: packaging update
    - cmd/snap-confine: Support bash as base runtime entry
    - wrappers: do not error on incorrect Exec= lines
    - interfaces: fix udev tagging for hooks
    - tests/set-proxy-store: exclude ubuntu-core-16 via systems: key
    - tests: new tests for network setup control and observe interfaces
    - osutil: add helper for obtaining group ID of given file path
    - daemon,overlord/snapstate: return snap-not-installed error in more
      cases
    - interfaces/builtin/lxd_support: allow discovering of host's os-
      release
    - configstate: add support for configure-snapd for
      snapstate.IgnoreHookError
    - tests:  add a spread test for proxy.store setting together with
      store assertion
    - cmd/snap-seccomp: do not use group 'shadow' in tests
    - asserts/assertstest:  fix use of hardcoded value when the passed
      or default keys should be used
    - interfaces/many: misc policy updates for browser-support, cups-
      control and network-status
    - tests: fix xdg-open-compat
    - daemon: for /v2/logs, 404 when no services are found
    - packaging/fedora: Merge changes from Fedora Dist-Git
    - cmd/snap-update-ns: add new helpers for mount entries
    - cmd/snap-confine: Respect biarch nature of libdirs
    - cmd/snap-confine: Ensure snap-confine is allowed to access os-
      release
    - cmd: fix re-exec bug with classic confinement for host snapd <
      2.28
    - interfaces/kmod: simplify loadModules now that errors are ignored
    - tests: disable xdg-open-compat test
    - tests: add test that checks core reverts on core devices
    - dirs: use alt root when checking classic confinement support
      without …
    - interfaces/kmod: treat failure to load module as non-fatal
    - cmd/snap-update-ns: fix golint and some stale comments
    - corecfg:  support setting proxy.store if there's a matching store
      assertion
    - overlord/snapstate: toggle ignore-validation as needed as we do
      for channel
    - tests: fix security-device-cgroup* tests on devices with
      framebuffer
    - interfaces/raw-usb: match on SUBSYSTEM, not SUBSYSTEMS
    - interfaces: add USB interface number attribute in udev rule for
      serial-port interface
    - overlord/devicestate: switch to the new endpoints for registration
    - snap-update-ns: add missing unit test for desired/current profile
      handling
    - cmd/{snap-confine,libsnap-confine-private,snap-shutdown}: cleanup
      low-level C bits
    - ifacestate: make interfaces.Repository available via state cache
    - overlord/snapstate: cleanups around switch-snap*
    - cmd/snapd,client,daemon: display ignore-validation flag through
      the notes mechanism
    - cmd/snap-update-ns: add logging to snap-update-ns
    - many: have a timestamp on store assertions
    - many: lookup and use the URL from a store assertion if one is set
      for use
    - tests/test-snapd-service: fix shellcheck issues
    - tests: new test for hardware-random-control interface
    - tests: use `snap change --last=install` in snapd-reexec test
    - repo, daemon: use PlugInfo, SlotInfo
    - many: handle core configuration internally instead of using the
      core configure hook
    - tests: refactor and expand content interface test
    - snap-seccomp: skip in-kernel bpf tests for socket() in trusty/i386
    - cmd/snap-update-ns: allow Change.Perform to return changes
    - snap-confine: Support biarch Linux distribution confinement
    - partition/ubootenv: don't panic when uboot.env is missing the eof
      marker
    - cmd/snap-update-ns: allow fault injection to provide dynamic
      result
    - interfaces/mount: exspose mount.{Escape,Unescape}
    - snapctl: added long help to stop/start/restart command
    - cmd/snap-update-ns: create missing mount points automatically.
    - cmd: downgrade log message in InternalToolPath to Debugf()
    - tests: wait for service status change & file update in the test to
      avoid races
    - daemon, store: forward SSO invalid credentials errors as 401
      Unauthorized responses
    - spdx: fix for WITH syntax, require a license name before the
      operator
    - many: reorg things in preparation to make handling of the base url
      in store dynamic
    - hooks/configure: queue service restarts
    - cmd/snap: warn when a snap is not from the tracking channel
    - interfaces/mount: add support for parsing x-snapd.{mode,uid,gid}=
    - cmd/snap-confine: add detection of stale mount namespace
    - interfaces: add plugRef/slotRef helpers for PlugInfo/SlotInfo
    - tests: check for invalid udev files during all tests
    - daemon: use newChange() in changeAliases for consistency
    - servicestate: use taskset
    - many: add support for /home on NFS
    - packaging,spread: fix and re-enable opensuse builds

 -- Michael Vogt <michael.vogt@ubuntu.com>  Mon, 18 Dec 2017 15:31:04 +0100

snapd (2.29.4.1) xenial; urgency=medium

  * New upstream release, LP: #1726258
    - tests: more debug info for classic-ubuntu-core-transition
    - packaging: fix typo that causes error in the misspell test

 -- Michael Vogt <michael.vogt@ubuntu.com>  Tue, 28 Nov 2017 07:45:23 +0100

snapd (2.29.4) xenial; urgency=medium

  * New upstream release, LP: #1726258
    - snap-confine: fix snap-confine under lxd
    - tests: disable classic-ubuntu-core-transition on i386 temporarily
    - many: reject bad plugs/slots
    - interfaces,tests: skip unknown plug/slot interfaces
    - store: enable "base" field from the store
    - packaging/fedora: Merge changes from Fedora Dist-Git

 -- Michael Vogt <michael.vogt@ubuntu.com>  Fri, 17 Nov 2017 22:55:09 +0100

snapd (2.29.3) xenial; urgency=medium

  * New upstream release, LP: #1726258
    - daemon: cherry-picked /v2/logs fixes
    - cmd/snap-confine: Respect biarch nature of libdirs
    - cmd/snap-confine: Ensure snap-confine is allowed to access os-
      release
    - interfaces: fix udev tagging for hooks
    - cmd: fix re-exec bug with classic confinement for host snapd
    - tests: disable xdg-open-compat test
    - cmd/snap-confine: add slave PTYs and let devpts newinstance
      perform mediation
    - interfaces/many: misc policy updates for browser-support, cups-
      control and network-status
    - interfaces/raw-usb: match on SUBSYSTEM, not SUBSYSTEMS
    - tests: fix security-device-cgroup* tests on devices with
      framebuffer

 -- Michael Vogt <michael.vogt@ubuntu.com>  Thu, 09 Nov 2017 19:16:29 +0100

snapd (2.29.2) xenial; urgency=medium

  * New upstream release, LP: #1726258
    - snapctl: disable stop/start/restart (2.29)
    - cmd/snap-update-ns: fix collection of changes made

 -- Michael Vogt <michael.vogt@ubuntu.com>  Fri, 03 Nov 2017 17:17:14 +0100

snapd (2.29.1) xenial; urgency=medium

  * New upstream release, LP: #1726258
    - interfaces: fix incorrect signature of ofono DBusPermanentSlot
    - interfaces/serial-port: udev tag plugged slots that have just
      'path' via KERNEL
    - interfaces/hidraw: udev tag plugged slots that have just 'path'
      via KERNEL
    - interfaces/uhid: unconditionally add existing uhid device to the
      device cgroup
    - cmd/snap-update-ns: fix mount rules for font sharing
    - tests: disable refresh-undo test on trusty for now
    - tests: use `snap change --last=install` in snapd-reexec test
    - Revert " wrappers: fail install if exec-line cannot be re-written
    - interfaces: don't udev tag devmode or classic snaps
    - many: make ignore-validation sticky and send the flag with refresh
      requests

 -- Michael Vogt <michael.vogt@ubuntu.com>  Fri, 03 Nov 2017 07:25:17 +0100

snapd (2.29) xenial; urgency=medium

  * New upstream release, LP: #1726258
    - interfaces/many: miscellaneous updates based on feedback from the
      field
    - snap-confine: allow reading uevents from any where in /sys
    - spread: add bionic beaver
    - debian: make packaging/ubuntu-14.04/copyright a real file again
    - tests: cherry pick the fix for services test into 2.29
    - cmd/snap-update-ns: initialize logger
    - hooks/configure: queue service restarts
    - snap-{confine,seccomp}: make @unrestricted fully unrestricted
    - interfaces: clean system apparmor cache on core device
    - debian: do not build static snap-exec on powerpc
    - snap-confine: increase sanity_timeout to 6s
    - snapctl: cherry pick service commands changes
    - cmd/snap: tell translators about arg names and descs req's
    - systemd: run all mount units before snapd.service to avoid race
    - store: add a test to show auth failures are forwarded by doRequest
    - daemon: convert ErrInvalidCredentials to a 401 Unauthorized error.
    - store: forward on INVALID_CREDENTIALS error as
      ErrInvalidCredentials
    - daemon: generate a forbidden response message if polkit dialog is
      dismissed
    - daemon: Allow Polkit authorization to cancel changes.
    - travis: switch to container based test runs
    - interfaces: reduce duplicated code in interface tests mocks
    - tests: improve revert related testing
    - interfaces: sanitize plugs and slots early in ReadInfo
    - store: add download caching
    - preserve TMPDIR and HOSTALIASES across snap-confine invocation
    - snap-confine: init all arrays with `= {0,}`
    - tests: adding test for network-manager interface
    - interfaces/mount: don't generate legacy per-hook/per-app mount
      profiles
    - snap: introduce structured epochs
    - tests: fix interfaces-cups-control test for cups-2.2.5
    - snap-confine: cleanup incorrectly created nvidia udev tags
    - cmd/snap-confine: update valid security tag regexp
    - cmd/libsnap: enable two stranded tests
    - cmd,packaging: enable apparmor on openSUSE
    - overlord/ifacestate: refresh all security backends on startup
    - interfaces/dbus: drop unneeded check for
      release.ReleaseInfo.ForceDevMode
    - dbus: ensure io.snapcraft.Launcher.service is created on re-
      exec
    - overlord/auth: continue for now supporting UBUNTU_STORE_ID if the
      model is generic-classic
    - snap-confine: add support for handling /dev/nvidia-modeset
    - interfaces/network-control: remove incorrect rules for tun
    - spread: allow setting SPREAD_DEBUG_EACH=0 to disable debug-each
      section
    - packaging: remove .mnt files on removal
    - tests: fix econnreset scenario when the iptables rule was not
      created
    - tests: add test for lxd interface
    - run-checks: use nakedret static checker to check for naked
      returns on long functions
    - progress: be more flexible in testing ansimeter
    - interfaces: fix udev rules for tun
    - many: implement our own ANSI-escape-using progress indicator
    - snap-exec: update tests to follow main_test pattern
    - snap: support "command: foo $ENV_STRING"
    - packaging: update nvidia configure options
    - snap: add new `snap pack` and use in tests
    - cmd: correctly name the "Ubuntu" and "Arch" NVIDIA methods
    - cmd: add autogen case for solus
    - tests: do not use http://canihazip.com/ which appears to be down
    - hooks: commands for controlling own services from snapctl
    - snap: refactor cmdGet.Execute()
    - interfaces/mount: make Change.Perform testable and test it
    - interfaces/mount,cmd/snap-update-ns: move change code
    - snap-confine: is_running_on_classic_distribution() looks into os-
      release
    - interfaces: misc updates for default, browser-support, home and
      system-observe
    - interfaces: deny lttng by default
    - interfaces/lxd: lxd slot implementation can also be an app snap
    - release,cmd,dirs: Redo the distro checks to take into account
      distribution families
    - cmd/snap: completion for alias and unalias
    - snap-confine: add new SC_CLEANUP and use it
    - snap: refrain from running filepath.Base on random strings
    - cmd/snap-confine: put processes into freezer hierarchy
    - wrappers: fail install if exec-line cannot be re-written
    - cmd/snap-seccomp,osutil: make user/group lookup functions public
    - snapstate: deal with snap user data in the /root/ directory
    - interfaces: Enhance full-confinement support for biarch
      distributions
    - snap-confine: Only attempt to copy/mount NVIDIA libs when NVIDIA
      is used
    - packaging/fedora: Add Fedora 26, 27, and Rawhide symlinks
    - overlord/snapstate: prefer a smaller corner case for doing the
      wrong thing
    - cmd/snap-repair:  set user agent for snap-repair http requests
    - packaging: bring down the delta between 14.04 and 16.04
    - snap-confine: Ensure lib64 biarch directory is respected
    - snap-confine: update apparmor rules for fedora based base snaps
    - tests: Increase SNAPD_CONFIGURE_HOOK_TIMEOUT to 3 minutes to
      install real snaps
    - daemon: use client.Snap instead of map[string]interface{} for
      snaps.
    - hooks: rename refresh hook to post-refresh
    - git: make the .gitingore file a bit more targeted
    - interfaces/opengl: don't udev tag nvidia devices and use snap-
      confine instead
    - cmd/snap-{confine,update-ns}: apply mount profiles using snap-
      update-ns
    - cmd: update "make hack"
    - interfaces/system-observe: allow clients to enumerate DBus
      connection names
    - snap-repair: implement `snap-repair {list,show}`
    - dirs,interfaces: create snap-confine.d on demand when re-executing
    - snap-confine: fix base snaps on core
    - cmd/snap-repair: fix tests when running as root
    - interfaces: add Connection type
    - cmd/snap-repair: skip disabled repairs
    - cmd/snap-repair: prefer leaking unmanaged fds on test failure over
      closing random ones
    - snap-repair: make `repair` binary available for repair scripts
    - snap-repair: fix missing Close() in TestStatusHappy
    - cmd/snap-confine,packaging: import snapd-generated policy
    - cmd/snap: return empty document if snap has no configuration
    - snap-seccomp: run secondary-arch tests via gcc-multilib
    - snap: implement `snap {repair,repairs}` and pass-through to snap-
      repair
    - interfaces/builtin: allow receiving dbus messages
    - snap-repair: implement `snap-repair {done,skip,retry}`
    - data/completion: small tweak to snap completion snippet
    - dirs: fix classic support detection
    - cmd/snap-repair: integrate root public keys for repairs
    - tests: fix ubuntu core services
    - tests: add new test that checks that the compat snapd-xdg-open
      works
    - snap-confine: improve error message if core/u-core cannot be found
    - tests: only run tests/regression/nmcli on amd64
    - interfaces: mount host system fonts in desktop interface
    - interfaces: enable partial apparmor support
    - snapstate: auto-install missing base snaps
    - spread: work around temporary packaging issue in debian sid
    - asserts,cmd/snap-repair: introduce a mandatory summary for repairs
    - asserts,cmd/snap-repair: represent RepairID internally as an int
    - tests: test the real "xdg-open" from the core snap
    - many: implement fetching sections and package names periodically.
    - interfaces/network: allow using netcat as client
    - snap-seccomp, osutil: use osutil.AtomicFile in snap-seccomp
    - snap-seccomp: skip mknod syscall on arm64
    - tests: add trivial canonical-livepatch test
    - tests: add test that ensures that all core services are working
    - many: add logger.MockLogger() and use it in the tests
    - snap-repair: fix test failure in TestRepairHitsTimeout
    - asserts: add empty values check in HeadersFromPrimaryKey
    - daemon: remove unused installSnap var in test
    - daemon: reach for Overlord.Loop less thanks to overlord.Mock
    - snap-seccomp: manually resolve socket() call in tests
    - tests: change regex used to validate installed ubuntu core snap
    - cmd/snapctl: allow snapctl -h without a context (regression fix).
    - many: use snapcore/snapd/i18n instead of i18n/dumb
    - many: introduce asserts.NotFoundError replacing both ErrNotFound
      and store.AssertionNotFoundError
    - packaging: don't include any marcos in comments
    - overlord: use overlord.Mock in more tests, make sure we check the
      outcome of Settle
    - tests: try to fix staging tests
    - store: simplify api base url config
    - systemd: add systemd.MockJournalctl()
    - many: provide systemd.MockSystemctl() helper
    - tests: improve the listing test to not fail for e.g. 2.28~rc2
    - snapstate: give snapmgrTestSuite.settle() more time to settle
    - tests: fix regex to check core version on snap list
    - debian: update trusted account-keys check on 14.04 packaging
    - interfaces: add udev netlink support to hardware-observe
    - overlord: introduce Mock which enables to use Overlord.Settle for
      settle in many more places
    - snap-repair: execute the repair and capture logs/status
    - tests: run the tests/unit/go everywhere
    - daemon, snapstate: move ensureCore from daemon/api.go into
      snapstate.go
    - cmd/snap: get keys or root document
    - spread.yaml: turn suse to manual given that it's breaking master
    - many: configure store from state, reconfigure store at runtime
    - osutil: AtomicWriter (an io.Writer), and io.Reader versions of
      AtomicWrite*
    - tests: check for negative syscalls in runBpf() and skip those
      tests
    - docs: use abolute path in PULL_REQUEST_TEMPLATE.md
    - store: move device auth endpoint uris to config (#3831)

 -- Michael Vogt <michael.vogt@ubuntu.com>  Mon, 30 Oct 2017 16:22:31 +0100

snapd (2.28.5) xenial; urgency=medium

  * New upstream release, LP: #1714984
    - snap-confine: cleanup broken nvidia udev tags
    - cmd/snap-confine: update valid security tag regexp
    - overlord/ifacestate: refresh udev backend on startup
    - dbus: ensure io.snapcraft.Launcher.service is created on re-
      exec
    - snap-confine: add support for handling /dev/nvidia-modeset
    - interfaces/network-control: remove incorrect rules for tun

 -- Michael Vogt <michael.vogt@ubuntu.com>  Fri, 13 Oct 2017 23:25:46 +0200

snapd (2.28.4) xenial; urgency=medium

  * New upstream release, LP: #1714984
    - interfaces/opengl: don't udev tag nvidia devices and use snap-
      confine instead
    - debian: fix replaces/breaks for snap-xdg-open (thanks to apw!)

 -- Michael Vogt <michael.vogt@ubuntu.com>  Wed, 11 Oct 2017 19:40:57 +0200

snapd (2.28.3) xenial; urgency=medium

  * New upstream release, LP: #1714984
    - interfaces/lxd: lxd slot implementation can also be an app
      snap

 -- Michael Vogt <michael.vogt@ubuntu.com>  Wed, 11 Oct 2017 08:20:26 +0200

snapd (2.28.2) xenial; urgency=medium

  * New upstream release, LP: #1714984
    - interfaces: fix udev rules for tun
    - release,cmd,dirs: Redo the distro checks to take into account
      distribution families

 -- Michael Vogt <michael.vogt@ubuntu.com>  Tue, 10 Oct 2017 18:39:58 +0200

snapd (2.28.1) xenial; urgency=medium

  * New upstream release, LP: #1714984
    - snap-confine: update apparmor rules for fedora based basesnaps
    - snapstate: rename refresh hook to post-refresh for consistency

 -- Michael Vogt <michael.vogt@ubuntu.com>  Wed, 27 Sep 2017 17:59:49 -0400

snapd (2.28) xenial; urgency=medium

  * New upstream release, LP: #1714984
    - hooks: rename refresh to after-refresh
    - snap-confine: bind mount /usr/lib/snapd relative to snap-confine
    - cmd,dirs: treat "liri" the same way as "arch"
    - snap-confine: fix base snaps on core
    - hooks: substitute env vars when executing hooks
    - interfaces: updates for default, browser-support, desktop, opengl,
      upower and stub-resolv.conf
    - cmd,dirs: treat manjaro the same as arch
    - systemd: do not run auto-import and repair services on classic
    - packaging/fedora: Ensure vendor/ is empty for builds and fix spec
      to build current master
    - many: fix TestSetConfNumber missing an Unlock and other fragility
      improvements
    - osutil: adjust StreamCommand tests for golang 1.9
    - daemon: allow polkit authorisation to install/remove snaps
    - tests: make TestCmdWatch more robust
    - debian: improve package description
    - interfaces: add netlink kobject uevent to hardware observe
    - debian: update trusted account-keys check on 14.04 packaging
    - interfaces/network-{control,observe}: allow receiving
      kobject_uevent() messages
    - tests: fix lxd test for external backend
    - snap-confine,snap-update-ns: add -no-pie to fix FTBFS on
      go1.7,ppc64
    - corecfg: mock "systemctl" in all corecfg tests
    - tests: fix unit tests on Ubuntu 14.04
    - debian: add missing flags when building static snap-exec
    - many: end-to-end support for the bare base snap
    - overlord/snapstate: SetRootDir from SetUpTest, not in just some
      tests
    - store: have an ad-hoc method on cfg to get its list of uris for
      tests
    - daemon: let client decide whether to allow interactive auth via
      polkit
    - client,daemon,snap,store: add license field
    - overlord/snapstate: rename HasCurrent to IsInstalled, remove
      superfluous/misleading check from All
    - cmd/snap: SetRootDir from SetUpTest, not in just some individual
      tests.
    - systemd: rename snap-repair.{service,timer} to snapd.snap-
      repair.{service,timer}
    - snap-seccomp: remove use of x/net/bpf from tests
    - httputil: more naive per go version way to recreate a default
      transport for tls reconfig
    - cmd/snap-seccomp/main_test.go: add one more syscall for arm64
    - interfaces/opengl: use == to compare, not =
    - cmd/snap-seccomp/main_test.go: add syscalls for armhf and arm64
    - cmd/snap-repair: track and use a lower bound for the time for
      TLS checks
    - interfaces: expose bluez interface on classic OS
    - snap-seccomp: add in-kernel bpf tests
    - overlord: always try to get a serial, lazily on classic
    - tests: add nmcli regression test
    - tests: deal with __PNR_chown on aarch64 to fix FTBFS on arm64
    - tests: add autopilot-introspection interface test
    - vendor: fix artifact from manually editing vendor/vendor.json
    - tests: rename complexion to test-snapd-complexion
    - interfaces: add desktop and desktop-legacy
      interfaces/desktop: add new 'desktop' interface for modern DEs
      interfaces/builtin/desktop_test.go: use modern testing techniques
      interfaces/wayland: allow read on /etc/drirc for Plasma desktop
      interfaces/desktop-legacy: add new 'legacy' interface (currently
      for a11y and input)
    - tests: fix race in snap userd test
    - devices/iio: add read/write for missing sysfs entries
    - spread: don't set HTTPS?_PROXY for linode
    - cmd/snap-repair: check signatures of repairs from Next
    - env: set XDG_DATA_DIRS for wayland et.al.
    - interfaces/{default,account-control}: Use username/group instead
      of uid/gid
    - interfaces/builtin: use udev tagging more broadly
    - tests: add basic lxd test
    - wrappers: ensure bash completion snaps install on core
    - vendor: use old golang.org/x/crypto/ssh/terminal to build on
      powerpc again
    - docs: add PULL_REQUEST_TEMPLATE.md
    - interfaces: fix network-manager plug
    - hooks: do not error out when hook is optional and no hook handler
      is registered
    - cmd/snap: add userd command to replace snapd-xdg-open
    - tests: new regex used to validate the core version on extra snaps
      ass...
    - snap: add new `snap switch` command
    - tests: wait more and more debug info about fakestore start issues
    - apparmor,release: add better apparmor detection/mocking code
    - interfaces/i2c: adjust sysfs rule for alternate paths
    - interfaces/apparmor: add missing call to dirs.SetRootDir
    - cmd: "make hack" now also installs snap-update-ns
    - tests: copy files with less verbosity
    - cmd/snap-confine: allow using additional libraries required by
      openSUSE
    - packaging/fedora: Merge changes from Fedora Dist-Git
    - snapstate: improve the error message when classic confinement is
      not supported
    - tests: add test to ensure amd64 can run i386 syscall binaries
    - tests: adding extra info for fakestore when fails to start
    - tests: install most important snaps
    - cmd/snap-repair: more test coverage of filtering
    - squashfs: remove runCommand/runCommandWithOutput as we do not need
      it
    - cmd/snap-repair: ignore superseded revisions, filter on arch and
      models
    - hooks: support for refresh hook
    - Partial revert "overlord/devicestate, store: update device auth
      endpoints URLs"
    - cmd/snap-confine: allow reading /proc/filesystems
    - cmd/snap-confine: genearlize apparmor profile for various lib
      layout
    - corecfg: fix proxy.* writing and add integration test
    - corecfg: deal with system.power-key-action="" correctly
    - vendor: update vendor.json after (presumed) manual edits
    - cmd/snap: in `snap info`, don't print a newline between tracks
    - daemon: add polkit support to /v2/login
    - snapd,snapctl: decode json using Number
    - client: fix go vet 1.7 errors
    - tests: make 17.04 shellcheck clean
    - tests: remove TestInterfacesHelp as it breaks when go-flags
      changes
    - snapstate: undo a daemon restart on classic if needed
    - cmd/snap-repair: recover brand/model from
      /var/lib/snapd/seed/assertions checking signatures and brand
      account
    - spread: opt into unsafe IO during spread tests
    - snap-repair: update snap-repair/runner_test.go for API change in
      makeMockServer
    - cmd/snap-repair: skeleton code around actually running a repair
    - tests: wait until the port is listening after start the fake store
    - corecfg: fix typo in tests
    - cmd/snap-repair: test that redirects works during fetching
    - osutil: honor SNAPD_UNSAFE_IO for testing
    - vendor: explode and make more precise our golang.go/x/crypto deps,
      use same version as Debian unstable
    - many: sanitize NewStoreStack signature, have shared default store
      test private keys
    - systemd: disable `Nice=-5` to fix error when running inside lxd
    - spread.yaml: update delta ref to 2.27
    - cmd/snap-repair: use E-Tags when refetching a repair to retry
    - interfaces/many: updates based on chromium and mrrescue denials
    - cmd/snap-repair: implement most logic to get the next repair to
      run/retry in a brand sequence
    - asserts/assertstest: copy headers in SigningDB.Sign
    - interfaces: convert uhid to common interface and test cases
      improvement for time_control and opengl
    - many tests: move all panicing fake store methods to a common place
    - asserts: add store assertion type
    - interfaces: don't crash if content slot has no attributes
    - debian: do not build with -buildmode=pie on i386
    - wrappers: symlink completion snippets when symlinking binaries
    - tests: adding more debug information for the interfaces-cups-
      control …
    - apparmor: pass --quiet to parser on load unless SNAPD_DEBUG is set
    - many: allow and support serials signed by the 'generic' authority
      instead of the brand
    - corecfg: add proxy configuration via `snap set core
      proxy.{http,https,ftp}=...`
    - interfaces: a bunch of interfaces test improvement
    - tests: enable regression and completion suites for opensuse
    - tests: installing snapd for nested test suite
    - interfaces: convert lxd_support to common iface
    - interfaces: add missing test for camera interface.
    - snap: add support for parsing snap layout section
    - cmd/snap-repair: like for downloads we cannot have a timeout (at
      least for now), less aggressive retry strategies
    - overlord: rely on more conservative ensure interval
    - overlord,store: no piles of return args for methods gathering
      device session request params
    - overlord,store: send model assertion when setting up device
      sessions
    - interfaces/misc: updates for unity7/x11, browser-
      support, network-control and mount-observe
      interfaces/unity7,x11: update for NETLINK_KOBJECT_UEVENT
      interfaces/browser-support: update sysfs reads for
      newer browser versions, interfaces/network-control: rw for
      ieee80211 advanced wireless interfaces/mount-observe: allow read
      on sysfs entries for block devices
    - tests: use dnf --refresh install to avert stale cache
    - osutil: ensure TestLockUnlockWorks uses supported flock
    - interfaces: convert lxd to common iface
    - tests: restart snapd to ensure re-exec settings are applied
    - tests: fix interfaces-cups-control test
    - interfaces: improve and tweak bunch of interfaces test cases.
    - tests: adding extra worker for fedora
    - asserts,overlord/devicestate: support predefined assertions that
      don't establish foundational trust
    - interfaces: convert two hardware_random interfaces to common iface
    - interfaces: convert io_ports_control to common iface
    - tests: fix for  upgrade test on fedora
    - daemon, client, cmd/snap: implement snap start/stop/restart
    - cmd/snap-confine: set _FILE_OFFSET_BITS to 64
    - interfaces: covert framebuffer to commonInterface
    - interfaces: convert joystick to common iface
    - interfaces/builtin: add the spi interface
    - wrappers, overlord/snapstate/backend: make link-snap clean up on
      failure.
    - interfaces/wayland: add wayland interface
    - interfaces: convert kvm to common iface
    - tests: extend upower-observe test to cover snaps providing slots
    - tests: enable main suite for opensuse
    - interfaces: convert physical_memory_observe to common iface
    - interfaces: add missing test for optical_drive interface.
    - interfaces: convert physical_memory_control to common iface
    - interfaces: convert ppp to common iface
    - interfaces: convert time-control to common iface
    - tests: fix failover test
    - interfaces/builtin: rework for avahi interface
    - interfaces: convert broadcom-asic-control to common iface
    - snap/snapenv: document the use of CoreSnapMountDir for SNAP
    - packaging/arch: drop patches merged into master
    - cmd: fix mustUnsetenv docstring (thanks to Chipaca)
    - release: remove default from VERSION_ID
    - tests: enable regression, upgrade and completion test suites for
      fedora
    - tests: restore interfaces-account-control properly
    - overlord/devicestate, store: update device auth endpoints URLs
    - tests: fix install-hook test failure
    - tests: download core and ubuntu-core at most once
    - interfaces: add common support for udev
    - overlord/devicestate: fix, don't assume that the serial is backed
      by a 1-key chain
    - cmd/snap-confine: don't share /etc/nsswitch from host
    - store: do not resume a download when we already have the whole
      thing
    - many: implement "snap logs"
    - store: don't call useDeltas() twice in quick succession
    - interfaces/builtin: add kvm interface
    - snap/snapenv: always expect /snap for $SNAP
    - cmd: mark arch as non-reexecing distro
    - cmd: fix tests that assume /snap mount
    - gitignore: ignore more build artefacts
    - packaging: add current arch packaging
    - interfaces/unity7: allow receiving media key events in (at least)
      gnome-shell
    - interfaces/many, cmd/snap-confine: miscellaneous policy updates
    - interfaces/builtin: implement broadcom-asic-control interface
    - interfaces/builtin: reduce duplication and remove cruft in
      Sanitize{Plug,Slot}
    - tests: apply underscore convention for SNAPMOUNTDIR variable
    - interfaces/greengrass-support: adjust accesses now that have
      working snap
    - daemon, client, cmd/snap: implement "snap services"
    - tests: fix refresh tests not stopping fake store for fedora
    - many: add the interface command
    - overlord/snapstate/backend: some copydata improvements
    - many: support querying and completing assertion type names
    - interfaces/builtin: discard empty Validate{Plug,Slot}
    - cmd/snap-repair:  start of Runner, implement first pass of Peek
      and Fetch
    - tests: enable main suite on fedora
    - snap: do not always quote the snap info summary
    - vendor: update go-flags to address crash in "snap debug"
    - interfaces: opengl support pci device and vendor
    - many: start implenting "base" snap type on the snapd side
    - arch,release: map armv6 correctly
    - many: expose service status in 'snap info'
    - tests: add browser-support interface test
    - tests: disable snapd-notify for the external backend
    - interfaces: Add /run/uuid/request to openvswitch
    - interfaces: add password-manager-service implicit classic
      interface
    - cmd: rework reexec detection
    - cmd: fix re-exec bug when starting from snapd 2.21
    - tests: dependency packages installed during prepare-project
    - tests: remove unneeded check for re-exec in InternalToolPath()
    - cmd,tests: fix classic confinement confusing re-execution code
    - store: configurable base api
    - tests: fix how package lists are updated for opensuse and fedora

 -- Michael Vogt <michael.vogt@ubuntu.com>  Mon, 25 Sep 2017 12:07:34 -0400

snapd (2.27.6) xenial; urgency=medium

  * New upstream release, LP: #1703798:
    - interfaces: add udev netlink support to hardware-observe
    - interfaces/network-{control,observe}: allow receiving
      kobject_uevent() messages

 -- Michael Vogt <michael.vogt@ubuntu.com>  Thu, 07 Sep 2017 10:22:18 +0200

snapd (2.27.5) xenial; urgency=medium

  * New upstream release, LP: #1703798:
    - interfaces: fix network-manager plug regression
    - hooks: do not error when hook handler is not registered
    - interfaces/alsa,pulseaudio: allow read on udev data for sound
    - interfaces/optical-drive: read access to udev data for /dev/scd*
    - interfaces/browser-support: read on /proc/vmstat and misc udev
      data

 -- Michael Vogt <michael.vogt@ubuntu.com>  Wed, 30 Aug 2017 07:32:20 +0200

snapd (2.27.4) xenial; urgency=medium

  * New upstream release, LP: #1703798:
    - snap-seccomp: add secondary arch for unrestricted snaps as well

 -- Michael Vogt <michael.vogt@ubuntu.com>  Thu, 24 Aug 2017 08:51:22 +0200

snapd (2.27.3) xenial; urgency=medium

  * New upstream release, LP: #1703798:
    - systemd: disable `Nice=-5` to fix error when running inside lxdSee
      https://bugs.launchpad.net/snapd/+bug/1709536

 -- Michael Vogt <michael.vogt@ubuntu.com>  Fri, 18 Aug 2017 15:49:56 +0200

snapd (2.27.2) xenial; urgency=medium

  * New upstream release, LP: #1703798:
    - tests: remove TestInterfacesHelp as it breaks when go-flags
      changes
    - interfaces: don't crash if content slot has no attributes
    - debian: do not build with -buildmode=pie on i386
    - interfaces: backport broadcom-asic-control interface
    - interfaces: allow /usr/bin/xdg-open in unity7
    - store: do not resume a download when we already have the whole
      thing

 -- Michael Vogt <michael.vogt@ubuntu.com>  Wed, 16 Aug 2017 12:14:51 +0200

snapd (2.27.1) xenial; urgency=medium

  * New upstream release, LP: #1703798:
    - tests: use dnf --refresh install to avert stale cache
    - tests: fix test failure on 14.04 due to old version of
      flock
    - updates for unity7/x11, browser-support, network-control,
      mount-observe
    - interfaces/unity7,x11: update for NETLINK_KOBJECT_UEVENT
    - interfaces/browser-support: update sysfs reads for
      newer browser versions
    - interfaces/network-control: rw for ieee80211 advanced wireless
    - interfaces/mount-observe: allow read on sysfs entries for block
      devices

 -- Michael Vogt <michael.vogt@ubuntu.com>  Mon, 14 Aug 2017 08:02:17 +0200

snapd (2.27) xenial; urgency=medium

  * New upstream release, LP: #1703798
    - fix build failure on 32bit fedora
    - interfaces: add password-manager-service implicit classic interface
    - interfaces/greengrass-support: adjust accesses now that have working
      snap
    - interfaces/many, cmd/snap-confine: miscellaneous policy updates
    - interfaces/unity7: allow receiving media key events in (at least)
      gnome-shell
    - cmd: fix re-exec bug when starting from snapd 2.21
    - tests: restore interfaces-account-control properly
    - cmd: fix tests that assume /snap mount
    - cmd: mark arch as non-reexecing distro
    - snap-confine: don't share /etc/nsswitch from host
    - store: talk to api.snapcraft.io for purchases
    - hooks: support for install and remove hooks
    - packaging: fix Fedora support
    - tests: add bluetooth-control interface test
    - store: talk to api.snapcraft.io for assertions
    - tests: remove snapd before building from branch
    - tests: add avahi-observe interface test
    - store: orders API now checks if customer is ready
    - cmd/snap: snap find only searches stable
    - interfaces: updates default, mir, optical-observe, system-observe,
      screen-inhibit-control and unity7
    - tests: speedup prepare statement part 1
    - store: do not send empty refresh requests
    - asserts: fix error handling in snap-developer consistency check
    - systemd: add explicit sync to snapd.core-fixup.sh
    - snapd: generate snap cookies on startup
    - cmd,client,daemon: expose "force devmode" in sysinfo
    - many: introduce and use strutil.ListContains and also
      strutil.SortedListContains
    - assserts,overlord/assertstate: test we don't accept chains of
      assertions founded on a self-signed key coming externally
    - interfaces: enable access to bridge settings
    - interfaces: fix copy-pasted iio vs io in io-ports-control
    - cmd/snap-confine: various small fixes and tweaks to seccomp
      support code
    - interfaces: bring back seccomp argument filtering
    - systemd, osutil: rework systemd logs in preparation for services
      commands
    - tests: store /etc/systemd/system/snap-*core*.mount in snapd-
      state.tar.gz
    - tests: shellcheck improvements for tests/main tasks - first set of
      tests
    - cmd/snap: `--last` for abort and watch, and aliases
      (search→find, change→tasks)
    - tests: shellcheck improvements for tests/lib scripts
    - tests: create ramdisk if it's not present
    - tests: shellcheck improvements for nightly upgrade and regressions
      tests
    - snapd: fix for snapctl get panic on null config values.
    - tests: fix for rng-tools service not restarting
    - systemd: add snapd.core-fixup.service unit
    - cmd: avoid using current symlink in InternalToolPath
    - tests: fix timeout issue for test refresh core with hanging …
    - intefaces: control bridged vlan/ppoe-tagged traffic
    - cmd/snap: include snap type in notes
    - overlord/state: Abort() only visits each task once
    - tests: extend find-private test to cover more cases
    - snap-seccomp: skip socket() tests on systems that use socketcall()
      instead of socket()
    - many: support snap title as localized/title-cased name
    - snap-seccomp: deal with mknod on aarch64 in the seccomp tests
    - interfaces: put base policy fragments inside each interface
    - asserts: introduce NewDecoderWithTypeMaxBodySize
    - tests: fix snapd-notify when it takes more time to restart
    - snap-seccomp: fix snap-seccomp tests in artful
    - tests: fix for create-key task to avoid rng-tools service ramains
      alive
    - snap-seccomp: make sure snap-seccomp writes the bpf file
      atomically
    - tests: do not disable ipv6 on core systems
    - arch: the kernel architecture name is armv7l instead of armv7
    - snap-confine: ensure snap-confine waits some seconds for seccomp
      security profiles
    - tests: shellcheck improvements for tests/nested tasks
    - wrappers: add SyslogIdentifier to the service unit files.
    - tests: shellcheck improvements for unit tasks
    - asserts: implement FindManyTrusted as well
    - asserts: open up and optimize Encoder to help avoiding unnecessary
      copying
    - interfaces: simplify snap-confine by just loading pre-generated
      bpf code
    - tests: restart rng-tools services after few seconds
    - interfaces, tests: add mising dbus abstraction to system-observe
      and extend spread test
    - store: change main store host to api.snapcraft.io
    - overlord/cmdstate: new package for running commands as tasks.
    - spread: help libapt resolve installing libudev-dev
    - tests: show the IP from .travis.yaml
    - tests/main: use pkgdb function in more test cases
    - cmd,daemon: add debug command for displaying the base policy
    - tests: prevent quoting error on opensuse
    - tests: fix nightly suite
    - tests: add linode-sru backend
    - snap-confine: validate SNAP_NAME against security tag
    - tests: fix ipv6 disable for ubuntu-core
    - tests: extend core-revert test to cover bluez issues
    - interfaces/greengrass-support: add support for Amazon Greengrass
      as a snap
    - asserts: support timestamp and optional disabled header on repair
    - tests: reboot after upgrading to snapd on the -proposed pocket
    - many: fix test cases to work with different DistroLibExecDir
    - tests: reenable help test on ubuntu and debian systems
    - packaging/{opensuse,fedora}: allow package build with testkeys
      included
    - tests/lib: generalize RPM build support
    - interfaces/builtin: sync connected slot and permanent slot snippet
    - tests: fix snap create-key by restarting automatically rng-tools
    - many: switch to use http numeric statuses as agreed
    - debian: add missing  Type=notify in 14.04 packaging
    - tests: mark interfaces-openvswitch as manual due to prepare errors
    - debian: unify built_using between the 14.04 and 16.04 packaging
      branch
    - tests: pull from urandom when real entropy is not enough
    - tests/main/manpages: install missing man package
    - tests: add refresh --time output check
    - debian: add missing "make -C data/systemd clean"
    - tests: fix for upgrade test when it is repeated
    - tests/main: use dir abstraction in a few more test cases
    - tests/main: check for confinement in a few more interface tests
    - spread: add fedora snap bin dir to global PATH
    - tests: check that locale-control is not present on core
    - many: snapctl outside hooks
    - tests: add whoami check
    - interfaces: compose the base declaration from interfaces
    - tests: fix spread flaky tests linode
    - tests,packaging: add package build support for openSUSE
    - many: slight improvement of some snap error messaging
    - errtracker: Include /etc/apparmor.d/usr.lib.snap-confine md5sum in
      err reports
    - tests: fix for the test postrm-purge
    - tests: restoring the /etc/environment and service units config for
      each test
    - daemon: make snapd a "Type=notify" daemon and notify when startup
      is done
    - cmd/snap-confine: add support for --base snap
    - many: derive implicit slots from interface meta-data
    - tests: add core revert test
    - tests,packaging: add package build support for Fedora for our
      spread setup
    - interfaces: move base declaration to the policy sub-package
    - tests: fix for snapd-reexec test cheking for restart info on debug
      log
    - tests: show available entropy on error
    - tests: clean journalctl logs on trusty
    - tests: fix econnreset on staging
    - tests: modify core before calling set
    - tests: add snap-confine privilege test
    - tests: add staging snap-id
    - interfaces/builtin: silence ptrace denial for network-manager
    - tests: add alsa interface spread test
    - tests: prefer ipv4 over ipv6
    - tests: fix for econnreset test checking that the download already
      started
    - httputil,store: extract retry code to httputil, reorg usages
    - errtracker: report if snapd did re-execute itself
    - errtracker: include bits of snap-confine apparmor profile
    - tests: take into account staging snap-ids for snap-info
    - cmd: add stub new snap-repair command and add timer
    - many: stop "snap refresh $x --channel invalid" from working
    - interfaces: revert "interfaces: re-add reverted ioctl and quotactl
    - snapstate: consider connect/disconnect tasks in
      CheckChangeConflict.
    - interfaces: disable "mknod |N" in the default seccomp template
      again
    - interfaces,overlord/ifacestate: make sure installing slots after
      plugs works similarly to plugs after slots
    - interfaces/seccomp: add bind() syscall for forced-devmode systems
    - packaging/fedora: Sync packaging from Fedora Dist-Git
    - tests: move static and unit tests to spread task
    - many: error types should be called FooError, not ErrFoo.
    - partition: add directory sync to the save uboot.env file code
    - cmd: test everything (100% coverage \o/)
    - many: make shell scripts shellcheck-clean
    - tests: remove additional setup for docker on core
    - interfaces: add summary to each interface
    - many: remove interface meta-data from list of connections
    - logger (& many more, to accommodate): drop explicit syslog.
    - packaging: import packaging bits for opensuse
    - snapstate,many: implement snap install --unaliased
    - tests/lib: abstract build dependency installation a bit more
    - interfaces, osutil: move flock code from interfaces/mount to
      osutil
    - cmd: auto import assertions only from ext4,vfat file systems
    - many: refactor in preparation for 'snap start'
    - overlord/snapstate: have an explicit code path last-refresh
      unset/zero => immediately refresh try
    - tests: fixes for executions using the staging store
    - tests: use pollinate to seed the rng
    - cmd/snap,tests: show the sha3-384 of the snap for snap info
      --verbose SNAP-FILE
    - asserts: simplify and adjust repair assertion definition
    - cmd/snap,tests: show the snap id if available in snap info
    - daemon,overlord/auth: store from model assertion wins
    - cmd/snap,tests/main: add confinement switch instead of spread
      system blacklisting
    - many: cleanup MockCommands and don't leave a process around after
      hookstate tests
    - tests: update listing test to the core version number schema
    - interfaces: allow snaps to use the timedatectl utility
    - packaging: Add Fedora packaging files
    - tests/libs: add distro_auto_remove_packages function
    - cmd/snap: correct devmode note for anomalous state
    - tests/main/snap-info: use proper pkgdb functions to install distro
      packages
    - tests/lib: use mktemp instead of tempfile to work cross-distro
    - tests: abstract common dirs which differ on distributions
    - many: model and expose interface meta-data.
    - overlord: make config defaults from gadget work also at first boot
    - interfaces/log-observe: allow using journalctl from hostfs for
      classic distro
    - partition,snap: add support for android boot
    - errtracker: small simplification around readMachineID
    - snap-confine: move rm_rf_tmp to test-utils.
    - tests/lib: introduce pkgdb helper library
    - errtracker: try multiple paths to read machine-id
    - overlord/hooks: make sure only one hook for given snap is executed
      at a time.
    - cmd/snap-confine: use SNAP_MOUNT_DIR to setup /snap inside the
      confinement env
    - tests: bump kill-timeout and remove quiet call on build
    - tests/lib/snaps: add a test store snap with a passthrough
      configure hook
    - daemon: teach the daemon to wait on active connections when
      shutting down
    - tests: remove unit tests task
    - tests/main/completion: source from /usr/share/bash-completion
    - assertions: add "repair" assertion
    - interfaces/seccomp: document Backend.NewSpecification
    - wrappers: make StartSnapServices cleanup any services that were
      added if a later one fails
    - overlord/snapstate: avoid creating command aliases for daemons
    - vendor: remove unused packages
    - vendor,partition: fix panics from uenv
    - cmd,interfaces/mount: run snap-update-ns and snap-discard-ns from
      core if possible
    - daemon: do not allow to install ubuntu-core anymore
    - wrappers: service start/stop were inconsistent
    - tests: fix failing tests (snap core version, syslog changes)
    - cmd/snap-update-ns: add actual implementation
    - tests: improve entropy also for ubuntu
    - cmd/snap-confine: use /etc/ssl from the core snap
    - wrappers: don't convert between []byte and string needlessly.
    - hooks: default timeout
    - overlord/snapstate: Enable() was ignoring the flags from the
      snap's state, resulting in losing "devmode" on disable/enable.
    - difs,interfaces/mount: add support for locking namespaces
    - interfaces/mount: keep track of kept mount entries
    - tests/main: move a bunch of greps over to MATCH
    - interfaces/builtin: make all interfaces private
    - interfaces/mount: spell unmount correctly
    - tests: allow 16-X.Y.Z version of core snap
    - the timezone_control interface only allows changing /etc/timezone
      and /etc/writable/timezone. systemd-timedated also updated the
      link of /etc/localtime and /etc/writable/localtime ... allow
      access to this file too
    - cmd/snap-confine: aggregate operations holding global lock
    - api, ifacestate: resolve disconnect early
    - interfaces/builtin: ensure we don't register interfaces twice

 -- Michael Vogt <michael.vogt@ubuntu.com>  Thu, 10 Aug 2017 12:43:16 +0200

snapd (2.26.14) xenial; urgency=medium

  * New upstream release, LP: #1690083
    - cmd: fix incorrect re-exec when starting from snapd 2.21

 -- Michael Vogt <michael.vogt@ubuntu.com>  Thu, 20 Jul 2017 13:52:05 +0200

snapd (2.26.13) xenial; urgency=medium

  * New upstream release, LP: #1690083
    - cmd,tests: fix classic confinement confusing re-execution code
    - cmd: fix incorrect check check for re-exec in InternalToolPath()
    - snap-seccomp: add secondary arch for unrestricted snaps as well

 -- Michael Vogt <michael.vogt@ubuntu.com>  Tue, 18 Jul 2017 20:34:33 +0200

snapd (2.26.10) xenial; urgency=medium

  * New upstream release, LP: #1690083
    - Fix snap-seccomp tests in artful/trusty on i386/s390x/aarch64

 -- Michael Vogt <michael.vogt@ubuntu.com>  Mon, 17 Jul 2017 11:58:22 +0200

snapd (2.26.9) xenial; urgency=medium

  * New upstream release, LP: #1690083
    - statically link libseccomp in snap-seccomp to fix refresh issue
      on trusty

 -- Michael Vogt <michael.vogt@ubuntu.com>  Wed, 12 Jul 2017 08:27:14 +0200

snapd (2.26.8) xenial; urgency=medium

  * New upstream release, LP: #1690083
    - Fix snap-seccomp tests in artful/trusty on i386/s390x/aarch64
    - add snapd.core-fixup.service unit
    - ensure re-exec uses the right internal tools

 -- Michael Vogt <michael.vogt@ubuntu.com>  Wed, 05 Jul 2017 07:48:22 +0200

snapd (2.26.6) xenial; urgency=medium

  * New upstream release, LP: #1690083
    - interfaces: allow snaps to use the timedatectl utility in
      time-control

 -- Michael Vogt <michael.vogt@ubuntu.com>  Tue, 27 Jun 2017 08:36:23 +0100

snapd (2.26.5) xenial; urgency=medium

  * New upstream release, LP: #1690083
    - backport of seccomp-bpf branch to the 2.26 release to ensure snap
      revert with new seccomp syntax works correctly

 -- Michael Vogt <michael.vogt@ubuntu.com>  Mon, 26 Jun 2017 15:30:15 +0100

snapd (2.26.4) xenial; urgency=medium

  * New upstream release, LP: #1690083
    - partly revert aace15ab53 to unbreak core reverts
    - Revert "interfaces: re-add reverted ioctl and quotactl (revert 21bc6b9f)"
    - Disable "mknod |N" in the default seccomp template
      reasons outline in https://forum.snapcraft.io/t/snapd-2-25-blocked-because-of-revert-race-condition
    - errtracker: include bits of snap-confine apparmor profile
    - errtracker: report if snapd did re-execute itself 

 -- Michael Vogt <michael.vogt@ubuntu.com>  Thu, 01 Jun 2017 18:50:52 +0200

snapd (2.26.3) xenial; urgency=medium

  * New upstream release, LP: #1690083
    - cherry pick test fixes f0103a6, 9de5c8a, d7725a7 to make
      sure the image tests are updated for the changes in the
      `snap info core` output and the removal of the rsyslog
      package from core.

 -- Michael Vogt <michael.vogt@ubuntu.com>  Wed, 17 May 2017 11:31:56 +0200

snapd (2.26.2) xenial; urgency=medium

  * New upstream release, LP: #1690083
    - cherry pick d444728 to make the uboot.env file parsing more
      robust

 -- Michael Vogt <michael.vogt@ubuntu.com>  Tue, 16 May 2017 18:37:07 +0200

snapd (2.26.1) xenial; urgency=medium

  * New upstream release, LP: #1690083
    - store: fix panic error in auth
    - tests: the new ubuntu-image snap needs classic confinement, adjust
      tests
    - cmd/snap-confine: don't fail on pre 3.8 kernel

 -- Michael Vogt <michael.vogt@ubuntu.com>  Thu, 11 May 2017 21:44:27 +0200

snapd (2.26) xenial; urgency=medium

  * New upstream release, LP: #1690083
    - timeutil: avoid panicking when the window is very small
    - image: fix go vet issue
    - overlord/ifacestate: don't spam logs with harmless auto-connect
      messages
    - interfaces/builtin: add network-status interface
    - interfaces/builtin: add online-accounts-service interface
    - interfaces/builtin: distribute code of touching allInterfaces
    - interfaces: API additions for interface hooks
    - interfaces/builtin: add storage-framework-service interface
    - tests: disable create-key test on ppc64el for artful (expect not
      working)
    - snap: make `snap prepare-image --extra-snaps` derive side info
    - tests: unify tests/{main/completion,completion}/lib.exp0
    - cmd/snap: tweak info channels output
    - interfaces: ensure that legacy interface methods are unused
    - packaging: cleanup how built-using is generated
    - tests: extend kernel-module-control interface test
    - interfaces/network: workaround Go's need for NETLINK_ROUTE with
      'net'.
    - cmd/snap-confine: use defensive argument parser
    - tests: add test for empty snap name on revert
    - overlord/hookstate: remove unused Context.timeout
    - tests: additional setup in docker test for core systems
    - configstate: return error if patch is invalid
    - interfaces: add random interface
    - store, daemon, client, cmd/snap: handle PASSWORD_POLICY_ERROR
    - cmd/snap, client: add "whoami" command
    - cmd/snap: iterate interface tab completion
    - snap: move locale-control to only be present on classic
    - interfaces/browser-support: deny read on squashfs backing files
      and LVM vg names
    - tests: wait for the docker socket to be listening
    - snap: add `snap refresh --time` option
    - tests: re-enable and moderninze /media sharing test
    - cmd: make rst2man optional
    - tests: remove quoting from [[ ]] when globs
    - interfaces: allow plugging DBus clients to introspect the slot
      service
    - packaging/ubuntu*/changelog: drop extra dash
    - snap-confine: init the ENTRY variable, coverity is unhappy
      otherwise
    - cmd/snap-confine/spread-tests: discard useless --version test
    - spread: add spread target qemu:debian-9-64
    - interfaces: mediate netlink sockets via seccomp
    - tests,cmd/snap-confine: port older snapd-discard-ns tests
    - cmd/snap-confine/tests: fix shellcheck on recently added files
    - tests/upgrade: force install core snap from beta for debian
    - overlord/snapstate/backend,interfaces/mount: move ns management
      code.
    - tests: extend network-control spread test to cope with network
      namespaces
    - tests: fail early in the spread suite if trying to run it inside a
      container
    - tests: set ownership of $PROJECT_PATH for the external backend
    - tests: specify the auto-refreshable snap being tested
    - many: fix tests with go1.8 / artful
    - fix for tests: debian does not have /snap/bin in secure_path so
      sudo
    - snap: support for snap tasks --last=...
    - cmd/snap-confine: remove obsolete debug message
    - address review feedback, add a lot of comments :-), call
      shellcheck on the completion scripts, fix a bug in compopt

 -- Michael Vogt <michael.vogt@ubuntu.com>  Thu, 11 May 2017 10:05:44 +0200

snapd (2.25) xenial; urgency=medium

  * New upstream release, LP: #1686713
    - interfaces/default: allow mknod for regular files, pipes and
      sockets
    - many: use "SNAP.APP as ALIAS" instead of => when listing
      added/removed aliases
    - cmd/snap-confine: write current mount profile
    - cmd/snap-discard-ns: remove current profile when cleaning up
    - many: support debian in our CI
    - tests: tweak time for econnreset test a bit more
    - cmd/snap-confine: re-enable re-assciate fix for CE
    - many: aliases v2 cleanups
    - cmd/snap-confine: don't use apparmor if it is disabled on boot
    - many: implement `snap prefer <snap>`  (aliases v2)
    - many: adjust /aliases and "snap aliases" to aliases v2, also some
      cleanup
    - snapstate: normalize gadget defaults
    - many: allow core refresh.schedule setting
    - many: show alias changes on snap alias/unalias (aliases v2)
    - client,cmd/snap: improve messaging on --devmode and --classic
    - many: implement `snap unalias <alias-or-snap>` (aliases v2)
    - store: retry on connection reset
    - interfaces/mount: add Change.Perform
    - tests: add openvswitch interface spread test
    - interfaces/i2c: allow modifying device-specific sysfs entries
    - interfaces: allow writing to /run/systemd/journal/stdout by
      default
    - tests: ensure travis fails early if static checks fail
    - store,daemon: make store interpret channel="" as stable in most
      cases
    - overlord/snapstate: make UpdateAliases idempotent, simplify the
      backend interface bits for aliases not used anymore (aliases v2)
    - many: implement snap alias <snap.app> <alias> (aliases v2)
    - snap-confine: add code to ensure that / or /snap is mounted
      "shared"
    - many: show available "tracks" in `snap info`
    - cmd/snap: make users Xauthority file available in snap environment
    - interfaces/mount: write current fstab files with mode 0644
    - overlord: switch to aliases v2 tasks for install/refresh etc ops
      plus transition
    - tests: parameterize gadget snap channel (#3117)
    - tests: copy .real profile as .real
    - tests: add empty initrd failover test
    - many: mount squashfs as read-only
    - cmd: make locking around namespaces explicit
    - tests: address review comments from #3186
    - tests: add dbus interface spread test
    - interfaces/mount: add ReadMountInfo and LoadMountInfo
    - snap: require snap name for 'revert'
    - overlord: maintain per-revision snapshots of snap configuration
    - tests: relax network-bind interface regexps
    - interfaces: re-add reverted ioctl and quotactl (revert 21bc6b9f)
    - store: retry once on hashsum mismatches in a Download()
    - interfaces/builtin: don't panic if content plug has nil attrs
    - interfaces/mount: pass mount.Profile to mount.NeededChanges
    - packaging: add `built-using` header for 16.04 packaging
    - interfaces: add media-hub interface
    - interfaces/builtin: allow full access to properties iface of the
      udisks service
    - tests: handle case when both .real and plain are present
    - interfaces/mount: add Change.String for readable output
    - tests: ensure we mock force dev mode as well to fix FTBFS in
      sbuild
    - store: add more logs around retry in download
    - interfaces/mount: add stub Change.{Needed,Perform}
    - tests: allow installing snapd from -proposed for SRU validation
    - interfaces/mount: parse mount options to map[string]string
    - snap: added tasks subcommand
    - tests: copy snap-confine apparmor profile into testbed
    - interfaces/mount: improve go identifier names of mountinfo, parse
      optional fields
    - Arch Linux wants to respect FHS
      (https://bugs.archlinux.org/task/53656),
    - daemon: do not set RemoveSnapPath flag when doing a try
    - debian: add maintscript helper to remove usr.lib.snapd.snap-
      confine in snap-confine
    - cmd/snap-confine: don't use plain "classic" term
    - cmd/snap-confine: set TMPDIR and TEMPDIR each time
    - many: fixes for `go vet` in go 1.7
    - tests: add kernel-module-control interface test
    - overlord/snapstate: introduce tasks for aliases v2 semantics with
      temporary names for now (aliases v2)
    - overlord/devicestate: switch to ssh-keygen for device key
      generation
    - snap: skip /dev/ram from auto-import assertions to make it less
      noisy (#3010)
    - interfaces: add kubernetes-support interface and adjust related
      interfaces (LP: #1664638)
    - tests: download previous snapd package from published versions
      instead of specific PPA
    - snap: run snap-confine from core if snap is also running from core
    - overlord/ifacestate: automatically rename connections on core snap
    - many: break the /aliases mutation API with a clean 400 (aliases
      v2)
    - interfaces/builting: allow read-only access to /sys/module
    - tests: add extra test after the core transition for snap get/set
      core
    - store: misc cleanups in tests
    - interfaces/mount: add parser for mountinfo entries
    - store: tests for unexpected EOF
    - tests: fix unity test
    - interfaces,overlord: log interface auto-connection failures
    - cmd/snap-update-ns: add C preamble for setns
    - interfaces: validate plug/slot uniqueness

 -- Michael Vogt <michael.vogt@ubuntu.com>  Fri, 28 Apr 2017 07:57:49 +0200

snapd (2.24.1) xenial; urgency=medium

  * New upstream release, LP: #1681799:
    - fix autopkgtest failures with stable core snap
    - ensure the snap-confine transitional package cleans up
      the no-longer-used apparmor profile to fix the kernels
      autopkgtest failures

 -- Michael Vogt <michael.vogt@ubuntu.com>  Wed, 19 Apr 2017 11:54:33 +0200

snapd (2.24) xenial; urgency=medium

  * New upstream release, LP: #1681799:
    - interfaces/mount: add InfoEntry type
    - many: fix plug auto-connect during core transition
    - interfaces: fold network bind into core support with tests
    - .travis.yml: add option to make raw log less noisy
    - interfaces: adjust shm accesses to use 'm' for updated mmap kernel
      mediation
    - many: rename two core plugs that clash with slot names
    - snap-confine,browser-support: /dev/tty for snap-confine, misc
      browser-support for gnome-shell
    - store: add download test with EOF in the middle
    - tests: adjust to look for network-bind-plug
    - store: make hash error message more accurate
    - overlord/snapstate: simplify AliasesStatus down to just an
      AutoAliasesDisabled bool flag (aliases v2)
    - errtracker: never send errtracker reports when running under
      SNAPPY_TESTING
    - interfaces/repo: validate slot/plug names
    - daemon: Give the snap directories via GET /v2/system-info
    - interfaces/unity7: support unity messaging menu
    - interfaces/mount: add high-level Profile functions
    - git: ignore only the cmd/Makefile{,.in}
    - cmd: explicitly set _GNU_SOURCE and _FILE_OFFSET_BITS for xfs
      support
    - daemon: add desktop file location for app to the API
    - overlord,release: disable classic snap support when not possible
    - overlord: fix TestEnsureLoopPrune not to be so racy
    - many: abstract path to /bin/{true,false}
    - data/systemd: tweak data/systemd/Makefile to be slightly simpler
    - store: handle EOF via url.Error check
    - packaging: use templates for relevant systemd units
    - tests: run gccgo only on ubuntu-16.04-64
    - .travis.yml: remove travis matrix and do a single sequential run
    - overlord/state: make sure that setting to nil a state key is
      equivalent to deleting it
    - tests: fix incorrect shell expression
    - interfaces/mount: add OptsToFlags for converting arguments to
      syscall…
    - interfaces: add a joystick interface
    - tests: enable docker test for more ubuntu-core systems
    - tests: download and install additional dependencies when using
      prepackaged snapd
    - many: add support for partially static builds
    - interfaces: allow slot to introspect dbus-daemon in dbus
      interface, allow /usr/bin/arch by default
    - interfaces/mount: fix golint issues
    - interfaces/mount: add function for saving fstab-like file
    - osutil: introducing GetenvInt64, like GetenvBool but Int64er.
    - interfaces: drop udev tagging from framebuffer interface
    - snapstate: more helpers to work with aliases state (aliases
      v2)
    - interfaces/mount: add function for parsing fstab-like file
    - cmd: disable the re-associate fix as requested by jdstrand
    - overlord/snapstate: unlock/relock the state less, especially not
      across mutating the SnapState of a snap
    - interfaces: allow executing ld.so (needed with new AppArmor base
      abstraction)
    - interfaces/mount: add function for parsing mount entries
    - cmd: rework header check for xfs/xqm.h
    - cmd: add poky to the list of distros which don't support reexec
    - overlord: finish reorg, revert "be more conservative until we have
      cut 2.23.x"
    - cmd: select what socket to use in cmd/snap{,ctl}
    - overlord: remove snap config values when snap is removed
    - snapstate: introduce helper to apply to disk a alias states change
      for a snap (aliases v2)
    - configstate,hookstate: timeout the configure hook after 5 mins,
      report failures to the errtracker
    - interfaces/seccomp: add bind as part of the default seccomp policy
      for hooks
    - cmd: discard the C implementation of snap-update-ns
    - tests: remove stale apt proxy leftover from cloud-init
    - tests: move unity test to nightly suite
    - interfaces: add support for location-observe for
      dbus::ObjectManager session paths
    - boot: log error in KernelOrOsRebootRequired
    - interfaces: remove old API
    - interfaces: use udev spec
    - interfaces: convert systemd backend to new APIs
    - osutil: add BootID
    - tests: move docker test to new nightly suite
    - interfaces/mount: compute mount changes required to transition
      mount profiles
    - data/selinux: add context definition for snapctl
    - overlord: clean up organization under state packages
    - overlord: make sure all managers packages have *state.go with the
      main state manipulation/query APIs
    - interfaces: use spec in the dbus backend
    - store: download from authenticated URL if there is a device
      session set
    - tests: remove core_name variable
    - interfaces: rename thumbnailer to thumbnailer-service
    - interfaces: add chroot to base templates
    - asserts: remove some unused things
    - systemd: mount the squashfs with nodev
    - overlord: when shutting down assume errors might be due to
      cancellation so retry
    - cmd: rename all unit tests to $command/unit-test
    - cmd/snap: fix help string for version command
    - asserts: don't allow revocations with other items for the same
      developer
    - tests: skip lp-1644439 test on older kernels
    - interfaces: allow "sync" to be used by core support
    - assertstate,snapstate: have assertstate.AutoAliases use the
      "aliases" header
    - interfaces: allow writing config.txt.tmp  in the core-support
      interface
    - tests: adjust network-bind test
    - interfaces: dbus backend spec
    - asserts: introduce a snap-declaration "aliases" header to list
      auto aliases with explicit targets
    - cmd: enable large file support
    - cmd/snap: handle missing snap-confine
    - cmd/snap-confine: re-associate with pid-1 mount namespace if
      required
    - cmd/libsnap: make mountinfo structures public
    - tests: fix interfaces-cups-control for zesty
    - misc: revert "Log if the system goes into ForceDevMode"
    - interfaces: seccomp tests cleanup
    - cmd: validate SNAP_NAME
    - interfaces: log if the system goes into ForceDevMode
    - tests: fix classic-ubuntu-core-transition race
    - interfaces: use apparmor spec in the apparmor backend
    - interfaces: alphabetize framebuffer in base decl and add it to
      all_test.go
    - tests: add ubuntu-core-16-32 system to the external backend and
      fix docker test
    - cmd/libsnap: simplify sc_string_quote default case
    - osutil: fix double expand in environment map code and add test
    - interfaces: extend location-control out-of-process provider
      support
    - cmd/snap-update-ns: use bidirectional lists for mount entries
    - tests: prevent automatic transition before setting the initial
      state of the test
    - release: detect if we are in ForcedDevMode by inspecting the
      kernel
    - tests: add core-snap-refresh test
    - interfaces: add maliit input method interface
    - interfaces: seccomp spec API tweaks for better tests
    - interfaces: updates for mir-kiosk in browser-support, mir, opengl,
      unity7
    - testutils: address review feedback from PR#2997
    - tests: specify the core version to be unsquashfs'ed in the
      failover tests
    - interfaces: use MockInfo in tests
    - cmd/libsnap: add sc_quote_string
    - cmd/snap-confine: use sc_do_umount everywhere
    - interfaces: add unity8 plug permissions
    - timeutil: a few helpers for the recurring events
    - asserts: implement snap-developer type
    - partition: deal with grub{,2}-editenv in tests
    - many: add new (hidden) `snap debug ensure-state-soon` command and
      use in tests
    - interfaces/builtin: small refactor of dbus tests
    - packaging, tests: use "systemctl list-unit-files --full"
      everywhere
    - many: some opensuse patches that are ready to go into master
    - packaging: add opensuse permissions files
    - client, daemon: move "snap list" name filtering into snapd.
    - interfaces: use seccomp specs
    - overlord/snapstate: small cleanup of
      ensureForceDevmodeDropsDevmodeFromState
    - interfaces/builtin/alsa: add read access to alsa state dir
    - interfaces: use spec in kmod backend, updated firewall_control,
      openvswitch_support, ppp
    - cmd/snap-confine: use sc_do_mount everywhere
    - tests: remove workaround for docker again, snap-declaration is
      fixed now
    - interfaces: interface to allow autopilot introspection

 -- Michael Vogt <michael.vogt@ubuntu.com>  Tue, 11 Apr 2017 13:31:46 +0200

snapd (2.23.6) xenial; urgency=medium

  * New upstream release, LP: #1673568
    - cmd: use the most appropriate snap/snapctl sockets
    - tests: fix interfaces-cups-control for zesty
    - configstate,hookstate: timeout the configure hook after 5 mins,
      report failures
    - packaging: rename the file shipping snap-confine AA profile to
      workaround dpkg bug #858004
    - many: ignore configure hook failures on core refresh to ensure
      upgrades are always possible
    - snapstate: restart as needed if we undid unlinking aka relinked
      core or kernel snap

 -- Michael Vogt <michael.vogt@ubuntu.com>  Wed, 29 Mar 2017 15:30:35 +0200

snapd (2.23.5) xenial; urgency=medium

  * New upstream release, LP: #1673568
    - allow "sync" in core-support

 -- Michael Vogt <michael.vogt@ubuntu.com>  Fri, 17 Mar 2017 18:13:43 +0100

snapd (2.23.4) xenial; urgency=medium

  * New upstream release, LP: #1673568
    - fix core-support interface for the new pi-config options

 -- Michael Vogt <michael.vogt@ubuntu.com>  Fri, 17 Mar 2017 16:05:57 +0100

snapd (2.23.3) xenial; urgency=medium

  * FTBFS due to missing files in vendor/

 -- Zygmunt Krynicki <zygmunt.krynicki@canonical.com>  Thu, 16 Mar 2017 19:56:55 +0100

snapd (2.23.2) xenial; urgency=medium

  * New upstream release, LP: #1673568
    - cmd/snap: handle missing snap-confine (#3041)

 -- Zygmunt Krynicki <zygmunt.krynicki@canonical.com>  Thu, 16 Mar 2017 19:38:24 +0100

snapd (2.23.1) xenial; urgency=medium

  * New upstream release, LP: #1665608
    - packaging, tests: use "systemctl list-unit-files --full"
      everywhere
    - interfaces: fix default content attribute value
    - tests: do not nuke the entire snapd.conf.d dir when changing
      store settings
    - hookstate: run the right "snap" command in the hookmanager 
    - snapstate: revert PR#2958, run configure hook again everywhere

 -- Michael Vogt <michael.vogt@ubuntu.com>  Wed, 08 Mar 2017 14:29:56 +0100

snapd (2.23) xenial; urgency=medium

  * New upstream release, LP: #1665608
    - overlord: phase 2 with 2nd setup-profiles and hook done after
      restart for core installation
    - data: re-add snapd.refresh.{timer,service} with weekly schedule
    - interfaces: allow 'getent' by default with some missing dbs to
      various interfaces
    - overlord/snapstate: drop forced devmode
    - snapstate: disable running the configure hook on classic for the
      core snap
    - ifacestate: re-generate apparmor in InterfaceManager.initialize()
    - daemon: DevModeDistro does not imply snapstate.Flags{DevMode:true}
    - interfaces/bluez,network-manager: implement ConnectedSlot policy
    - cmd: add helpers for mounting / unmounting
    - snapstate: error in LinkSnap() if revision is unset
    - release: add linuxmint 18 to the non-devmode distros
    - cmd: fixes to run correctly on opensuse
    - interfaces: consistently use 'const' instead of 'var' for security
      policy
    - interfaces: miscellaneous policy updates for unity7, udisks2 and
      browser-support
    - interfaces/apparmor: compensate for kernel behavior change
    - many: only tweak core config if hook exists
    - overlord/hookstate: don't report a run hook output error without
      any context
    - cmd/snap-update-ns: move test data and helpers to new module
    - vet: fix vet error on mount test.
    - tests: empty init (systemd) failover test
    - cmd: add .indent.pro file to the tree 
    - interfaces: specs for apparmor, seccomp, udev
    - wrappers/services: RemainAfterExit=yes for oneshot daemons w/ stop
      cmds
    - tests: several improvements to the nested suite
    - tests: do not use core for "All snaps up to date" check
    - cmd/snap-update-ns: add function for sorting mount entries
    - httputil: copy some headers over redirects
    - data/selinux: merge SELinux policy module
    - kmod: added Specification for kmod security backend
    - tests: failover test for rc.local crash
    - debian/tests: map snapd deb pockets to core snap channels for
      autopkgtest
    - many: switch channels on refresh if needed
    - interfaces/builtin: add /boot/uboot/config.txt access to core-
      support
    - release: assume higher version of supported distros will still
      work 
    - cmd/snap-update-ns: add compare function for mount entries
    - tests: enable docker test
    - tests: bail out if core snap is not installed
    - interfaces: use mount.Entry instead of string snippets.
    - osutil: trivial tweaks to build ID support
    - many: display kernel version in 'snap version'
    - osutil: add package for reading Build-ID
    - snap: error when `snap list foo` is run and no snap is installed
    - cmd/snap-confine: don't crash if nvidia module is loaded but
      drivers are not available
    - tests: update listing test for latest core snap version update
    - overlord/hookstate/ctlcmd: helper function for creating a deep
      copy of interface attributes
    - interfaces: add a linux framebuffer interface
    - cmd/snap, store: change error messages to reflect latest UX doc
    - interfaces: initial unity8 interface
    - asserts: improved information about assertions format in the
      Decode doc comment
    - snapstate: ensure snapstate.CanAutoRefresh is nil in tests
    - mkversion.sh: Add support for taking the version as a parameter
    - interfaces: add an interface for use by thumbnailer
    - cmd/snap-confine: ensure that hostfs is root owned.
    - screen-inhibit-control: add methods for delaying screensavers
    - overlord: optional device registration and gadget support on
      classic
    - overlord: make seeding work also on classic, optionally
    - image,cmd/snap: refactoring and initial envvar support to use
      stores needing auth
    - tests: add libvirt interface spread test
    - cmd/libsnap: add helper for dropping permissions
    - interfaces: misc updates for network-control, firewall-control,
      unity7 and default policy
    - interfaces: allow recv* and send* by default, accept4 with accept
      and other cleanups
    - interfaces/builtin: add classic-support interface
    - store: use xdelta3 from core if available and not on the regular
      system
    - snap: add contact: line in `snap info`
    - interfaces/builtin: add network-setup-control which allows rw
      access to netplan
    - unity7: support missing signals and methods for status icons
    - cmd: autoconf for RHEL
    - cmd/snap-confine: look for PROCFS_SUPER_MAGIC
    - dirs: use the right snap mount dir for the distribution
    - many: differentiate between "distro" and "core" libexecdir
    - cmd: don't reexec on RHEL family
    - config: make helpers reusable
    - snap-exec: support nested environment variables in environment
    - release: add galliumos support
    - interfaces/builtin: more path options for serial
    - i18n: look into core snaps when checking for translations
    - tests: nested image testing
    - tests: add basic test for docker
    - hookstate,ifacestate: support snapctl set/get slot and plug attrs
      (step 3) 
    - cmd/snap: add shell completion to connect
    - cmd: add functions to load/save fstab-like files
    - snap run: create "current" symlink in user data dir
    - cmd: autoconf for centos
    - tests: add more debug if ubuntu-core-upgrade fails
    - tests: increase service retries
    - packaging/ubuntu-14.04: inform user how to extend PATH with
      /snap/bin.
    - cmd: add helpers for working with mount/umount commands
    - overlord/snapstate: prepare for using snap-update-ns
    - cmd: use per-snap mount profile to populate the mount namespace
    - overlord/ifacestate: setup seccomp security on startup
    - interface/seccomp: sort combined snippets
    - release: don't force devmode on LinuxMint "serena"
    - tests: filter ubuntu-core systems for authenticated find-private
      test
    - interfaces/builtin/core-support: Allow modifying logind
      configuration from the core snap
    - tests: fix "snap managed" output check and suppress output from
      expect in the authenticated login tests
    - interfaces: shutdown: also allow shutdown/reboot/suspend via
      logind
    - cmd/snap-confine-tests: reformat test to pass shellcheck
    - cmd: add sc_is_debug_enabled
    - interfaces/mount: add dedicated mount entry type
    - interfaces/core-support: allow modifying systemd-timesyncd and
      sysctl configuration
    - snap: improve message after `snap refresh pkg1 pkg2`
    - tests: improve snap-env test
    - interfaces/io-ports-control: use /dev/port, not /dev/ports
    - interfaces/mount-observe: add quotactl with arg filtering (LP:
      #1626359)
    - interfaces/mount: generate per-snap mount profile
    - tests: add spread test for delta downloads
    - daemon: show "$snapname (delta)" in progress when downloading
      deltas
    - cmd: use safer functions in sc_mount_opt2str
    - asserts: introduce a variant of model assertions for classic
      systems
    - interfaces/core-support: allow modifying snap rsyslog
      configuration
    - interfaces: remove some syscalls already in the default policy
      plus comment cleanups
    - interfaces: miscellaneous updates for hardware-observe, kernel-
      module-control, unity7 and default
    - snap-confine: add the key for which hsearch_r fails
    - snap: improve the error message for `snap try`
    - tests: fix pattern and use MATCH in find-private
    - tests: stop tying setting up staging store access to the setup of
      the state tarball
    - tests: add regression spread test for #1660941
    - interfaces/default: don't allow TIOCSTI ioctl
    - interfaces: allow nice/setpriority to 0-19 values for calling
      process by default
    - tests: improve debug when the core transition test hangs
    - tests: disable ubuntu-core->core transition on ppc64el (its just
      too slow)
    - snapstate: move refresh from a systemd timer to the internal
      snapstate Ensure()
    - tests/lib/fakestore/refresh: some more info when we fail to copy
      asserts
    - overlord/devicestate: backoff between retries if the server seems
      to have refused the serial-request
    - image: check kernel/gadget publisher vs model brand, warn on store
      disconnected snaps
    - vendor: move gettext.go back to github.com/ojii/gettext.go
    - store: retry on 502 http response as well
    - tests: increase snap-service kill-timeout
    - store,osutil: use new osutil.ExecutableExists(exe) check to only
      use deltas if xdelta3 is present
    - cmd: fix autogen.sh on fedora
    - overlord/devicemgr: fix test: setup account-key before using the
      key for signing
    - cmd: add /usr/local/* to PATH
    - cmd: add sc_string_append
    - asserts: support for correctly suggesting format 2 for snap-
      declaration
    - interfaces: port mount backend to new APIs, unify content of per
      app/hook profiles
    - overlord/devicestate: implement policy about gadget and kernel
      matching the model
    - interfaces: allow sched_setscheduler again by default
    - debian: update breaks/replaces for snap-confine->snapd
    - debian: move the snap-confine packaging into snapd
    - 14.04/integrationtests: rely on upstart to restart ssh.
    - store: enable download deltas on classic by default
    - spread: add unit suite
    - snapctl: add config in client to disable auth and use it in
      snapctl
    - overlord/ifacestate: register all security backends with the
      repository
    - overlord,tests: have enable/disable affect security profiles
    - tests: install ubuntu-core from the same channel as core
    - overlord: move configstate.Transaction into config package
    - seccomp-support.c: add PF_* domains which can be used instead of
      AF_*
    - store: always log retry summary when SNAPD_DEBUG is set
    - tests: parameterize kernel snap channel
    - snapenv: do not append ":" to the SNAP_LIBRARY_PATH
    - interfaces/builtin: refine the content interface rules using $SLOT
    - asserts,interfaces/policy: add support for
      $SLOT()/$PLUG()/$MISSING in *-attributes constraintsThis adds
      support for $SLOT(arg), $PLUG(arg) and $MISSING attribute
      constraints in plugs and slots rules in snap-declarations:
    - cmd/snap-confine: add snap-confine command line parser module
    - tests: remove (some) garbage files found by restore cleanup
      analysis
    - cmd: fix issues uncovered by valgrind
    - tests: fix typo in systems name
    - cmd: collect string utilities in one module, add missing tests
    - cmd: rename mountinfo to sc_mountinfo
    - tests: allow to install snapd debs from a ppa instead of building
      them
    - spread: remove state tar on project restore

 -- Michael Vogt <michael.vogt@ubuntu.com>  Fri, 17 Feb 2017 12:21:42 +0100

snapd (2.22.7) xenial; urgency=medium

  * New upstream release:
    - errtracker,overlord/snapstate: more info in errtracker reports
    - interfaces/apparmor: compensate for kernel behavior change

 -- Michael Vogt <michael.vogt@ubuntu.com>  Fri, 24 Feb 2017 19:24:11 +0100

snapd (2.22.6) xenial; urgency=medium

  * New upstream release, LP: #1667105
    - overlord/ifacestate: don't fail if affected snap is gone
    - revert #2910: osutil: add package for reading Build-ID (#2918)
    - errtracker: include the build-id of host and core snapd (#2912)
    - errtracker: include the number of ubuntu-core -> core retries
      (#2915)
    - snapstate: retry ubuntu-core -> core transition every 6h (#2914)
    - osutil: add package for reading Build-ID (#2910)
    - errtracker: include kernel version in error reports (#2905)
    - release: return "unknown" if uname fails
    - many: rebased uname branch for 2.22
    - errtracker: include snapd version in err reports
    - overlord/ifacestate: don't unconditionally retry stuff (#2906)
    - snapstate: fix incorrect cut of the timestamps for the error
      reports (#2908)
    - tests: update listing test for latest core snap version update

 -- Zygmunt Krynicki <zygmunt.krynicki@canonical.com>  Wed, 22 Feb 2017 23:34:23 +0100

snapd (2.22.5) xenial; urgency=medium

  * Fix FTBFS due to machine-id file

 -- Zygmunt Krynicki <zygmunt.krynicki@canonical.com>  Tue, 21 Feb 2017 09:43:42 +0100

snapd (2.22.4) xenial; urgency=medium

  * New bugfix release:
    - errtracker: add support for error reporting via daisy.ubuntu.com
    - snapstate: allow for 6 retries for the core transition
    - httputils: ensure User-Agent works across redirects

 -- Michael Vogt <michael.vogt@ubuntu.com>  Tue, 21 Feb 2017 09:07:10 +0100

snapd (2.22.3) xenial; urgency=medium

  * New bugfix release, LP: #1665729:
    - Limit the number of retries for the ubuntu-core -> core
      transition to fix possible store overload.

 -- Michael Vogt <michael.vogt@ubuntu.com>  Fri, 17 Feb 2017 18:58:34 +0100

snapd (2.22.2) xenial; urgency=medium

  * New upstream release, LP: #1659522
    - cherry pick fix for sched_setscheduler regression
      (LP: #1661265)

 -- Michael Vogt <michael.vogt@ubuntu.com>  Thu, 02 Feb 2017 17:13:51 +0100

snapd (2.22.1) xenial; urgency=medium

  * New upstream release, LP: #1659522
    - cherry pick fix for snapctl auth.json handling

 -- Michael Vogt <michael.vogt@ubuntu.com>  Wed, 01 Feb 2017 17:09:31 +0100

snapd (2.22) xenial; urgency=medium

  * New upstream release, LP: #1659522
    - many: make ubuntu-core-launcher mostly go
    - interfaces/builtin: add account-control interface
    - interfaces/builtin: add missing syscalls to core-support needed
      for systemctl
    - interfaces/builtin: rework core-support to only allow full access
      to systemctl
    - debian/tests: drop stale autopkgtest dependencies.
    - tests: make the debugging of c-unit-tests more useful
    - store: retry auth-related requests
    - tests: integration test for system reload
    - snap: be more helpful in the `snap install <already-installed>`
      error message
    - tests: set SNAPPY_USE_STAGING_STORE in su call
    - tests: use test snap
    - spread: set SNAPD_DEBUG=1 in the core snap as well
    - tests: add extra debugging to security-setuid-root test
    - cmd,snap,wrappers: systemd reload command support
    - interfaces: builtin: mir: Allow recv and send
    - overlord/ifacestate: use ParseConnRef
    - overlord/snapstate,overlord/ifacestate: add automatic ubuntu-core
      -> core transition
    - debian: remove aliases as well in snapd.postrm
    - many: change interfaces.ParseID to return value
    - interfaces/opengl: allow access to the nvidia abstract socket
    - overlord, daemon: flag failures feature fancy forms.
    - many: add --classic support to try and revert, and make missing
      these things a little harder
    - interfaces: allow reading non-PCI-attached usb devices via raw-usb
    - many: rename snap-alter-ns to snap-update-ns
    - interfaces/builtin: add core-support
    - store: increase the retry.LimitTime()
    - debian: move the packaging out into package/$id-$version_id
    - overlord/stapstate: don't use unkeyed fields
    - many: add stub implementation of snap-alter-ns
    - asserts: improve error message when key is not valid at the given
      time
    - snapstate, ifacestate: add snapstate.CheckChangeConflict() to
      ifacestate.{Connect,Disconnect}
    - debian: remove trusty specific bits
    - docs: Add a note about building snapd.
    - interfaces: miscellaneous updates for default and network-control
    - daemon: bubble out store.ErrSnapNotFound in the findOne codepath
    - store: add retry logging into download as well
    - snap: show price in `snap info`
    - cmd: add fault injection support code
    - interfaces: network-manager: allow rw access to /etc/netplan
    - debian: move systemd files out of ./debian and into ./data/systemd
    - asserts: implement SuggestFormat to help avoid specifying the
      wrong format iteration for an assertion
    - many: detect potentially insecure use of snap-confine
    - interfaces: allow querying added security backends
    - cmd: ensure that all .c files have a -test.c file
    - asserts: don't use 'context' for the path of attributes, want to
      reuse the concept for something else
    - interfaces: abbreviate ConnRef construction
    - tests: ensure systemd override directory is available before using
      it
    - cmd: more build system cleanups and a small fix
    - tests: increase retries for service up
    - cmd: move seccomp cleanup function to seccomp-support
    - many: auto-connect plugs and slots symmetrically
    - overlord: use a ticker for the pruning
    - interfaces/builtin: add uhid interface
    - cmd/snap-confine: add shutdown helper
    - tests: fix path used when debugging
    - cmd: switch to non-recursive make
    - overlord/ifacestate: setup security of snaps affected by auto-
      connection
    - spread: refresh apt cache before first install
    - overlord: allow max 500 changes in "ready" state to avoid growing
      changes for 24h
    - snap: add {Plug,Slot}Info.SecurityTags
    - cmd: move snap-discard-ns to dedicated directory
    - tests: skip i18n test when no "snappy.mo" file is available
    - interfaces,overlord/ifacestate: small refactor around reference
      methods
    - tests: remove the snapd dirs last (should fix random test errors)
    - interfaces: mm: permissions for protocol proxies
    - interfaces/builtin: add evolution interfaces
    - many: extract the logging http client and user-agent handling for
      use in devicestate
    - interfaces: unity8-download-manager is the chosen name for this
      interface.
    - tests: add "quiet" wrapper function that only prints output on
      failure
    - tests: fix failing snapd-reexec test
    - docs: simplify HACKING.md that snapd itself supports setting up
      the sockets
    - overlord: flag required-snaps from model as required and prevent
      removing them
    - spread: exclude .o and .a files
    - tests: parameterize remote store
    - cmd: fix hardcoded paths to rst2man and support rst2man.py
    - tests: improve debug output when reexec is used
    - tests: disable ipv6 before unpacking delta
    - interfaces: add new interface API
    - tests: change TRUST_TEST_KEYS to be controlled from the host
    - spread: add boilerplate for Linode delta uploads
    - wrappers: add support for the X-Ayatana-Desktop-Shortcuts=
      extension
    - partition: add support for native grubenv read/write and use it
    - tests: add test ensuring manual pages are shipped

 -- Michael Vogt <michael.vogt@ubuntu.com>  Fri, 27 Jan 2017 23:18:57 +0100

snapd (2.21) xenial; urgency=medium

  * New upstream release, LP: #1656382
    - daemon: re-enable reexec
    - interfaces: allow reading installed files from previous revisions
      by default
    - daemon: make activation optional
    - tests: run all snap-confine tests in c-unit-tests task
    - many: fix abbreviated forms of disconnect
    - tests: switch more tests to MATCH
    - store: export userAgent. daemon: print store.UserAgent() on
      startup.
    - tests: test classic confinement `snap list` and  `snap info`
      output
    - debian: skip snap-confine unit tests on nocheck
    - overlord/snapstate: share code between Update and UpdateMany, so
      that it deals with auto-aliases correctly
    - interfaces: upower-observe: refactor to allow snaps to provide a
      slot
    - tests: add end-to-end store test for classic confinement
    - overlord,overlord/snapstate: have UpdateMany retire/enable auto-
      aliases even without new revision
    - interfaces/browser-support: add @{PROC}/@{pid}/fd/[0-9] w and misc
      /run/udev
    - interfaces/builtin: add physical-memory-* and io-ports-control
    - interfaces: allow getsockopt by default since it is so commonly
      used
    - cmd/snap, daemon, overlord/snapstate: tests and fixes for "snap
      refresh" of a classic snap
    - interfaces: allow read/write access of real-time clock with time-
      control interface
    - store: request no CDN via a header using SNAPPY_STORE_NO_CDN
      envvar
    - snap: add information about tracking channel (not just actual
      channel)
    - interfaces: use fewer dot imports
    - overlord/snapstate: remove restrictions on ResetAliases
    - overlord, store: move confinement filtering to the overlord (from
      The Store)
    - many: move interface test helpers to ifacetest package
    - many: implement 'snap aliases'
    - vet: fix for unkeyed fields error on aliases_test.go
    - interfaces: miscellaneous policy updates for network-control,
      unity7, pulseaudio, default and home
    - tests: test for auto-aliases
    - interface hooks: connect plug slot hooks (step 2)
    - cmd/snap: fix internal naming in snap connect
    - snap: use "size" as the json tag in snap.ChannelSnapInfo
    - tests: restore the missing initialization of iface manager causing
      race
    - snap: fix missing sizes in `snap info <remote-snap>`
    - tests: improve cleanup for c-unit-tests
    - cmd/snap-confine: build non-installed libsnap-confine-private.a
    - cmd/snap-confine: small tweaks to seccomp support code
    - interfaces/docker-support: allow /run/shm/aufs.xeno for 14.04
    - many: obtain installed snaps developer/publisher username through
      assertions
    - store: setting of fields for details endpoint
    - cmd/snap-confine: check for rst2man on configure
    - snap: show `snap --help` output when just running `snap`
    - interface/builtin: drop the obsolete checks in udisks2
      SanitizeSlot
    - cmd/snap: remove currency switch following UX review
    - spread: find top-level directory before running generate-
      packaging-dir
    - interface hooks: prepare plug slot hooks (step 1)
    - i18n: use github.com/mvo5/gettext.go (pure go) for i18n to avoid
      cgo
    - many: put a marker in the User-Agent sent by snapd/snap when under
      testingThe User-Agent will look like:
    - tests: fix -reuse and -resend when govendor is missing
    - snap: provide friendlier `snap find` message when no snaps are
      found
    - tests: fix mkversions.sh failure on zesty
    - spread: install build-essential unconditionally
    - spread: improve qemu ubuntu-14.04-{32,64} support
    - overlord/snapstate,daemon: implement GET /v2/aliases handling
    - store: retry user info request
    - tests: port more snap-confine regression tests
    - tests: cancel the scheduled reboot on ubuntu-core-upgrade-no-gc
      and restore state
    - tests: debug zesty autopkgtest failures
    - overlord/snapstate: use keyed fields on literals
    - tests: use MATCH in install-remove-multi
    - tests: increase wait time for service to be up
    - tests: make debug-each succeed if DENIED doesn't match
    - tests: skip packaging dir generation for non-git based autopkgtest
      runs
    - tests: port refresh-all-undo to MATCH
    - tests: improve snap connect test
    - tests: port additional snap-confine regression tests
    - tests: show --version when it matches unknown
    - tests: optionally use apt proxy for qemu
    - tests: add hello-classic test
    - many: behave more consistently when pointed to staging and
      possibly the fake store
    - overlord/ifacestate: remove stale comments
    - interfaces/apparmor: ignore snippets in classic confinement
    - tests: port first regression test from snap-confine
    - cmd/snap-confine: disable old tests

 -- Michael Vogt <michael.vogt@ubuntu.com>  Fri, 13 Jan 2017 19:39:51 +0100

snapd (2.20.1) xenial; urgency=medium

  * New upstream release, LP: #1648520
    - tests: enable the ppc64el tests again
    - tests: add classic confinement test
    - tests: run snap confine tests in debian/rules already

 -- Michael Vogt <michael.vogt@ubuntu.com>  Mon, 19 Dec 2016 11:53:29 +0100

snapd (2.20) xenial; urgency=medium

  * New upstream release, LP: #1648520
    - many: implement  "snap alias --reset" using snapstate.ResetAliases
    - debian: use a packaging branch for 14.04
    - store: retry downloads on io.Copy errors and sha3 checksum errors
    - snap: show apps in `snap info`
    - store: send an explicit X-Ubuntu-Classic header to the store
    - overlord/snapstate: implement snapstate.ResetAliases
    - interfaces/builtin: add dbus interface
    - tests: fix tests on 17.04
    - store: use mocked retry strategy to make store tests faster
    - overlord: apply auto-aliases information from the snap-declaration
      on install or refresh
    - many: prepare landing on trusty
    - many: implement snap unalias using snapstate.Unalias
    - overlord/snapstate: fixing the placement/grouping of some
      functions
    - interfaces: support network namespaces via 'ip netns' in network-
      control
    - interfaces/builtin: fix pulseaudio apparmor rules
    - interfaces/builtin: add iio interface
    - tests: update custom core snap with the freshly build snap-confine
    - interfaces: use sysd.{Disable,Stop} instead of sysd.DisableNow()
    - overlord,overlord/snapstate: implement snapstate.Unalias by
      generalizing the "alias" task
    - interfaces: misc openstack snap enablement
    - cmd/snap: mock terminal.ReadPassword instead of using /dev/ptmx
    - notifications, daemon: kill the unsupported events endpoint
    - client: only allow Dangerous option in InstallPath
    - overlord/ifacestate: no interface checks if no snap id
    - many: implement alias command
    - snap: tweak snap install output as designed by Mark
    - debian: fix Pre-Depends on dpkg
    - tests: check if snap-confine --version is unknown
    - cmd/snap-confine: allow content interface mounts
    - tests: remove ppa:snappy-dev/image again
    - interfaces/apparmor: allow access to core snap
    - tests: remove snap-confine/ubuntu-core-launcher after the tests
    - overlord,overlord/snapstate: implement snapstate.Alias
    - cmd/snap: reject "snap disconnect foo"
    - debian: add split ubuntu-core-launcher and snap-confine packages
    - cmd: fix mkversion.sh and add regression test
    - overlord/snapstate: setup/remove aliases as we link/unlink snaps
    - cmd/snap,tests: alias support in snap run
    - snap/snapenv: don't obscure HOME if snap uses classic confinement
    - store: decode response.Body json inside retry loops
    - cmd/snap-confine: fix compilation on platforms with gcc < 4.9.0
    - vendor: update tomb package fixing context support

 -- Michael Vogt <michael.vogt@ubuntu.com>  Thu, 15 Dec 2016 22:07:08 +0100

snapd (2.19) xenial; urgency=medium

  * New upstream release, LP: #1648520
    - cmd/snap-confine: disable support for XDG_RUNTIME_DIR
    - cmd/snap-confine/tests: fix stale path after move to snapd
    - cmd/snap-confine: don't use __attribute__((nonull))
    - snap: add description to `snap info`
    - snap: show last refresh time
    - store: switch default delta format from xdelta to xdelta3
    - interfaces: fix system-observe interface to work with ps_mem
    - debian: add missing ca-certificates dependency
    - cmd/snap-confine: add support for classic confinement
    - snapstate/backend: add backend methods to manage aliases
    - tests: re-enable snap-confine unit tests via spread
    - many: merge snap-confine into snapd
    - many: add support for classic confinement
    - snap: abort install with ctrl+c
    - cmd/snap: change terms accept URL following UX review
    - interfaces/apparmor: use distinct apparmor template for classic
    - snap: add snap size to `snap info`
    - interfaces: add unconfined access to modem-manager
    - snap: support for parsing and exposing on snap.Info aliases
    - debian: disable autopkgtests on ppc64el
    - snap: disable support for socket activation
    - tests: fix incorrect restore of the current symlink
    - asserts: introduce auto-aliases header in snap-declaration
    - interfaces/seccomp: add support for classic confinement
    - tests: do not use external snaps
    - daemon: close the dup()ed file descriptor to not leak it
    - overlord, daemon, progress: enable building snapd without CGO
    - daemon, store: let snap info find things in any channel
    - store: retry tweaks and logging
    - snap: Improve `snap --help` output as designed by Mark
    - interfaces/builtin: fix incorrect udev rule in i2c
    - overlord: increase test timeout and improve failure message
    - snap: remove unused experimental command
    - debian: remove unneeded conflict against the "snappy" package
    - daemon, strutil: move daemon.quotedNames to strutil.Quoted
    - docs: document SNAP_DEBUG_HTTP in HACKING.md
    - cmd/snap: have some completers
    - snap: support "daemon: notify" in snap.yaml
    - snap: fix try command when daemon linie is added
    - interfaces: apparmor support for classic confinement
    - debian/rules: build with -buildoptions=pie
    - tests: include /boot in saved state (including bootenv and any
      kernels)
    - daemon: ensure `snap try` installs core if it's missing
    - tests: save/restore /snap/core/current symlink
    - tests: decrease the number of expected featured apps
    - tests: add set -e to the prepare ssh script
    - cmd/snap: add tests for section completion; fix bugs.
    - cmd/snap: document 'snap list --all'

 -- Michael Vogt <michael.vogt@ubuntu.com>  Thu, 08 Dec 2016 16:16:04 +0100

snapd (2.18.1) xenial; urgency=medium

  * New upstream release, LP: #1644625
    - daemon: fix crash when `snap refresh` contains a single update
    - fix unhandled error from io.Copy() in download()
    - interfaces/builtin: fix incorrect udev rule in i2c

 -- Michael Vogt <michael.vogt@ubuntu.com>  Mon, 05 Dec 2016 15:04:13 +0100

snapd (2.18) xenial; urgency=medium

  * New upstream release, LP: #1644625
    - store: retry on io.EOF
    - tests: skip pty tests on ppc64el and powerpc
    - client, cmd/snap: introducing "snap info"
    - snap: do exit 0 on install/remove if that snap is already
      installed or already removed
    - snap: add `snap watch <change-id>` to attach to a running change
    - store: retry downloads using retry loop
    - snap: try doesn't require snap-dir when run in snap's directory
    - daemon: show what will change in the "refresh-all" changes
    - tests: disable autorefresh for the external backend
    - snap: add `snap list -a` to show all snaps (even inactive ones)
    - many: unify boolean env var handling
    - overlord/ifacestate: don't setup jailmode snaps with devmode
      confinement
    - snapstate: do not garbage collect the snaps used by the bootenv
    - debian: drop hard xdelta dependency for now
    - snap: make `snap login` ask for email if not given as argument
    - osutil: fix build on armhf (arm in go-arch) and powerpc (ppc in
      go-arch)
    - many: rename DevmodeConfinement to DevModeConfinement
    - store: resp.Body.Close() missing in ReadyToBuy
    - many: use ConfinementOptions instead of ConfinementType
    - snap, daemon, store: fake the channel map in the REST API
    - misc: run github.com/gordonklaus/ineffassign as part of the static
      checks
    - docs: add goreportcard badge and remove coveralls badge
    - tests: force gofmt -s in static checks
    - many: run gofmt -s -w on all the code
    - store: DRY actual retry code
    - many: fix various errors uncovered by goreportcard.com
    - interfaces/builtin: allow additional shared memory for webkit
    - many: some more missing snapState->snapst
    - asserts: introduce an optional freeform display-name for model
    - interfaces/builtin: rename usb-raw to raw-usb
    - progress: init pbar with correct total value
    - daemon/api.go: add quotedNames() helper
    - interfaces: add ConfinementOptions type
    - tests: add a test about the extra bits that prepare-device can
      specify for device registration
    - tests: check that gpio device nodes are exported after reboot
    - tests: parameterize core channel with env var for classic too
    - many: rename variable "ss" to "snapsup" or "snapst" or "st"
      (depending on context)
    - tests: do not use external snaps in spread
    - store: retry buy request
    - store: retry store.Find
    - store: retry assertion store call
    - store: retry call for snap details
    - many: use snap.ConfinementType rather than bool devmode
    - daemon: if a bad snap is posted it is not an internal error but a
      bad request
    - client: add "Snap.Screenshots" to the client API
    - interfaces: update base declaration documentation and policy for
      on-classic and snap-type
    - store: check payment method before TOS for a better UX
    - interfaces: allow sched_setaffinity in process-control
    - tests: parameterize core channel with env var
    - tests: ensure that the XDG_ env contains at least XDG_RUNTIME_DIR
    - interfaces: fcitx also listens on the session bus for Qt apps
    - store: retry ListRefresh
    - snap: use "Password of <email>:" in the `snap login`
    - many: reshuffle how we load/inject tests keys so image doesn't
      need assertstate anymore
    - store: use range requests if we have a local file already
    - dirs,interfaces,overlord,snap,snapenv,test: export per-snap
      XDG_RUNTIME_DIR per user
    - osutil: make RealUser only look at SUDO_USER when uid==0
    - tests: do not use the ppa:snappy-dev/image in the tests
    - store: retry readyToBuy request
    - tests: increase `expect` timeouts
    - static tests: add spell check
    - tests: add debug to all flaky expect tests
    - systemd: correct the mount arguments when mounting with squashfuse
    - interfaces: add avahi-observe
    - store: bring delta downloads back
    - interfaces: add alsa
    - interfaces/builtin: fix a broken test that snuck into master
    - osutil: add chattr funcs
    - image: init "snap_mode" on image creation time to avoid ugly
      messages
    - tests: test-snapd-fuse-consumer needs python-fuse as a build-
      package
    - interfaces/builtin: add i2c interface
    - interfaces: add ofono interface
    - tests: do not use hello-world in our tests
    - snap: add support for classic confinement
    - interfaces: remove LegacyAutoConnect() from the interfaces
    - interfaces: miscellaneous policy updates
    - tests: run autopkgtests in the autopkgtest.ubuntu.com
      infrastructure
    - Implement lxd-client interface exposing the lxd snap
    - asserts: validate optional account username
    - many: remove unnecessary snap name parameter from buying endpoint
    - tests: do not hardcode the size of /dev/ram0
    - tests: add test that ensures the right content for /etc/os-release
    - spread tests: fix snap mode check
    - docs: fix path for source files location in HACKING.md
    - interfaces/builtin/mir: allow slot to make recvfrom syscalls
    - store: sections/featured snaps store support

 -- Michael Vogt <michael.vogt@ubuntu.com>  Thu, 24 Nov 2016 19:43:08 +0100

snapd (2.17.1) xenial; urgency=medium

  * New upstream release, LP: #1637215:
    - release: os-release on core has changed
    - tests: /dev/ptmx does not work on powerpc, skip here
    - docs: moved to github.com/snapcore/snapd/wiki (#2258)
    - debian: golang is not installable on powerpc, use golang-any

 -- Michael Vogt <michael.vogt@ubuntu.com>  Fri, 04 Nov 2016 18:13:10 +0200

snapd (2.17) xenial; urgency=medium

  * New upstream release, LP: #1637215:
    - overlord/ifacestate: add unit tests for undo of setup-snap-
      security (#2243)
    - daemon,overlord,snap,tests: download to .partial in final dir
      (#2237)
    - overlord/state: marshaling tests for lanes (#2245)
    - overlord/state: introduce state lanes (#2241)
    - overlord/snapstate: fix revert+refresh (#2224)
    - interfaces/sytemd: enable/disable generated service units (#2229)
    - many: fix incorrect security files generation on undo
    - overlord/snapstate: add dynamic snapdX.Y assumes (#2227)
    - interfaces: network-manager: give slot full read-write access to
      /run/NetworkManager
    - docs: update the name of the command for the cross-build
    - overlord/snapstate: fix missing argument to Noticef
    - snapstate: ensure gadget/core/kernel can not be disabled (#2218)
    - asserts: limit to 1y only if len(models) == 0 (#2219)
    - debian: only install share/locale if available (missing on
      powerpc)
    - overlrod/snapstate: fix revert followed by refresh to old-current
      (#2214)
    - interfaces/builtin: network-manager and bluez can change hostname
      (#2204)
    - snap: switch the auto-import dir to /run/snapd/auto-import
    - docs: less details about cloud.cfg as requested in trello (#2206)
    - spread.yaml: Ensure ubuntu user has passwordless sudo for
      autopkgtests (#2201)
    - interfaces/builtin: add dcdbas-control interface
    - boot: do not set boot to try mode if the revision is unchanged
    - interfaces: add shutdown interface (#2162)
    - interfaces: add system-power-control interface
    - many: use the new systemd backend for configuring GPIOs
    - overlord/ifacestate: setup security for slots before plugs
    - snap: spool assertion candidates if snapd is not up yet
    - store,daemon,overlord: download things to a partials dir
    - asserts,daemon: implement system-user-authority header/concept
    - interfaces/builtin: home base declaration rule using on-classic
      for its policy
    - interfaces/builtin: finish decl based checks
    - asserts: bump snap-declaration to allow signing with new-style
      plugs and slots
    - overlord: checks for kernel installation/refresh based on model
      assertion and previous kernel
    - tests/lib/fakestore: fix logic to distinguish assertion not found
      errors
    - client: add a few explicit error types (around the request cycle)
    - tests/lib/fakestore/cmd/fakestore: make it log, and fix a typo
    - overlord/snapstate: two bugs for one
    - snappy: disable auto-import of assertions on classic (#2122)
    - overlord/snapstate: move trash cleanup to a cleanup handler
      (#2173)
    - daemon: make create-user --known fail on classic without --force-
      managed (#2123)
    - asserts,interfaces/policy: implement on-classic plug/slot
      constraints
    - overlord: check that the first installed gadget matches the model
      assertion
    - tests: use the snapd-control-consumer snap from the store
    - cmd/snap: make snap run not talk to snapd for finding the revision
    - snap/squashfs: try to hard link instead of copying. Also, switch
      to osutil.CopyFile for cp invocation.
    - store: send supported max-format when retrieving assertions
    - snapstate, devicestate: do not remove seed
    - boot,image,overlord,partition: read/write boot variables in single
      operation
    - tests: reenable ubuntu-core tests on qemu
    - asserts,interfaces/policy: allow OR-ing of subrule constraints in
      plug/slot rules
    - many: move from flags as ints to flags as structs-of-bools (#2156)
    - many: add supports for keeping and finding assertions with
      different format iterations
    - snap: stop using ubuntu-core-launcher, use snap-confine
    - many: introduce an assertion format iteration concept, refuse to
      add unsupported assertion
    - interfaces: tweak wording and comment
    - spread.yaml: dump apparmor denials on spread failure
    - tests: unflake ubuntu-core-reboot (#2150)
    - cmd/snap: tweak unknown command error message (#2139)
    - client,daemon,cmd: add payment-declined error kind (#2107)
    - cmd/snap: update remove command help (#2145)
    - many: removed frameworks target and fixed service files (#2138)
    - asserts,snap: validate attributes to a JSON-compatible type subset
      (#2140)
    - asserts: remove unused serial-proof type
    - tests: skip auto-import tests on systems without test keys (#2142)
    - overlord/devicestate: don't spam the debug log on classic (#2141)
    - cmd/snap: simplify auto-import mountinfo parsing (#2135)
    - tests: run ubuntu-core upgrades on isolated machine (#2137)
    - overlord/devicestate: recover seeding from old external approach
      (#2134)
    - overlord: merge overlord/boot pkg into overlord/devicestate
      (#2118)
    - daemon: add postCreateUserSuite test suite (#2124)
    - tests: abort tests if an update process is scheduled (#2119)
    - snapstate: avoid reboots if nothing in the boot setup has changed
      (#2117)
    - cmd/snap: do not auto-import from loop or non-dev devices (#2121)
    - tests: add spread test for `snap auto-import` (#2126)
    - tests: add test for auto-mount assertion import (#2127)
    - osutil: add missing unit tests for IsMounted (#2133)
    - tests: check for failure creating user on managed ubuntu-core
      systems (#2096)
    - snap: ignore /dev/loop addings from udev (#2111)
    - tests: remove snapd.boot-ok reference (#2109)
    - tests: enable tests related to the home interface in all-snaps
      (#2106)
    - snapstate: only import defaults from gadget on install (#2105)
    - many: move firstboot code into the snapd daemon (#2033)
    - store: send correct JSON type of string for expected payment
      amount (#2103)
    - cmd/snap: rename is-managed to managed and tune (#2102)
    - interfaces,overlord/ifacestate: initial cleaning up of no arg
      AutoConnect related bits (#2090)
    - client, cmd: prompt for password when buying (#2086)
    - snapstate: fix hanging `snap remove` if snap is no longer mounted
    - image: support gadget specific cloud.conf file (#2101)
    - cmd/snap,ctlcmd: fix behavior of snap(ctl) get (#2093)
    - store: local users download from the anonymous url (#2100)
    - docs/hooks.md: fix typos (#2099)
    - many: check installation of slots and plugs against declarations
    - docs: fix missing "=" in the systemd-active docs
    - store: do not set store auth for local users (#2092)
    - interfaces,overlord/ifacestate: use declaration-based checking for
      auto-connect (#2071)
    - overlord, daemon, snap: support gadget config defaults (#2082)The
      main semantic changes are:
    - tests: fix snap-disconnect tests after core rename (#2088)
    - client,daemon,overlord,cmd: add /v2/users and create-user on auto-
      import (#2074)
    - many: abbreviated forms of disconnect (#2066)
    - asserts: require lowercase model until insensitive matching is
      ready (#2076)
    - cmd/snap: add version command, same as --version (#2075)
    - all: use "core" by default but allow "ubuntu-core" still (#2070)
    - overlord/devicestate, docs/hooks.md: nest prepare-device
      configuration options
    - daemon: fix login API to return local macaroons (#2078)
    - daemon: do not hardcode UID in userLookup (#2080)
    - client, cmd: connect fixes (#2026)
    - many: preparations for switching most of autoconnect to use the
      declarationsfor now:
    - overlord/auth: update CheckMacaroon to verify local snapd
      macaroons (#2069)
    - cmd/snap: trivial auto-import and download tweaks (#2067)
    - interfaces: add repo.ResolveConnect that handles name resolution
    - interfaces/policy: introduce InstallCandidate and its checks
    - interfaces/policy,overlord: check connection requests against the
      declarations in ifacestate
    - many: setup snapd macaroon for local users (#2051)Next step: do
      snapd macaroons verification.
    - interfaces/policy: implement snap-id/publisher-id checks
    - many: change Connect to take ConnRef instead of strings (#2060)
    - snap: auto mount block devices and import assertions (#2047)
    - daemon: add `snap create-user --force-managed` support (#2041)
    - docs: remove references to removed buying features (#2057)
    - interfaces,docs: allow sharing SNAP{,_DATA,_COMMON} via content
      iface (#2063)
    - interfaces: add Plug/Slot/Connection reference helpers (#2056)
    - client,daemon,cmd/snap: improve create-user APIs (#2054)
    - many: introduce snap refresh --ignore-validation <snap> to
      override refresh validation (#2052)
    - daemon: add support for `snap create-user --known` (#2040)
    - interfaces/policy: start of interface policy checking code based
      on declarations (#2050)
    - overlord/configstate: support nested configuration (#2039)
    - asserts,interfaces/builtin,overlord/assertstate: introduce base-
      declaration (#2037)
    - interfaces: builtin: Allow writing DHCP lease files to
      /run/NetworkManager/dhcp (#2049)
    - many: remove all traces of the /v2/buy/methods endpoint (#2045)
    - tests: add external spread backend (#1918)
    - asserts: parse the slot rules in snap-declarations (#2035)
    - interfaces: allow read of /etc/ld.so.preload by default for armhf
      on series 16 (#2048)
    - store: change purchase to order and store clean up first pass
      (#2043)
    - daemon, store: switch to new store APIs in snapd (#2036)
    - many: add email to UserState (#2038)
    - asserts: support parsing the plugs stanza i.e. plug rules in snap-
      declarations (#2027)
    - store: apply deltas if explicitly enabled (#2031)
    - tests: fix create-key/snap-sign test isolation (#2032)
    - snap/implicit: don't restrict the camera iface to classic (#2025)
    - client, cmd: change buy command to match UX document (#2011)
    - coreconfig: nuke it. Also, ignore po/snappy.pot. (#2030)
    - store: download deltas if explicitly enabled (#2017)
    - many: allow use of the system user assertion with create-user
      (#1990)
    - asserts,overlord,snap: add prepare-device hook for device
      registration (#2005)
    - debian: adjust packaging for trusty/deputy systemd (#2003)
    - asserts: introduce AttributeConstraints (#2015)
    - interface/builtin: access system bus on screen-inhibit-control
    - tests: add firewall-control interface test (#2009)
    - snapstate: pass errors from ListRefresh in updateInfo (#2018)
    - README: add links to IRC, mailing list and social media (#2022)
    - docs: add `configure` hook to hooks list (#2024)LP: #1596629
    - cmd/snap,configstate: rename apply-config variables to configure.
      (#2023)
    - store: retry download on 500 (#2019)
    - interfaces/builtin: support time and date settings via
      'org.freedesktop.timedate1 (#1832)

 -- Michael Vogt <michael.vogt@ubuntu.com>  Wed, 02 Nov 2016 01:17:36 +0200

snapd (2.16) xenial; urgency=medium

  * New upstream release, LP: #1628425
    - overlord/state: prune old empty changes
    - interfaces: ppp: load needed kernel module (#2007)
    - interfaces/builtin: add missing rule to allow run-parts to
      execute all resolvconf scripts
    - many: rename apply-config hook to configure
    - tests: use new spread `debug` feature
    - many: finish `snap set` API.
    - overlord: fix and simplify configstate.Transaction
    - assertions: add system-user assertion
    - snap: add `snap known --remote`
    - tests: replace systemd-run with on-the-fly generation of units.
    - overlord/boot: switch to using assertstate.Batch
    - snap, daemon, store: pass through screenshots from store
    - image: add meta/gadget.yaml infrastructure
    - tests: add test benchmark script
    - daemon: add the actual ssh keys that got added to the create-user
      response
    - daemon: add REST API behind `snap get`
    - debian: re-add golang-github-gosexy-gettext-dev
    - tests: added install_local function
    - interfaces/builtin: fix resolvconf permissions for network-manager
      interface
    - tests: use apt as compatible with trusty
    - many: discard preserved namespace after removing snap
    - daemon, overlord, store: add ReadyToBuy API to snapd
    - many: add support for installing/removing multiple snaps
    - progress: use New64 and fix output newline
    - interfaces/builtin: allow network-manager to access netplan conf
      files
    - tests: build once and install test snap from cache
    - overlord/state: introduce cleanup support
    - snap: move/clarify Info.Broken
    - ctlcmd: add snapctl get.
    - overlord,store: clean up serial-proof plumbing code
    - interfaces/builtin: add network-setup-observe interface
    - daemon,overlord/assertstate: support streams of assertions with
      snap ack
    - snapd: kmod backend
    - tests: ensure HOME is also set correctly
    - configstate,hookstate: add snapctl set
    - tests: disable broken create-key test
    - interfaces: adjust bluetooth-control to allow getsockopt (LP:
      #1613572)
    - tests: add a test for core about device initialization and device
      registration and auth
    - many: show snap name before the download progress bar
    - interfaces/builtin: add rcvfrom for client connected plugs to mir
      interface
    - asserts: support for maps in assertions
    - tests: increase timeout for key generation in create-key test
    - many: validate refreshes against validation assertions by gating
      snaps
    - interfaces/apparmor: allow 'm' in default policy for snap-exec
    - many: avoid snap.InfoFromSnapYaml in tests
    - interfaces/builtin: allow /dev/net/tun with network-control
    - tests: add spread test for snap create-key/snap sign
    - tests: add missing quotes in security-device-cgroups/task.yaml
    - interfaces: drop ErrUnknownSecurity
    - store: add "ready to buy" method
    - snap/snapenv, tests: use root's data dirs when running via sudo
    - interfaces/builtin: add initial docker interface
    - snap: remove extra newline after progress is done
    - docs: fix formating of HACKING.md "Testing snapd"
    - store : add requestOptions.ExtraHeaders so that individual
      requests can customise headers.
    - many: use unique plug/slot names in tests
    - tests: add tests for the classic dimension
    - many: add vendoring of dependencies by default
    - tests: use in-tree snap{ctl,-exec} for all tests
    - many: support snapctl -h
    - tests: adjust regex after changes in stat output
    - store,snap: initial support for delta downloads
    - interfaces/builtin: add run/udev/data paths to mir interface
    - snap: lessen annoyance of implicit interface tests
    - tests: ensure http{,s}_proxy is defined inside the fake-store
    - interfaces: allow xdg-open in unity7, unity7 cleanups
    - daemon,store: move store login user logic to store
    - tests: replace realpath with readlink -f for trusty support.
    - tests: add https_proxy into environment as well
    - interfaces/builtin: allow mmaping pulseaudio buffers

 -- Michael Vogt <michael.vogt@ubuntu.com>  Wed, 28 Sep 2016 11:09:27 +0200

snapd (2.15.2ubuntu1) xenial; urgency=medium

  * New upstream release, LP: #1623579
    - snap/snapenv, tests: use root's data dirs when running via sudo
      (cherry pick PR: #1857)
    - tests: add https_proxy into environment
      (cherry pick PR: #1926)
    - interfaces: allow xdg-open in unity7, unity7 cleanups
      (cherry pick PR: #1946)
    - tests: ensure http{,s}_proxy is defined inside the fake-store
      (cherry pick PR: #1949)

 -- Michael Vogt <michael.vogt@ubuntu.com>  Wed, 21 Sep 2016 17:21:12 +0200

snapd (2.15.2) xenial; urgency=medium

  * New upstream release, LP: #1623579
    - asserts: define a bit less terse Ref.String
    - interfaces: disable auto-connect in libvirt interface
    - asserts: check that validation assertions are signed by the
      publisher of the gating snap

 -- Michael Vogt <michael.vogt@ubuntu.com>  Mon, 19 Sep 2016 10:42:29 +0200

snapd (2.15.1) xenial; urgency=medium

  * New upstream release, LP: #1623579
    - image: ensure local snaps are put last in seed.yaml
    - asserts: revert change that made the account-key's name mandatory.
    - many: refresh all snap decls
    - interfaces/apparmor: allow reading /etc/environment

 -- Michael Vogt <michael.vogt@ubuntu.com>  Mon, 19 Sep 2016 09:19:44 +0200

snapd (2.15) xenial; urgency=medium

  * New upstream release, LP: #1623579
    - tests: disable prepare-image-grub test in autopkgtest
    - interfaces: allow special casing for auto-connect until we have
      assertions
    - docs: add a little documentation on hooks.
    - hookstate,daemon: don't mock HookRunner, mock command.
    - tests: add http_proxy to /etc/environment in the autopkgtest
      environment
    - backends: first bits of kernel-module security backend
    - tests: ensure openssh-server is installed in autopkgtest
    - tests: make ubuntu-core tests more robust
    - many: mostly work to support ABA upgrades
    - cmd/snap: do runtime linting of descriptions
    - spread.yaml: don't assume LANG is set
    - snap: fix SNAP* environment merging in `snap run`
    - CONTRIBUTING.md: remove integration-tests, include spread
    - store: don't discard error body from request device session call
    - docs: add create-user documentation
    - cmd/snap: match UX document for message when buying without login
    - firstboot: do not overwrite any existing netplan config
    - tests: add debug output to ubuntu-core-update-rollback-
      stresstest:
    - tests/lib/prepare.sh: test that classic does not setting bootvars
    - snap: run all tests with gpg2
    - asserts: basic support for validation assertion and refresh-
      control
    - interfaces: miscellaneous policy updates for default, browser-
      support and camera
    - snap: (re)add --force-dangerous compat option
    - tests: ensure SUDO_{USER,GID} is unset in the spread tests
    - many: clean out left over references to integration tests
    - overlord/auth,store: fix raciness in updating device/user in state
      through authcontext and other issuesbonus fixes:
    - tests: fix spread tests on yakkety
    - store: refactor auth/refresh tests
    - asserts: use gpg --fixed-list-mode to be compatible with both gpg1
      and gpg2
    - cmd/snap: i18n option descriptions
    - asserts: required account key name header
    - tests: add yakkety test host
    - packaging: make sure debhelper-generated snippet is invoked on
      postrm
    - snap,store: capture newest digest from the store, make it
      DownloadInfo only
    - tests: add upower-observe spread test
    - Merge github.com:snapcore/snapd
    - tests: fixes to actually run the spread tests inside autopkgtest
    - cmd/snap: make "snap find" error nicer.
    - tests: get the gadget name from snap list
    - cmd/snap: tweak help of 'snap download'
    - cmd/snap,image: teach snap download to download also assertions
    - interfaces/builtin: tweak opengl interface
    - interfaces: serial-port use udevUsbDeviceSnippet
    - store: ensure the payment methods method handles auth failure
    - overlord/snapstate: support revert flags
    - many: add snap configuration to REST API
    - tests: use ubuntu-image for the ubuntu-core-16 image creation
    - cmd/snap: serialise empty keys list as [] rather than null
    - cmd/snap,client: add snap set and snap get commands
    - asserts: update trusted account-key asserts with names
    - overlord/snapstate: misc fixes/tweaks/cleanups
    - image: have prepare-image set devmode correctly
    - overlord/boot: have firstboot support assertion files with
      multiple assertions
    - daemon: bail from enable and disable if revision given, and from
      multi-op if unsupported optons given
    - osutil: call sync after cp if
      requested.overlord/snapstate/backend: switch to use osutil instead
      of another buggy call to cp
    - cmd/snap: generate account-key-request "since" header in UTC
    - many: use symlinks instead of wrappers
    - tests: remove silly [Service] entry from snapd.socket.d/local.conf
    - store: switch device session to use device-session-request
      assertion
    - snap: ensure that plug and slot names are unique
    - cmd/snap: fix test suite (no Exit(0) on tests!)
    - interfaces: add interface for hidraw devices
    - tests: use the real model assertion when creating the core test
      image
    - interfaces/builtin: add udisks2 and removable-media interfaces
    - interface: network_manager: enable resolvconf
    - interfaces/builtin: usb serial-port support via udev
    - interfaces/udev: support noneSecurityTag keyed snippets
    - snap: switch to the new agreed regexp for snap names
    - tests: adjust test setup after ubuntu user removal
    - many: start services only after the snap is fully ready (link-snap
      was run)
    - asserts: don't have Add/Check panic in the face of unsupported no-
      authority assertions
    - asserts: initial support to generate/sign snap-build assertions
    - asserts: support checking account-key-request assertions
    - overlord: introduce AuthContext.DeviceSessionRequest with support
      in devicestate
    - overlord/state: fix for reloaded task/change crashing on Set if
      checkpointed w. no custom data  yet
    - snapd.refresh.service: require snap.socket and /snap/*/current.
    - many: spell --force-dangerous as just --dangerous, devmode should
      imply it
    - overlord/devicestate: try to fetch/refresh the signing key of
      serial (also in case is not there yet)
    - image,overlord/boot,snap: metadata from asserts for image snaps
    - many: automatically restart all-snap devices after os/kernel
      updates
    - interfaces: modem-manager: ignore camera
    - firstboot: only configure en* and eth* interfaces by default
    - interfaces: fix interface handling on no-app snaps
    - snap: set user variables even if HOME is unset (like with systemd
      services)

 -- Michael Vogt <michael.vogt@ubuntu.com>  Fri, 16 Sep 2016 07:46:22 +0200

snapd (2.14.2~16.04) xenial; urgency=medium

  * New upstream release: LP: #1618095
    - tests: use the spread tests with the adhoc interface inside
      autopkgtest
    - interfaces: add fwupd interface
    - asserts,cmd/snap: add "name" header to account-key(-request)
    - client,cmd/snap: display os-release data only on classic
    - asserts/tool,cmd/snap: introduce hidden "snap sign"
    - many: when installing snap file derive metadata from assertions
      unless --force-dangerous
    - osutil: tweak the createUserTests a bit and extract common code
    - debian: umount --lazy before rm on snapd.postrm
    - interfaces: updates to default policy, browser-support, and x11
    - store: set initial device session
    - interfaces: add upower-observe interface (LP: #1595813)
    - tests: use beta u-d-f in test by default
    - interfaces/builtin: allow writing on /dev/vhci in bluetooth-
      control
    - interfaces/builtin: allow /dev/vhci on bluetooth-control
    - tests: port integration tests to spread
    - snapstate: use umount --lazy when removing the mount units
    - spread: enable halt-timeout, tweak image selection
    - tests: fix firstboot-assertions to actually be runnable on classic
      again
    - asserts: introduce device-session-request
    - interfaces: add screen-inhibit-control interface (LP: #1604880)
    - firstboot: change location of netplan config
    - overlord/devicestate: some cleanups and solving a couple todos
    - daemon,overlord: add subcommand handling to snapctl

 -- Michael Vogt <michael.vogt@ubuntu.com>  Thu, 01 Sep 2016 18:52:05 +0200

snapd (2.14.1) xenial; urgency=medium

  * New upstream release: LP: #1618095
    - snap-exec: add support for commands with internal args in snap-
      exec
    - store: refresh expired device sessions
    - debian: re-add ubuntu-core-snapd-units as a transitional package
    - image: snap assertions into image
    - overlord/assertstate,asserts/snapasserts: give snap assertions
      helpers a package, introduce ReconstructSideInfo
    - docs/interfaces: Add empty line after lxd-support title
    - README: cover the new /run/snapd-snap.socket
    - daemon: make socket split backward-compatible.

 -- Michael Vogt <michael.vogt@ubuntu.com>  Tue, 30 Aug 2016 16:43:29 +0200

snapd (2.14) xenial; urgency=medium

  * New upstream release: LP: #1618095
    - cmd: enable SNAP_REEXEC only if it is set to SNAP_REEXEC=1
    - osutil: fix create-user on classic
    - firstboot: disable firstboot on classic for now
    - cmd/snap: add export-key --account= option
    - many: split public snapd REST API into separate socket.
    - many: drop ubuntu-core-snapd-units package, use release.OnClassic
      instead
    - tests: add content-shareing binary test that excersises snap-
      confine
    - snap: use "up to date" instead of "up-to-date"
    - asserts: add an account-key-request assertion
    - asserts: fix GPG key generation parameters
    - tests, integration-tests: implement the cups-control manual test
      as a spread test
    - many: clarify/tie down model assertion
    - cmd/snap: add "snap download" command
    - integration-tests: remove them in favour of the spread tests
    - tests: test all snap ubuntu core upgrade
    - many: support install and remove by revision
    - overlord/state: prevent change ready => unready
    - tests: fixes to make the ubuntu-core-16 image usable with
      -keep/-reuse
    - asserts: authority-id and brand-id of serial must match
    - firstboot: generate netplan config rather than ifupdown
    - store: request device session macaroon from store
    - tests: add workaround for u-d-f to unblock all-snap image tests
    - tests: the stable ubuntu-core snap has snap run support now
    - many: use make StripGlobalRootDir public
    - asserts: add some stricter checks around format
    - many: have AuthContext expose device store-id, serial and serial-
      proof signing to the store
    - tests: fix "tests/main/ack" to not break if asserts are alreay
      there
    - tests/main/ack: fix test/style
    - snap: add key management commands
    - firstboot: add firstboot assertions importing

 -- Michael Vogt <michael.vogt@ubuntu.com>  Mon, 29 Aug 2016 17:07:20 +0200

snapd (2.13) xenial; urgency=medium

  * New upstream release: LP: #1616157
    - many: respect dirs.SnapSnapsDir in tests
    - tests: update listing test for latest stable image
    - many: hook in start of code to fetch/check assertions when
      installing snap from store
    - boot: add missing udevadm mock to fix FTBFS
    - interfaces: add lxd-support interface
    - dirs,snap: handle empty root directory in SetRootDir
    - dirs,snap: define methods for SNAP_USER_DATA and SNAP_USER_COMMON
    - tests: spread all-snap test cleanup
    - tests: add all-snap spread image tests
    - store,tests: have just one envvar SNAPPY_USE_STAGING_STORE to
      control talking to staging
    - overlord/hookstate: use snap run posix parameters.
    - interfaces/builtin: allow bind in the network interface
    - asserts,overlord/devicestate: simplify private key/key pairs APIs,
      they take just key ids
    - dependencies: update godeps
    - boot: add support for "devmode: {true,false}" in seed.yaml
    - many: teach prepare-image to copy the model assertion (and
      prereqs) into the seed area of the image
    - tests: start teaching the fakestore about assertions
    - asserts/sysdb: embed the new format official root/trusted
      assertions
    - overlord/devicestate: first pass at device registration logic
    - tests: add process-control interface spread test
    - tests: disable unity test
    - tests: adapt to new spread version
    - asserts: add serial-proof device assertion
    - client, cmd/snap: use the new multi-refresh endpoint
    - many: preparations for image code to fetch model prereqs
    - debian: add extra checks when debian/snapd.postrm purge is run
    - overlord/snapstate, daemon: support for multi-snap refresh
    - tests: do not leave "squashfs-root" around
    - snap-exec: Fix broken `snap run --shell` and add test
    - overlord/snapstate: check changes to SnapState for conflicts also.
    - docs/interfaces: change snappy command to snap
    - tests: test `snap run --hook` using in-tree snap-exec.
    - partition: ensure that snap_{kernel,core} is not overridden with an
      empty value
    - asserts,overlord/assertstate: introduce an assertstate task
      handler to fetch snap assertions
    - spread: disable re-exec to always test development tree.
    - interfaces: implement a fuse interface
    - interfaces/hardware-observe.go: re-add /run/udev/data
    - overlord/assertstate,daemon: reorg how the assert manager exposes
      the assertion db and adding to it
    - release: Remove "UBUNTU_CODENAME" from the test data
    - many: implement snapctl command.
    - interfaces: mpris updates (fix unconfined introspection, add name
      attribute)
    - asserts: export DecodePublicKey
    - asserts: introduce support for assertions with no authority,
      implement serial-request
    - interfaces: bluez: add a few more tests to verify interface
      connection works
    - interfaces: bluez: add missing mount security snippet case
    - interfaces: add kernel-module interface for module insertion.
    - integration-tests: look for ubuntu-device-flash on PATH before
      calling sudo
    - client, cmd, daemon, osutil: support --yaml and --sudoer flags for
      create-user
    - spread: use snap-confine from ppa:snappy-dev/image for the tests
    - many: move to purely hash based key lookup and to new
      key/signature format (v1)
    - spread: Use /home/gopath in spread.yaml
    - tests: base security spread tests

 -- Michael Vogt <michael.vogt@ubuntu.com>  Wed, 24 Aug 2016 14:48:28 +0200

snapd (2.12) xenial; urgency=medium

  * New upstream release: LP: #1612362
    - many: do not require root for `snap prepare-image`
    - tests: prevent restore error on test failure
    - osutil: change escaping for create-user's sudoers
    - docs: private flag doesn't exist on /v2/find (it's select)
    - snap: do not sort the result of `snap find`
    - interfaces/builtin: add gpio interface
    - partition: fix cleaning of the boot variables on the second good
      boot
    - tests: add udev rules spread test
    - docs: fix references to refresh action
    - interfaces/udev,osutil: avoid doubled rules and put all in a per
      snap file
    - store: minor store improvements from previous reviews
    - many: support interactive payments in snapd, filter from command
      line
    - docs/interfaces.md: improve interfaces documentation
    - overlord,store: set store device authorization header
    - store: add device nonce API support
    - many: various fixes around the `create-user` command
    - client, osutil: chown the auth file
    - interfaces/builtin: add transitional browser-support interface
    - snap: don't load unsupported implicit hooks.
    - cmd/snap,cmd/snap-exec: support hooks again.
    - interfaces/builtin: improve pulseaudio interface
    - asserts: make account-key's `until` optional to represent a never-
      expiring key
    - store: refactor newRequest/doRequest to take requestOptions
    - tests: allow-downgrades on upgrade test to prevent version errors
    - daemon: stop using group membership as succedaneous of running
      things with sudo
    - interfaces: add bluetooth-control interfaces
    - many: remove integration-test coverage metrics
    - daemon,docs: drop license docs and error kind
    - tests: add network-control interface spread test
    - tests: add hardware-observe spread test
    - interfaces: add system-trace interface LP: #1600085
    - boot: use `cp -aLv` instead of `cp -a` (no symlinks on vfat)
    - store: soft-refresh discharge macaroon from store when required
    - partition: clear snap_try_{kernel,core} on success
    - tests: add snapd-control interface spread test
    - tests: add locale-control write spread test
    - store: fix buy method after some refactoring broke it
    - interfaces/builtin: read perms for network devices in network-
      observe
    - interfaces: also allow rfkill in network_control
    - snapstate: remove artifacts from a snap try dir that vanished
    - client, cmd/snap: better errors for empty snap list result
    - wrappers: set BAMF_DESKTOP_FILE_HINT for unity
    - many: cleanup/update rest.md; improve auth errors
    - interfaces: miscelleneous policy updates for default, log-observe,
      mount-observe, opengl, pulseaudio, system-observe and unity7
    - interfaces: add process-control interface (LP: #1598225)
    - osutil: support both "nobody" and "nogroup" for grpnam tests
    - cmd: support defaulting to the user's preferred payment method
    - overlord: actually run hooks.
    - overlord/state,overlord/ifacestate: define basic infrastructure
      for and then setting up serialising of interface mgr tasks
    - asserts: add Assertion.Prerequisites and SigningKey, Ref and
      FindTrusted
    - overlord/snapstate: ensure calls to store are done without the
      state lock held
    - asserts,client: switch snap-build and snap-revision to be indexed
      by snap-sha3-384
    - many: make seed.yaml on firstboot mandatory and include sideInfo
    - asserts,many: start supporting structured headers using the new
      parseHeaders
    - many: update code for the new snap_mode
    - tests: added spread find private test
    - store: deal with 404 froms the SSO store properly
    - snap: remove meta/kernel.yaml again
    - daemon: always mock release info in tests
    - snapstate: drop revisions after "current" on refresh
    - asserts: introduce new parseHeadersThis introduces the new
      parseHeaders returning map[string]interface{} and capable of
      accepting:
    - asserts: remove/disable comma separated lists and their uses

 -- Michael Vogt <michael.vogt@ubuntu.com>  Thu, 11 Aug 2016 19:30:36 +0200

snapd (2.11) xenial; urgency=medium

  * New upstream release: LP: #1605303
    - increase version number to reflect the nature of the update
      better
    - store, daemon, client, cmd/snap, docs/rest.md: adieu search
      grammar
    - debian: move snapd.refresh.timer into timers.target
    - snapstate: add daemon-reload to fix autopkgtest on yakkety
    - Interfaces: hardware-observe
    - snap: rework the output after a snap operation
    - daemon, cmd/snap: refresh --devmode
    - store, daemon, client, cmd/snap: implement `snap find --private`
    - tests: add network-observe interface spread test
    - interfaces/builtin: allow getsockopt for connected x11 plugs
    - osutil: check for nogrup instead of adm
    - store: small cleanups (more needed)
    - snap/squashfs: fix test not to hardcode snap size
    - client,cmd/snap: cleanup cmd/snap test suite, add extra args
      testThis cleans up the cmd/snap test suite:
    - wrappers: map "never" restart condition to "no."
    - wrappers: run update-desktop-database after add/remove of desktop
      files
    - release: work around elementary mistake
    - many: remove all traces of channel from the buying codepath
    - store: kill setUbuntuStoreHeaders
    - docs: add payment methods documentation
    - many: present user with a choice of payment backends
    - asserts: add cross checks for snap asserts
    - cmd/snap,cmd/snap-exec: support running hooks via snap-exec.
    - tests: improve snap run symlink tests
    - tests: add content sharing interface spread test
    - store & many: a mechanical branch shortening store names
    - snappy: remove old snappy pkg
    - overlord/snapstate: kill flagscompat
    - overlord/snapstate, daemon, client, cmd/snap: devmode override
      (aka confined)
    - tests: extend refresh test to talk to the staging and production
      stores
    - asserts,daemon: cross checks for account and account-key
      assertions
    - client: existing JSON fixtures uses tabs for indentation
    - snap-exec: add proper integration test for snap-exec
    - spread.yaml, tests: replace hello-world with test-snapd-tools
    - tests: add locale-control interface spread test
    - tests: add mount-observe interface spread test
    - tests: add system-observe interface spread test
    - many: add AuthContext to mediate user updates to the state
    - store/auth: add helper for the macaroon refresh endpoint
    - cmd: add buy command
    - overlord: switch snapstate.Update to use ListRefresh (aka
      /snaps/metadata)
    - snap-exec: fix silly off-by-one error
    - tests: stop using hello-world.echo in the tests
    - tests: add env command to test-snapd-tools
    - classic: remove (most of) "classic" mode, this is implemented as a
      snap now
    - many: remove snapstate.Candidate and other cleanups
    - many: removed authenticator, store gets a user instead
    - asserts: fix minor doc comment typo
    - snap: ensure unknown arguments to `snap run` are ignored
    - overlord/auth: add Device/SetDevice to persist device identity in
      state
    - overlord: make SyncBoot work again
    - tests: add -y flag to apt autoremove command in unity task restore
    - many: migrate SnapSetup and SideInfo to use RealName
    - daemon: drop auther()
    - client: improve error from client.do() on json decode failures
    - tests: readd the fake store tests
    - many: allow removal of broken snaps, add spread test
    - overlord: implement &Retry{After: duration} support for handlers
    - interface: add new interfaces.all.SecurityBackends
    - integration-tests: remove login tests
    - cmd,interfaces,snap: implement hook whitelist.
    - daemon,overlord/auth,store: update macaroon authentication to use
      the new endpoints
    - daemon, overlord: add buy endpoint to REST API
    - tests: use systemd-run for starting and stopping the unity app
    - tests, integration-tests: port systemd service check test to
      spread
    - store: switch search to new snap-specific endpoint
    - store, many: start using the new details endpoint
    - tests, integration-tests: port unity test to spread
    - tests: add spread test for tried snaps removal
    - tests, integration-tests: port auth errors test to spread
    - snapstate: rename OfficialName to RealName in the new tests
    - many: rename SideInfo.OfficialName to SideInfo.RealName
    - snapstate: use snapstate.Type in backend.RemoveSnapFiles
    - many: add `snap enable/disable` commands
    - tests, integration-tests: port refresh all test to spread
    - snap: add `snap run --shell`
    - tests: set yaml indentation to 4 spaces
    - snapstate: cleanup downloaded temp snap files
    - overlord: make patch1_test more robust
    - debian: add snapd.postrm that purges
    - integration-tests: drop already covered refresh app test
    - many: add concept of "broken" snaps
    - tests, integration-tests: port remove errors tests to spread
    - tests, integration-tests: port revert test to spread
    - debian: fix snapbuild path
    - overlord: fix access to the state without lock in firstboot.go and
      add test
    - snapstate: add very simple garbage collection on upgrade
    - asserts: introduce assertstest with helpers to test code involving
      assertions
    - tests, integration tests: port undone failed install test to
      spread
    - snap,store: switch to the new snaps/metadata endpoint, introduce
      and start capturing DeveloperID
    - tests, integration-tests: port the op remove retry test to spread
    - po: remove snappy.pot from git, it will be generated at build time
    - many: add some missing tests, clarify some things and nitpicks as
      follow up to `snap revert`
    - snapstate: when doing snapsate.Update|Install, talk to the store
      early
    - tests, integration-tests: port the op remove test to spread
    - interfaces: allow /usr/bin/locale in default policy
    - many: add `snap revert`
    - overlord/auth,store: add macaroon serialization/deserialization
      helpers
    - many: embed main store trusted assertions in snapd, way to have
      test ones, spread tests for ack and known
    - overlord/snapstate,daemon: clarify active vs current, add
      SnapState.HasCurrent,CurrentInfo
    - tests: do not search for a specific snap (we hit 100 items) and
      pagination kicks in
    - tests: use printf instead of echo where we need portability
    - tests: rename and generalize basic-binaries to test-snapd-tools

 -- Michael Vogt <michael.vogt@ubuntu.com>  Tue, 26 Jul 2016 15:49:04 +0200

snapd (2.0.10) xenial; urgency=medium

  *  New upstream release: LP: #1597329
    - interfaces: also allow @{PROC}/@{pid}/mountinfo and
      @{PROC}/@{pid}/mountstats
    - interfaces: allow read access to /etc/machine-id and
      @{PROC}/@{pid}/smaps
    - interfaces: miscelleneous policy updates for default, log-observe
      and system-observe
    - snapstate: add logging after a successful doLinkSnap
    - tests, integration-tests: port try tests to spread
    - store, cmd/snapd: send a basic user-agent to the store
    - store: add buy method
    - client: retry on failed GETs
    - tests: actual refresh test
    - docs: REST API update
    - interfaces: add mount support for hooks.
    - interfaces: add udev support for hooks.
    - interfaces: add dbus support for hooks.
    - tests, integration-tests: port refresh test to spread
    - tests, integration-tests: port change errors test to spread
    - overlord/ifacestate: don't retry snap security setup
    - integration-tests: remove unused file
    - tests: manage the socket unit when reseting state
    - overlord: improve organization of state patches
    - tests: wait for snapd listening after reset
    - interfaces/builtin: allow other sr*/scd* optical devices
    - systemd: add support for squashfuse
    - snap: make snaps vanishing less fatal for the system
    - snap-exec: os.Exec() needs argv0 in the args[] slice too
    - many: add new `create-user` command
    - interfaces: auto-connect content interfaces with the same content
      and developer
    - snapstate: add Current revision to SnapState
    - readme: tweak readme blurb
    - integration-tests: wait for listening port instead of active
      service reported by systemd
    - many: rename Current -> {CurrentSideInfo,CurrentInfo}
    - spread: fix home interface test after suite move
    - many: name unversioned data.
    - interfaces: add "content" interface
    - overlord/snapstate: defaultBackend can go away now
    - debian: comment to remember why the timer is setup like it is
    - tests,spread.yaml: introduce an upgrade test, support/split into
      two suites for this
    - overlord,overlord/snapstate: ensure we keep snap type in snapstate
      of each snap
    - many: rework the firstboot support
    - integration-tests: fix test failure
    - spread: keep core on suite restore
    - tests: temporary fix for state reset
    - overlord: add infrastructure for simple state format/content
      migrations
    - interfaces: add seccomp support for hooks.
    - interfaces: allow gvfs shares in home and temporarily allow
      socketcall by default (LP: #1592901, LP: #1594675)
    - tests, integration-tests: port network-bind interface tests to
      spread
    - snap,snap/snaptest: use PopulateDir/MakeTestSnapWithFiles directly
      and remove MockSnapWithHooks
    - interfaces: add mpris interface
    - tests: enable `snap run` on i386
    - tests, integration-tests: port network interface test to spread
    - tests, integration-tests: port interfaces cli to spread
    - tests, integration-tests: port leftover install tests to spread
    - interfaces: add apparmor support for hooks.
    - tests, integration-tests: port log-observe interface tests to
      spread
    - asserts: improve Decode doc comment about assertion format
    - tests: moved snaps to lib
    - many: add the camera interface
    - many: add optical-drive interface
    - interfaces: auto-connect home if running on classic
    - spread: bump gccgo test timeout
    - interfaces: use security tags to index security snippets.
    - daemon, overlord/snapstate, store: send confinement header to the
      store for install
    - spread: run tests on 16.04 i386 concurrently
    - tests,integration-tests: port install error tests to spread
    - interfaces: add a serial-port interface
    - tests, integration-tests, debian: port sideload install tests to
      spread
    - interfaces: add new bind security backend and refactor
      backendtests
    - snap: load and validate implicit hooks.
    - tests: add a build/run test for gccgo in spread
    - cmd/snap/cmd_login: Adjust message after adding support for wheel
      group
    - tests, integration-tests: ported install from store tests to
      spread
    - snap: make `snap change <taskid>` show task progress
    - tests, integration-tests: port search tests to spread
    - overlord/state,daemon: make abort proceed immediately, fix doc
      comment, improve tests
    - daemon: extend privileged access to users in "wheel" group
    - snap: tweak `snap refresh` and `snap refresh --list` outputTiny
      branch that does three things:
    - interfaces: refactor auto-connection candidate check
    - snap: add support for snap {install,refresh}
      --{edge,beta,candidate,stable}
    - release: don't force KDE Neon into devmode.

 -- Michael Vogt <michael.vogt@ubuntu.com>  Wed, 29 Jun 2016 21:02:39 +0200

snapd (2.0.9) xenial; urgency=medium

  * New upstream release: LP: #1593201
    - snap: add the magic redirect part of `snap run`
    - tests, integration-tests: port server related tests to spread
    - overlord/snapstate: log restarting in the task
    - daemon: test restart wiring, fix setup/teardown
    - cmd: don't show the price if a snap has already been purchased
    - tests, integration-tests: port listing tests to spread
    - integration-tests: do not try to kill ubuntu-clock-app.clock (no
      longer a process)
    - several: tie up overlord's restart handler into daemon; adjust
      snap to cope
    - tests, integration-tests: port abort tests to spread
    - integration-tests: fix flaky TestRemoveBusyRetries
    - testutils: refactor/mock exec
    - snap,cmd: add hook support to snap run.
    - overlord/snapstate: remove Download from backend
    - store: use a custom logging transport
    - overlord/hookstate: implement basic HookManager.
    - spread: move the suite restore to restore-each
    - asserts: turn model os into model core field, making it also more
      like the kernel and gadget fields
    - asserts: / is not allowed in primary key headers, follow the store
      in this
    - release: enable full confinement on Elementary 0.4
    - integration-tests: fix another i386 autopkgtest failure.
    - cmd/snap: create SNAP_USER_DATA and common dirs in `snap run`
    - many: have the installation of the core snap request a restart (on
      classic)
    - asserts: allow to load also account assertions into the trusted
      set
    - many: install snaps in devmode on distributions without complete
      apparmor and seccomp support
    - spread: run on travis
    - snapenv: do not hardcode amd64 in tests
    - spread: initial harness and first test
    - interfaces: miscelleneous policy updates for chromium, x86,
      opengl, etc
    - integration-tests: remove daemon to use the log-observe interface
    - client: remove client.Revision and import snap.Revision instead
    - integration-tests: wait for network-bind service in try test
    - many: move over from snappy to snapstate/backend SetupSnap and
      related code
    - integration-tests: add interfaces cli tests
    - snapenv: cleanup snapenv.{Basic,User}
    - cmd/snap: also print slots that connect to the wanted snap (LP:
      #1590704)
    - asserts: error style, use "cannot" instead of "failed to"
      following the main decided style
    - integration-tests: wait until the network-bind service is up
      before testing
    - many: add new `snap run` command
    - snappy: unexport snappy.Install and snappy.Overlord.{Un,}Install
    - many: add some shared testing helpers to snap/snaptest and to
      boot/boottest
    - rest-api: support to send apps per snap (LP: #1564076)

 -- Michael Vogt <michael.vogt@ubuntu.com>  Thu, 16 Jun 2016 13:56:12 +0200

snapd (2.0.8.1) UNRELEASED; urgency=medium

  * New upstream release
    - Cherry pick four commits that show snaps as installed in devmode on
    distributions without full confinement dependencies available:

    25634d3364a46b5e9147e4466932c59b1b572d35
    53f2e8d5f1b2d7ce13f5b50be4c09fa1de8cf1e0
    38771f4cc324ad9dd4aa48b03108d13a2c361aad
    c46e069351c61e45c338c98ab12689a319790bd5

 -- Zygmunt Krynicki <zygmunt.krynicki@canonical.com>  Tue, 14 Jun 2016 15:55:30 +0200

snapd (2.0.8) xenial; urgency=medium

  * New upstream release: LP: #1589534
    - debian: make `snap refresh` times more random (LP: #1537793)
    - cmd: ExecInCoreSnap looks in "core" snap first, and only in
      "ubuntu-core" snap if rev>125.
    - cmd/snap: have 'snap list' display helper message on stderr
      (LP: #1587445)
    - snap: make app names more restrictive.

 -- Michael Vogt <michael.vogt@ubuntu.com>  Wed, 08 Jun 2016 07:56:58 +0200

snapd (2.0.7) xenial; urgency=medium

  * New upstream release: LP: #1589534
    - debian: do not ship  /etc/ld.so.conf.d/snappy.conf (LP: #1589006)
    - debian: fix snapd.refresh.service install and usage (LP: #1588977)
    - ovlerlord/state: actually support task setting themself as
      done/undone
    - snap: do not use "." import in revision_test.go, as this breaks
      gccgo-6 (fix build failure on powerpc)
    - interfaces: add fcitx and mozc input methods to unity7
    - interfaces: add global gsettings interfaces
    - interfaces: autoconnect home and doc updates (LP: #1588886)
    - integration-tests: remove
      abortSuite.TestAbortWithValidIdInDoingStatus
    - many: adding backward compatible code to upgrade SnapSetup.Flags
    - overlord/snapstate: handle sideloading over an old sideloaded snap
      without panicing
    - interfaces: add socketcall() to the network/network-bind
      interfaces (LP: #1588100)
    - overlord/snapstate,snappy: move over CanRemoveThis moves over the
      CanRemove check to snapstate itself.overlord/snapstate
    - snappy: move over CanRemove
    - overlord/snapstate,snappy: move over CopyData and Remove*Data code

 -- Michael Vogt <michael.vogt@ubuntu.com>  Mon, 06 Jun 2016 16:35:50 +0200

snapd (2.0.6) xenial; urgency=medium

  * New upstream release: LP: #1588052:
    - many: repository moved to snapcore/snapd
    - debian: add transitional pkg for the github location change
    - snap: ensure `snap try` work with relative paths
    - debian: drop run/build dependency on lsb-release
    - asserts/tool: gpg key pair manager
    - many: add new snap-exec
    - many: implement `snap refresh --list` and  `snap refresh`
    - snap: add parsing support for hooks.
    - many: add the cups interface
    - interfaces: misc policy fixes (LP: #1583794)
    - many: add `snap try`
    - interfaces: allow using sysctl and scmp_sys_resolver for parsing
      kernel logs
    - debian: make snapd get its environ from /etc/environment
    - daemon,client,snap: revisions are now strings
    - interfaces: allow access to new ibus abstract socket path
      LP: #1580463
    - integration-tests: add remove tests
    - asserts: stronger crypto choices and follow better latest designs
    - snappy,daemon: hollow out more of snappy (either removing or not
      exporting stuff on its way out), snappy/gadget.go is gone
    - asserts: rename device-serial to serial
    - asserts: rename identity to account (and username access)
    - integration-tests: add changes tests
    - backend: add tests for environment wrapper generation
    - interfaces/builtin: add location-control interface
    - overlord/snapstate: move over check snap logic from snappy
    - release: use os-release instead of lsb-release for cross-distro
      use
    - asserts: allow empty snap-name for snap-declaration
    - interfaces/builtin,docs,snap: add the pulseaudio interface
    - many: add support for an environment map inside snap.yaml
    - overlord/snapstate: increase robustness of doLinkSnap/undoLinkSnap
      with sanity unit tests
    - snap: parse epoch property
    - snappy: do nothing in SetNextBoot when running on classic
    - snap: validate snap type
    - integration-tests: extend find command tests
    - asserts: extend tests to cover mandatory and empty headers
    - tests: stop the update-pot check in run-checks
    - snap: parse confinement property.
    - store: change applyUbuntuStoreHeaders to not take accept, and to
      take a channel
    - many: struct-based revisions, new representation
    - interfaces: remove 'audit deny' rules from network_control.go
    - interfaces: add  com.canonical.UrlLauncher.XdgOpen to unity7
      interface
    - interfaces: firewall-control can access xtables lock file
    - interfaces: allow unity7 AppMenu
    - interfaces: allow unity7 launcher API
    - interfaces/builtin: add location-observe interface
    - snap: fixed snap empty list text LP: #1587445

 -- Michael Vogt <michael.vogt@ubuntu.com>  Thu, 02 Jun 2016 08:23:50 +0200

snapd (2.0.5) xenial; urgency=medium

  * New upstream release: LP: #1583085
    - interfaces: add dbusmenu, freedesktop and kde notifications to
      unity7 (LP: #1573188)
    - daemon: make localSnapInfo return SnapState
    - cmd: make snap list with no snaps not special
    - debian: workaround for XDG_DATA_DIRS issues
    - cmd,po: fix conflicts, apply review from #1154
    - snap,store: load and store the private flag sent by the store in
      SideInfo
    - interfaces/apparmor/template.go: adjust /dev/shm to be more usable
    - store: use purchase decorator in Snap and FindSnaps
    - interfaces: first version of the networkmanager interface
    - snap, snappy: implement the new (minmimal) kernel spec
    - cmd/snap, debian: move manpage generation to depend on an environ
      key; also, fix completion

 -- Michael Vogt <michael.vogt@ubuntu.com>  Thu, 19 May 2016 15:29:16 +0200

snapd (2.0.4) xenial; urgency=medium

  * New upstream release:
    - interfaces: cleanup explicit denies
    - integration-tests: remove the ancient integration daemon tests
    - integration-tests: add network-bind interface test
    - integration-tests: add actual checks for undoing install
    - integration-tests: add store login test
    - snap: add certain implicit slots only on classic
    - integration-tests: add coverage flags to snapd.service ExecStart
      setting when building from branch
    - integration-tests: remove the tests for features removed in 16.04.
    - daemon, overlord/snapstate: "(de)activate" is no longer a thing
    - docs: update meta.md and security.md for current snappy
    - debian: always start snapd
    - integration-tests: add test for undoing failed install
    - overlord: handle ensureNext being in the past
    - overlord/snapstate,overlord/snapstate/backend,snappy: start
      backend porting LinkSnap and UnlinkSnap
    - debian/tests: add reboot capability to autopkgtest and execute
      snapPersistsSuite
    - daemon,snappy,progress: drop license agreement broken logic
    - daemon,client,cmd/snap: nice access denied message
      (LP: #1574829)
    - daemon: add user parameter to all commands
    - snap, store: rework purchase methods into decorators
    - many: simplify release package and add OnClassic
    - interfaces: miscellaneous policy updates
    - snappy,wrappers: move desktop files handling to wrappers
    - snappy: remove some obviously dead code
    - interfaces/builtin: quote apparmor label
    - many: remove the gadget yaml support from snappy
    - snappy,systemd,wrappers: move service units generation to wrappers
    - store: add method to determine if a snap must be bought
    - store: add methods to read purchases from the store
    - wrappers,snappy: move binary wrapper generation to new package
      wrappers
    - snap: add `snap help` command
    - integration-tests: remove framework-test data and avoid using
      config-snap for now
    - add integration test to verify fix for LP: #1571721

 -- Michael Vogt <michael.vogt@ubuntu.com>  Fri, 13 May 2016 17:19:37 -0700

snapd (2.0.3) xenial; urgency=medium

  * New upstream micro release:
    - integration-tests, debian/tests: add unity snap autopkg test
    - snappy: introduce first feature flag for assumes: common-data-dir
    - timeout,snap: add YAML unmarshal function for timeout.Timeout
    - many: go into state.Retry state when unmounting a snap fails.
      (LP: #1571721, #1575399)
    - daemon,client,cmd/snap: improve output after snap
      install/refresh/remove (LP: #1574830)
    - integration-tests, debian/tests: add test for home interface
    - interfaces,overlord: support unversioned data
    - interfaces/builtin: improve the bluez interface
    - cmd: don't include the unit tests when building with go test -c
      for integration tests
    - integration-tests: teach some new trick to the fake store,
      reenable the app refresh test
    - many: move with some simplifications test snap building to
      snap/snaptest
    - asserts: define type for revision related errors
    - snap/snaptest,daemon,overlord/ifacestate,overlord/snapstate: unify
      mocking snaps behind MockSnap
    - snappy: fix openSnapFile's handling of sideInfo
    - daemon: improve snap sideload form handling
    - snap: add short and long description to the man-page
      (LP: #1570280)
    - snappy: remove unused SetProperty
    - snappy: use more accurate test data
    - integration-tests: add a integration test about remove removing
      all revisions
    - overlord/snapstate: make "snap remove" remove all revisions of a
      snap (LP: #1571710)
    - integration-tests: re-enable a bunch of integration tests
    - snappy: remove unused dbus code
    - overlord/ifacestate: fix setup-profiles to use new snap revision
      for setup (LP: #1572463)
    - integration-tests: add regression test for auth bug LP:#1571491
    - client, snap: remove obsolete TypeCore which was used in the old
      SystemImage days
    - integration-tests: add apparmor test
    - cmd: don't perform type assertion when we know error to be nil
    - client: list correct snap types
    - intefaces/builtin: allow getsockname on connected x11 plugs
      (LP: #1574526)
    - daemon,overlord/snapstate: read name out of sideloaded snap early,
      improved change summary
    - overlord: keep tasks unlinked from a change hidden, prune them
    - integration-tests: snap list on fresh boot is good again
    - integration-tests: add partial term to the find test
    - integration-tests: changed default release to 16
    - integration-tests: add regression test for snaps not present after
      reboot
    - integration-tests: network interface
    - integration-tests: add proxy related environment variables to
      snapd env file
    - README.md: snappy => snap
    - etc: trivial typo fix (LP:#1569892)
    - debian: remove unneeded /var/lib/snapd/apparmor/additional
      directory (LP: #1569577)
    - builtin/unity7.go: allow using gmenu. LP: #1576287

 -- Michael Vogt <michael.vogt@ubuntu.com>  Tue, 03 May 2016 07:51:57 +0200

snapd (2.0.2) xenial; urgency=medium

  * New upstream release:
    - systemd: add multi-user.target (LP: #1572125)
    - release: our series is 16
    - integration-tests: fix snapd binary path for mounting the daemon
      built from branch
    - overlord,snap: add firstboot state sync

 -- Michael Vogt <michael.vogt@ubuntu.com>  Tue, 19 Apr 2016 16:02:44 +0200

snapd (2.0.1) xenial; urgency=medium

  * client,daemon,overlord: fix authentication:
    - fix incorrect authenication check (LP: #1571491)

 -- Michael Vogt <michael.vogt@ubuntu.com>  Mon, 18 Apr 2016 07:24:33 +0200

snapd (2.0) xenial; urgency=medium

  * New upstream release:
    - debian: put snapd in /usr/lib/snapd/
    - cmd/snap: minor polishing
    - cmd,client,daemon: add snap abort command
    - overlord: don't hold locks when callling backends
    - release,store,daemon: no more default-channel, release=>series
    - many: drop support for deprecated environment variables
      (SNAP_APP_*)
    - many: support individual ids in changes cmd
    - overlord/state: use numeric change and task ids
    - overlord/auth,daemon,client,cmd/snap: logout
    - daemon: don't install ubuntu-core twice
    - daemon,client,overlord/state,cmd: add changes command
    - interfaces/dbus: drop superfluous backslash from template
    - daemon, overlord/snapstate: updates are users too!
    - cmd/snap,daemon,overlord/ifacestate: add support for developer
      mode
    - daemon,overlord/snapstate: on refresh use the remembered channel,
      default to stable channel otherwise
    - cmd/snap: improve UX of snap interfaces when there are no results
    - overlord/state: include time in task log messages
    - overlord: prune and abort old changes and tasks
    - overlord/ifacestate: add implicit slots in setup-profiles
    - daemon,overlord: setup authentication for store downloads
    - daemon: macaroon-authed users are like root, and sudoers can login
    - daemon,client,docs: send install options to daemon

 -- Michael Vogt <michael.vogt@ubuntu.com>  Sat, 16 Apr 2016 22:15:40 +0200

snapd (1.9.4) xenial; urgency=medium

  * New upstream release:
    - etc: fix desktop file location
    - overlord/snapstate: stop an update once download sees the revision
      is already installed
    - overlord: make SnapState.DevMode a method, store flags
    - snappy: no more snapYaml in snappy.Snap
    - daemon,cmd,dirs,lockfile: drop all lockfiles
    - debian: use sudo in setup of the proxy environment
    - snap/snapenv,snappy,systemd: expose SNAP_REVISION to app
      environment
    - snap: validate similarly to what we did with old snapYaml info
      from squashfs snaps
    - daemon,store: plug in authentication for store search/details
    - overlord/snapstate: fix JSON name of SnapState.Candidate
    - overlord/snapstate: start using revisions higher than 100000 for
      local installs (sideloads)
    - interfaces,overlorf/ifacestate: honor user choice and don't auto-
      connect disconnected plugs
    - overlord/auth,daemon,client: hide user ids again
    - daemon,overlord/snapstate: back /snaps (and so snap list) using
      state
    - daemon,client,overlord/auth: rework state auth data
    - overlord/snapstate: disable Activate and Deactivate
    - debian: fix silly typo in autopkgtest setup
    - overlord/ifacestate: remove connection state with discard-conns
      task, on the removal of last snap
    - daemon,client: rename API update action to refresh
    - cmd/snap: rework login to be more resilient
    - overlord/snapstate: deny two changes on one snap
    - snappy: fix crash on certain snap.yaml
    - systemd: use native systemctl enable instead of our own
      implementation
    - store: add workaround for misbehaving store
    - debian: make autopkgtest use the right env vars
    - state: log do/undo status too when a task is run
    - docs: update rest.md with price information
    - daemon: only include price property if the snap is non-free
    - daemon, client, cmd/snap: connect/disconnect now async
    - snap,snappy: allow snaps to require system features
    - integration-tests: fix report of skips in SetUpTest method
    - snappy: clean out major bits (still using Installed) now
      unreferenced as cmd/snappy is gone
    - daemon/api,overlord/auth: add helper to get UserState from a
      client request

 -- Michael Vogt <michael.vogt@ubuntu.com>  Fri, 15 Apr 2016 23:30:00 +0200

snapd (1.9.3) xenial; urgency=medium

  * New upstream release:
    - many: prepare for opengl support on classic
    - interfaces/apparmor: load all apparmor profiles on snap setup
    - daemon,client: move async resource to change in meta
    - debian: disable autopilot
    - snap: add basic progress reporting
    - client,cmd,daemon,snap,store: show the price of snaps in the cli
    - state: add minimal taskrunner logging
    - daemon,snap,overlord/snapstate: in the API get the snap icon using
      state
    - client,daemon,overlord: don't guess snap file vs. name
    - overlord/ifacestate: reload snap connections when setting up
      security for a given snap
    - snappy: remove cmd/snappy (superseded in favour of cmd/snap)
    - interfaecs/apparmor: remove all traces of old-security from
      apparmor backend
    - interfaces/builtin: add bluez interface
    - overlord/ifacestate: don't crash if connection cannot be reloaded
    - debian: add searchSuite to autopkgtest
    - client, daemon, cmd/snap: no more tasks; everything is changes
    - client: send authorization header in client requests
    - client, daemon: marshal suggested currency over REST
    - docs, snap: enumerate snap types correctly in docs and comments
    - many: add store authenticator parameter
    - overlord/ifacestate,daemon: setup security on conect and
      disconnect
    - interfaces/apparmor: remove unused apparmor variables
    - snapstate: add missing "TaskProgressAdapter.Write()" for working
      progress reporting
    - many: clean out snap config related code not for OS
    - daemon,client,cmd: return snap list from /v2/snaps
    - docs: update `/v2/snaps` endpoint documentation
    - interfaces: rename developerMode to devMode
    - daemon,client,overlord: progress current => done
    - daemon,client,cmd/snap: move query metadata to top-level doc
    - interfaces: add TestSecurityBackend
    - many: replace typographic quotes with ASCII
    - client, daemon: rework rest changes to export "ready" and "err"
    - overlord/snapstate,snap,store: track snap-id in side-info and
      therefore in state
    - daemon: improve mocking  of interfaces API tests
    - integration-tests: remove origins in default snap names for udf
      call
    - integration-test: use "snap list" in GetCurrentVersion
    - many: almost no more NewInstalledSnap reading manifest from
      snapstate and backend
    - daemon: auto install ubuntu-core if missing
    - oauth,store: remove OAuth authentication logic
    - overlord/ifacestate: simplify some tests with implicit manager
      initialization
    - store, snappy: move away from hitting details directly
    - overlord/ifacestate: reload connections when restarting the
      manager
    - overlord/ifacestate: increase flexibility of unit tests
    - overlord: use state to discover all installed snaps
    - overlord/ifacestate: track connections in the state
    - many: separate copy-data from unlinking of current snap
    - overlord/auth,store/auth: add macaroon authenticator to UserState
    - client: support for /v2/changes and /v2/changes/{id}
    - daemon/api,overlord/auth: rework authenticated users information
      in state

 -- Michael Vogt <michael.vogt@ubuntu.com>  Thu, 14 Apr 2016 23:29:43 +0200

snapd (1.9.2) xenial; urgency=medium

  * New upstream release:
    - cmd/snap,daemon,store: rework login command to use daemon login
      API
    - store: cache suggested currency from the store
    - overlord/ifacestate: modularize and extend tests
    - integration-tests: reenable failure tests
    - daemon: include progress in rest changes
    - daemon, overlord/state: expose individual changes
    - overlord/ifacestate: drop duplicate package comment
    - overlord/ifacestate: allow tests to override security backends
    - cmd/snap: install *.snap and *.snap.* as files too
    - interfaces/apparmor: replace /var/lib/snap with /var/snap
    - daemon,overlord/ifacestate: connect REST API to interfaces in the
      overlord
    - debian: remove unneeded dependencies from snapd
    - overlord/state: checkpoint on final progress only
    - osutil: introduce IsUIDInAny
    - overlord/snapstate: rename GetSnapState to Get, SetSnapState to
      Set
    - daemon: add id to changes json
    - overlord/snapstate: SetSnapState() needs locks
    - overlord: fix broken tests
    - overlord/snapstate,overlord/ifacestate: reimplement SnapInfo (as
      Info) actually using the state

 -- Michael Vogt <michael.vogt@ubuntu.com>  Wed, 13 Apr 2016 17:27:00 +0200

snapd (1.9.1.1) xenial; urgency=medium

  * debian/tests/control:
    - add git to make autopkgtest work

 -- Michael Vogt <michael.vogt@ubuntu.com>  Tue, 12 Apr 2016 17:19:19 +0200

snapd (1.9.1) xenial; urgency=medium

  * Add warning about installing ubuntu-core-snapd-units on Desktop systems.
  * Add ${misc:Depends} to ubuntu-core-snapd-units.
  * interfaces,overlord: add support for auto-connecting plugs on
    install
  * fix sideloading snaps and (re)add tests for this
  * add `ca-certificates` to the test-dependencies to fix autopkgtest
    failure on armhf

 -- Michael Vogt <michael.vogt@ubuntu.com>  Tue, 12 Apr 2016 14:39:57 +0200

snapd (1.9) xenial; urgency=medium

  * rename source and binary package to "snapd"
  * update directory layout to final 16.04 layout
  * use `snap` command instead of the previous `snappy`
  * use `interface` based security
  * use new state engine for install/update/remove

 -- Michael Vogt <michael.vogt@ubuntu.com>  Tue, 12 Apr 2016 01:05:09 +0200

ubuntu-snappy (1.7.3+20160310ubuntu1) xenial; urgency=medium

    - debian: update versionized ubuntu-core-launcher dependency
    - debian: tweak desktop file dir, ship Xsession.d snip for seamless
      integration
    - snappy: fix hw-assign to work with per-app udev tags
    - snappy: use $snap.$app as per-app udev tag
    - snap,snappy,systemd: %s/\<SNAP_ORIGIN\>/SNAP_DEVELOPER/g
    - snappy: add mksquashfs --no-xattrs parameter
    - snap,snappy,systemd: kill SNAP_FULLNAME

 -- Michael Vogt <michael.vogt@ubuntu.com>  Thu, 10 Mar 2016 09:26:20 +0100

ubuntu-snappy (1.7.3+20160308ubuntu1) xenial; urgency=medium

    - snappy,snap: move icon under meta/gui/
    - debian: add snap.8 manpage
    - debian: move snapd to /usr/lib/snappy/snapd
    - snap,snappy,systemd: remove TMPDIR, TEMPDIR, SNAP_APP_TMPDIR
    - snappy,dirs: add support to use desktop files from inside snaps
    - daemon: snapd API events endpoint redux
    - interfaces/builtin: add "network" interface
    - overlord/state: do small fixes (typo, id clashes paranoia)
    - overlord: add first pass of the logic in StateEngine itself
    - overlord/state: introduce Status/SetStatus on Change
    - interfaces: support permanent security snippets
    - overlord/state: introduce Status/SetStatus and
      Progress/SetProgress on Task
    - overlord/state: introduce Task and Change.NewTask
    - many: selectively swap semantics of plugs and slots
    - client,cmd/snap: remove useless indirection in Interfaces
    - interfaces: maintain Plug and Slot connection details
    - client,daemon,cmd/snap: change POST /2.0/interfaces to work with
      lists
    - overlord/state: introduce Change and NewChange on state to create
      them
    - snappy: bugfix for snap.yaml parsing to be more consistent with
      the spec
    - snappy,systemd: remove "ports" from snap.yaml

 -- Michael Vogt <michael.vogt@ubuntu.com>  Tue, 08 Mar 2016 11:24:09 +0100

ubuntu-snappy (1.7.3+20160303ubuntu4) xenial; urgency=medium

  * rename:
    debian/golang-snappy-dev.install ->
       debian/golang-github-ubuntu-core-snappy-dev.install:

 -- Michael Vogt <michael.vogt@ubuntu.com>  Thu, 03 Mar 2016 12:29:16 +0100

ubuntu-snappy (1.7.3+20160303ubuntu3) xenial; urgency=medium

  * really fix typo in dependency name

 -- Michael Vogt <michael.vogt@ubuntu.com>  Thu, 03 Mar 2016 12:21:39 +0100

ubuntu-snappy (1.7.3+20160303ubuntu2) xenial; urgency=medium

  * fix typo in dependency name

 -- Michael Vogt <michael.vogt@ubuntu.com>  Thu, 03 Mar 2016 12:05:36 +0100

ubuntu-snappy (1.7.3+20160303ubuntu1) xenial; urgency=medium

    - debian: update build-depends for MIR
    - many: implement new REST API: GET /2.0/interfaces
    - integration-tests: properly stop snapd from branch
    - cmd/snap: update tests for go-flags changes
    - overlord/state: implement Lock/Unlock with implicit checkpointing
    - overlord: split out the managers and State to their own
      subpackages of overlord
    - snappy: rename "migration-skill" to "old-security" and use new
      interface names instead of skills
    - client,cmd/snap: clarify name ambiguity in Plug or Slot
    - overlord: start working on state engine along spec v2, have the
      main skeleton follow that
    - classic, oauth: update tests for change in MakeRandomString()
    - client,cmd/snap: s/add/install/:-(
    - interfaces,daemon: specialize Name to either Plug or Slot
    - interfaces,interfaces/types: unify security snippet functions
    - snapd: close the listener on Stop, to force the http.Serve loop to
      exit
    - snappy,daemon,snap/lightweight,cmd/snappy,docs/rest.md: expose
      explicit channel selection to rest api
    - interfaces,daemon: rename package holding built-in interfaces
    - integration-tests: add the first classic dimension tests
    - client,deaemon,docs: rename skills to interfaces on the wire
    - asserts: add identity assertion type
    - integration-tests: add the no_proxy env var
    - debian: update build-depends for new package names
    - oauth: fix oauth & quoting in the oauth_signature
    - integration-tests: remove unused field
    - integration-tests: add the http proxy argument
    - interfaces,interfaces/types,deamon: mass internal rename to
      interfaces
    - client,cmd/snap: rename skills to interfaces (part 2)
    - arch: fix missing mapping for powerpc

 -- Michael Vogt <michael.vogt@ubuntu.com>  Thu, 03 Mar 2016 11:00:19 +0100

ubuntu-snappy (1.7.3+20160225ubuntu1) xenial; urgency=medium

    - integration-tests: always use the built snapd when compiling
      binaries from branch
    - cmd/snap: rename skills to interfaces
    - testutil,skills/types,skills,daemon: tweak discovery of know skill
      types
    - docs: add docs for arm64 cross building
    - overlord: implement basic ReadState/WriteState
    - overlord: implement Get/Set/Copy on State
    - integration-tests: fix dd output check
    - integration-tests: add fromBranch config field
    - integration-tests: use cli pkg methods in hwAssignSuite
    - debian: do not create the snappypkg user, we don't need it anymore
    - arch: fix build failure on s390x
    - classic: cleanup downloaded lxd tarball
    - cmd/snap,client,integration-tests: rename snap subcmds
      'assert'=>'ack', 'asserts'=>'known'
    - skills: fix broken tests builds
    - skills,skills/types: pass slot to SlotSecuritySnippet()
    - skills/types: teach bool-file about udev security

 -- Michael Vogt <michael.vogt@ubuntu.com>  Thu, 25 Feb 2016 16:17:19 +0100

ubuntu-snappy (1.7.2+20160223ubuntu1) xenial; urgency=medium

  * New git snapshot:
    - asserts: introduce snap-declaration
    - cmd/snap: fix integration tests for the "cmd_asserts"
    - integration-tests: fix fanctl output check
    - cmd/snap: fix test failure after merging 23a64e6
    - cmd/snap: replace skip-help with empty description
    - docs: update security.md to match current migration-skill
      semantics
    - snappy: treat commands with 'daemon' field as services
    - asserts: use more consistent names for receivers in
      snap_asserts*.go
    - debian: add missing golang-websocket-dev build-dependency
    - classic: if classic fails to get created, undo the bind mounts
    - snappy: never return nil in NewLocalSnapRepository()
    - notifications: A simple notification system
    - snappy: when using staging, authenticate there instead
    - integration-tests/snapd: fix the start of the test snapd socket
    - skills/types: use CamelCase for security names
    - skills: add support for implicit revoke
    - skills: add security layer
    - integration-tests: use exec.Command wrapper for updates
    - cmd/snap: add 'snap skills'
    - cms/snap: add 'snap revoke'
    - docs: add docs for skills API
    - cmd/snap: add 'snap grant'
    - cmd/snappy, coreconfig, daemon, snappy: move config to always be
      bytes (in and out)
    - overlord: start with a skeleton and stubs for Overlord,
      StateEngine, StateJournal and managers
    - integration-tests: skip tests affected by LP: #1544507
    - skills/types: add bool-file
    - po: refresh translation templates
    - cmd/snap: add 'snap experimental remove-skill-slot'
    - asserts: introduce device assertion
    - cmd/snap: implemented add, remove, purge, refresh, rollback,
      activate, deactivate
    - cmd/snap: add 'snap experimental add-skill-slot'
    - cmd/snap: add 'snap experimental remove-skill'
    - cmd/snap: add tests for common skills code
    - cmd/snap: add 'snap experimental add-skill'
    - asserts: make assertion checkers used by db.Check modular and
      pluggable
    - cmd,client,daemon,caps,docs,po: remove capabilities
    - scripts: move the script to get dependencies to a separate file
    - asserts: make the disk layout compatible for storing more than one
      revision
    - cmd/snap: make the assert command options exported
    - integration-tests: Remove the target release and channel
    - asserts: introduce model assertion
    - integration-tests: add exec.Cmd wrapper
    - cmd/snap: add client test support methods
    - cmd/snap: move key=value attribute parsing to commmon
    - cmd/snap: apply new style consistency to "snap" commands.
    - cmd/snap: support redirecting the client for testing
    - cmd/snap: support testing command output
    - snappy,daemon: remove the meta repositories abstractions
    - cmd: add support for experimental commands
    - cmd/snappy,daemon,snap,snappy: remove SetActive from parts
    - cmd/snappy,daemon,snappy,snap: remove config from parts interface
    - client: improve test data
    - cmd: allow to construct a fresh parser
    - cmd: don't treat help as an error
    - cmd/snappy,snappy: remove "Details" from the repository interface
    - asserts: check that primary keys are set when
      Decode()ing/assembling assertions
    - snap,snappy: refactor to remove "Install" from the Part interface
    - client,cmd: make client.New() configurable
    - client: enable retrieving asynchronous operation information with
      `Client.Operation`.

 -- Michael Vogt <michael.vogt@ubuntu.com>  Tue, 23 Feb 2016 11:28:18 +0100

ubuntu-snappy (1.7.2+20160204ubuntu1) xenial; urgency=medium

  * New git snapshot:
    - integration-tests: fix the rollback error messages
    - integration-test: use the common cli method when trying to install
      an unexisting snap
    - integration-tests: rename snap find test
    - daemon: refactor makeErrorResponder()
    - integration: add regression test for LP: #1541317
    - integration-tests: reenable TestRollbackMustRebootToOtherVersion
    - asserts: introduce "snap asserts" subcmd to show assertions in the
      system db
    - docs: fix parameter style
    - daemon: use underscore in JSON interface
    - client: add skills API
    - asserts,docs/rest.md: change Encoder not to add extra newlines at
      the end of the stream
    - integration-tests: "snappy search" is no more, its "snap search"
      now
    - README, integration-tests/tests: chmod snapd.socket after manual
      start.
    - snappy: add default security profile if none is specified
    - skills,daemon: add REST APIs for skills
    - cmd/snap, cmd/snappy: move from `snappy search` to `snap find`.
    - The first step towards REST world domination: search is now done
      via
    - debian: remove obsolete /etc/grub.d/09_snappy on upgrade
    - skills: provide different security snippets for skill and slot
      side
    - osutil: make go vet happy again
    - snappy,systemd: use Type field in systemd.ServiceDescription
    - skills: add basic grant-revoke methods
    - client,daemon,asserts: expose the ability to query assertions in
      the system db
    - skills: add basic methods for slot handling
    - snappy,daemon,snap: move "Uninstall" into overlord
    - snappy: move SnapFile.Install() into Overlord.Install()
    - integration-tests: re-enable some failover tests
    - client: remove snaps
    - asserts: uniform searching across trusted (account keys) and main
      backstore
    - asserts: introduce Decoder to parse streams of assertions and
      Encoder to build them
    - client: filter snaps with a search query
    - client: pass query as well as path in client internals
    - skills: provide different security snippets for skill and slot
      side
    - snappy: refactor snapYaml to remove methods on snapYaml type
    - snappy: remove unused variable from test
    - skills: add basic methods for skill handing
    - snappy: remove support for meta/package.yaml and implement new
      meta/snap.yaml
    - snappy: add new overlord type responsible for
      Installed/Install/Uninstall/SetActive and stub it out
    - skills: add basic methods for type handling
    - daemon, snappy: add find (aka search)
    - client: filter snaps by type
    - skills: tweak valid names and error messages
    - skills: add special skill type for testing
    - cmd/snapd,daemon: filter snaps by type
    - partition: remove obsolete uEnv.txt
    - skills: add Type interface
    - integration-tests: fix the bootloader path
    - asserts: introduce a memory backed assertion backstore
    - integration-tests: get name of OS snap from bootloader
    - cmd/snapd,daemon: filter snaps by source
    - asserts,daemon: bump some copyright years for things that have
      been touched in the new year
    - skills: add the initial Repository type
    - skills: add a name validation function
    - client: filter snaps by source
    - snappy: unmount the squashfs snap again if it fails to install
    - snap: make a copy of the search uri before mutating it
      Closes: LP#1537005
    - cmd/snap,client,daemon,asserts: introduce "assert " snap
      subcommand
    - cmd/snappy, snappy: fix failover handling of the "active"
      kernel/os snap
    - daemon, client, docs/rest.md, snapd integration tests: move to the
      new error response
    - asserts: change Backstore interface, backstores can now access
      primary key names from types
    - asserts: make AssertionType into a real struct exposing the
      metadata Name and PrimaryKey
    - caps: improve bool-file sanitization
    - asserts: fixup toolbelt to use exposed key ID.
    - client: return by reference rather than by value
    - asserts: exported filesystem backstores + explicit backstores

 -- Michael Vogt <michael.vogt@ubuntu.com>  Thu, 04 Feb 2016 16:35:31 +0100

ubuntu-snappy (1.7.2+20160113ubuntu1) xenial; urgency=medium

  * New git snapshot

 -- Michael Vogt <michael.vogt@ubuntu.com>  Wed, 13 Jan 2016 11:25:40 +0100

ubuntu-snappy (1.7.2ubuntu1) xenial; urgency=medium

  * New upstream release:
    - bin-path integration
    - assertions/capability work
    - fix squashfs based snap building

 -- Michael Vogt <michael.vogt@ubuntu.com>  Fri, 04 Dec 2015 08:46:35 +0100

ubuntu-snappy (1.7.1ubuntu1) xenial; urgency=medium

  * New upstream release:
    - fix dependencies
    - fix armhf builds

 -- Michael Vogt <michael.vogt@ubuntu.com>  Wed, 02 Dec 2015 07:46:07 +0100

ubuntu-snappy (1.7ubuntu1) xenial; urgency=medium

  * New upstream release:
    - kernel/os snap support
    - squashfs snap support
    - initial capabilities work
    - initial assertitions work
    - rest API support

 -- Michael Vogt <michael.vogt@ubuntu.com>  Wed, 18 Nov 2015 19:59:51 +0100

ubuntu-snappy (1.6ubuntu1) wily; urgency=medium

  * New upstream release, including the following changes:
    - Fix hwaccess for gpio (LP: #1493389, LP: #1488618)
    - Fix handleAssets name normalization
    - Run boot-ok job late (LP: #1476129)
    - Add support for systemd socket files
    - Add "snappy service" command
    - Documentation improvements
    - Many test improvements (unit and integration)
    - Override sideload versions
    - Go1.5 fixes
    - Add i18n
    - Add man-page
    - Add .snapignore
    - Run services that uses external ports only after the network is up
    - Bufix in Synbootloader (LP: 1474125)
    - Use uboot.env for boot state tracking

 -- Michael Vogt <michael.vogt@ubuntu.com>  Wed, 09 Sep 2015 14:20:22 +0200

ubuntu-snappy (1.5ubuntu1) wily; urgency=medium

  * New upstream release, including the following changes:
    - Use O_TRUNC when copying files
    - Added path redefinition to include test's binaries location
    - Don't run update-grub, instead use grub.cfg from the oem
      package
    - Do network configuration from first boot
    - zero size systemd of new partition made executable to
      prevent unrecoverable boot failure
    - Close downloaded files

 -- Ricardo Salveti de Araujo <ricardo.salveti@canonical.com>  Mon, 06 Jul 2015 15:14:37 -0300

ubuntu-snappy (1.4ubuntu1) wily; urgency=medium

  * New upstream release, including the following changes:
    - Allow to run the integration tests using snappy from branch
    - Add CopyFileOverwrite flag and behaviour to helpers.CopyFile
    - add a bunch of missing i18n.G() now that we have gettext
    - Generate only the translators comments that start with
      TRANSLATORS
    - Try both clickpkg and snappypkg when dropping privs

 -- Ricardo Salveti de Araujo <ricardo.salveti@canonical.com>  Thu, 02 Jul 2015 16:21:53 -0300

ubuntu-snappy (1.3ubuntu1) wily; urgency=medium

  * New upstream release, including the following changes:
    - gettext support
    - use snappypkg user for the installed snaps
    - switch to system-image-3.x as the system-image backend
    - more reliable developer mode detection

 -- Michael Vogt <michael.vogt@ubuntu.com>  Wed, 01 Jul 2015 10:37:05 +0200

ubuntu-snappy (1.2-0ubuntu1) wily; urgency=medium

  * New upstream release, including the following changes:
    - Consider the root directory when installing and removing policies
    - In the uboot TestHandleAssetsNoHardwareYaml, patch the cache dir
      before creating the partition type
    - In the PartitionTestSuite, remove the unnecessary patches for
      defaultCacheDir
    - Fix the help output of "snappy install -h"

 -- Ricardo Salveti de Araujo <ricardo.salveti@canonical.com>  Wed, 17 Jun 2015 11:42:47 -0300

ubuntu-snappy (1.1.2-0ubuntu1) wily; urgency=medium

  * New upstream release, including the following changes:
    - Remove compatibility for click-bin-path in generated exec-wrappers
    - Release the readme.md after parsing it

 -- Ricardo Salveti de Araujo <ricardo.salveti@canonical.com>  Thu, 11 Jun 2015 23:42:49 -0300

ubuntu-snappy (1.1.1-0ubuntu1) wily; urgency=medium

  * New upstream release, including the following changes:
    - Set all app services to restart on failure
    - Fixes the missing oauth quoting and makes the code a bit nicer
    - Added integrate() to set Integration to default values needed for
      integration
    - Moved setActivateClick to be a method of SnapPart
    - Make unsetActiveClick a method of SnapPart
    - Check the package.yaml for the required fields
    - Integrate lp:snappy/selftest branch into snappy itself
    - API to record information about the image and to check if the kernel was
      sideloaded.
    - Factor out update from cmd
    - Continue updating when a sideload error is returned

 -- Ricardo Salveti de Araujo <ricardo.salveti@canonical.com>  Wed, 10 Jun 2015 15:54:12 -0300

ubuntu-snappy (1.1-0ubuntu1) wily; urgency=low

  * New wily upload with fix for go 1.4 syscall.Setgid() breakage

 -- Michael Vogt <michael.vogt@ubuntu.com>  Tue, 09 Jun 2015 10:02:04 +0200

ubuntu-snappy (1.0.1-0ubuntu1) vivid; urgency=low

  * fix symlink unpacking
  * fix typo in apparmor rules generation

 -- Michael Vogt <michael.vogt@ubuntu.com>  Thu, 23 Apr 2015 16:09:56 +0200

ubuntu-snappy (1.0-0ubuntu1) vivid; urgency=low

  * 15.04 archive upload

 -- Michael Vogt <michael.vogt@ubuntu.com>  Thu, 23 Apr 2015 11:08:22 +0200

ubuntu-snappy (0.1.2-0ubuntu1) vivid; urgency=medium

  * initial ubuntu archive upload

 -- Michael Vogt <michael.vogt@ubuntu.com>  Mon, 13 Apr 2015 22:48:13 -0500

ubuntu-snappy (0.1.1-0ubuntu1) vivid; urgency=low

  * new snapshot

 -- Michael Vogt <michael.vogt@ubuntu.com>  Thu, 12 Feb 2015 13:51:22 +0100

ubuntu-snappy (0.1-0ubuntu1) vivid; urgency=medium

  * Initial packaging

 -- Sergio Schvezov <sergio.schvezov@canonical.com>  Fri, 06 Feb 2015 02:25:43 -0200<|MERGE_RESOLUTION|>--- conflicted
+++ resolved
@@ -1,8 +1,3 @@
-<<<<<<< HEAD
-snapd (2.36~pre2) xenial; urgency=medium
-
-  * New upstream release, LP: #1795590
-=======
 snapd (2.36) xenial; urgency=medium
 
   * New upstream release, LP: #1795590
@@ -25,7 +20,6 @@
     - ifacestate/hooks: only create interface hook tasks if hooks exist
     - tests: do not run degraded test in autopkgtest env
     - osutil: workaround overlayfs on ubuntu 18.10
->>>>>>> ab7590b6
     - interfaces: include invalid type in Attr error
     - many: enable layouts by default
     - interfaces/default: don't scrub with change_profile with classic
@@ -368,11 +362,7 @@
     - cmd,dirs: fix various issues discovered by a Fedora base snap
     - tests/lib/prepare: fix extra snaps test
 
-<<<<<<< HEAD
- -- Michael Vogt <michael.vogt@ubuntu.com>  Fri, 12 Oct 2018 14:44:23 +0200
-=======
  -- Michael Vogt <michael.vogt@ubuntu.com>  Wed, 24 Oct 2018 11:30:45 -0600
->>>>>>> ab7590b6
 
 snapd (2.35.5) xenial; urgency=medium
 
