--- conflicted
+++ resolved
@@ -228,19 +228,6 @@
 		}
 	}
 
-<<<<<<< HEAD
-	modelSnaps := modela.RequiredSnaps()
-	modelSnaps = append(modelSnaps, modela.Kernel(), modela.Gadget())
-	if modela.Base() != "" {
-		// base is optional
-		modelSnaps = append(modelSnaps, modela.Base())
-	}
-	if err := validateSnapNames(modelSnaps); err != nil {
-		return nil, err
-	}
-
-=======
->>>>>>> ab7590b6
 	return modela, nil
 }
 
