// -*- Mode: Go; indent-tabs-mode: t -*-

/*
 * Copyright (C) 2014-2015 Canonical Ltd
 *
 * This program is free software: you can redistribute it and/or modify
 * it under the terms of the GNU General Public License version 3 as
 * published by the Free Software Foundation.
 *
 * This program is distributed in the hope that it will be useful,
 * but WITHOUT ANY WARRANTY; without even the implied warranty of
 * MERCHANTABILITY or FITNESS FOR A PARTICULAR PURPOSE.  See the
 * GNU General Public License for more details.
 *
 * You should have received a copy of the GNU General Public License
 * along with this program.  If not, see <http://www.gnu.org/licenses/>.
 *
 */

package daemon

import (
	"time"

	"launchpad.net/snappy/pkg"
	"launchpad.net/snappy/progress"
	"launchpad.net/snappy/snappy"
)

// a for-testing Part
type tP struct {
	name          string
	version       string
	description   string
	origin        string
	vendor        string
	hash          string
	isActive      bool
	isInstalled   bool
	needsReboot   bool
	date          time.Time
	channel       string
	icon          string
	_type         pkg.Type
	installedSize int64
	downloadSize  int64

	installName   string
	installErr    error
	uninstallErr  error
	config        string
	configErr     error
	setActiveErr  error
	frameworks    []string
	frameworksErr error

	svcYamls []snappy.ServiceYaml
}

func (p *tP) Name() string         { return p.name }
func (p *tP) Version() string      { return p.version }
func (p *tP) Description() string  { return p.description }
func (p *tP) Origin() string       { return p.origin }
func (p *tP) Vendor() string       { return p.vendor }
func (p *tP) Hash() string         { return p.hash }
func (p *tP) IsActive() bool       { return p.isActive }
func (p *tP) IsInstalled() bool    { return p.isInstalled }
func (p *tP) NeedsReboot() bool    { return p.needsReboot }
func (p *tP) Date() time.Time      { return p.date }
func (p *tP) Channel() string      { return p.channel }
func (p *tP) Icon() string         { return p.icon }
func (p *tP) Type() pkg.Type       { return p._type }
func (p *tP) InstalledSize() int64 { return p.installedSize }
func (p *tP) DownloadSize() int64  { return p.downloadSize }

func (p *tP) Install(progress.Meter, snappy.InstallFlags) (string, error) {
	return p.installName, p.installErr
}
func (p *tP) Uninstall(pb progress.Meter) error { return p.uninstallErr }
<<<<<<< HEAD
func (p *tP) Config(cfg []byte) (string, error) {
	if len(cfg) > 0 {
		p.config = string(cfg)
	}
	return p.config, p.configErr
}
func (p *tP) SetActive(progress.Meter) error { return p.setActiveErr }
func (p *tP) Frameworks() ([]string, error)  { return p.frameworks, p.frameworksErr }

// for ServiceYamler interface:
func (p *tP) ServiceYamls() []snappy.ServiceYaml { return p.svcYamls }
=======
func (p *tP) Config([]byte) (string, error)     { return p.config, p.configErr }
func (p *tP) SetActive(progress.Meter) error    { return p.setActiveErr }
func (p *tP) Frameworks() ([]string, error)     { return p.frameworks, p.frameworksErr }
>>>>>>> d5c7e700
<|MERGE_RESOLUTION|>--- conflicted
+++ resolved
@@ -53,8 +53,6 @@
 	setActiveErr  error
 	frameworks    []string
 	frameworksErr error
-
-	svcYamls []snappy.ServiceYaml
 }
 
 func (p *tP) Name() string         { return p.name }
@@ -77,20 +75,6 @@
 	return p.installName, p.installErr
 }
 func (p *tP) Uninstall(pb progress.Meter) error { return p.uninstallErr }
-<<<<<<< HEAD
-func (p *tP) Config(cfg []byte) (string, error) {
-	if len(cfg) > 0 {
-		p.config = string(cfg)
-	}
-	return p.config, p.configErr
-}
-func (p *tP) SetActive(progress.Meter) error { return p.setActiveErr }
-func (p *tP) Frameworks() ([]string, error)  { return p.frameworks, p.frameworksErr }
-
-// for ServiceYamler interface:
-func (p *tP) ServiceYamls() []snappy.ServiceYaml { return p.svcYamls }
-=======
 func (p *tP) Config([]byte) (string, error)     { return p.config, p.configErr }
 func (p *tP) SetActive(progress.Meter) error    { return p.setActiveErr }
-func (p *tP) Frameworks() ([]string, error)     { return p.frameworks, p.frameworksErr }
->>>>>>> d5c7e700
+func (p *tP) Frameworks() ([]string, error)     { return p.frameworks, p.frameworksErr }