--- conflicted
+++ resolved
@@ -29,32 +29,19 @@
 
 type rcLocalCrash struct{}
 
-<<<<<<< HEAD
-func (rcLocalCrash) set(c *C) {
+func (rcLocalCrash) set(c *check.C) {
 	MakeWritable(c, BaseOtherPath)
 	defer MakeReadonly(c, BaseOtherPath)
 	targetFile := fmt.Sprintf("%s/etc/rc.local", BaseOtherPath)
-=======
-func (rcLocalCrash) set(c *check.C) {
-	makeWritable(c, baseOtherPath)
-	targetFile := fmt.Sprintf("%s/etc/rc.local", baseOtherPath)
->>>>>>> d672dbcb
 	ExecCommand(c, "sudo", "chmod", "a+xw", targetFile)
 	ExecCommandToFile(c, targetFile,
 		"sudo", "echo", "#!bin/sh\nprintf c > /proc/sysrq-trigger")
 }
 
-<<<<<<< HEAD
-func (rcLocalCrash) unset(c *C) {
+func (rcLocalCrash) unset(c *check.C) {
 	MakeWritable(c, BaseOtherPath)
 	defer MakeReadonly(c, BaseOtherPath)
 	ExecCommand(c, "sudo", "rm", fmt.Sprintf("%s/etc/rc.local", BaseOtherPath))
-=======
-func (rcLocalCrash) unset(c *check.C) {
-	makeWritable(c, baseOtherPath)
-	ExecCommand(c, "sudo", "rm", fmt.Sprintf("%s/etc/rc.local", baseOtherPath))
-	makeReadonly(c, baseOtherPath)
->>>>>>> d672dbcb
 }
 
 func (s *failoverSuite) TestRCLocalCrash(c *check.C) {
