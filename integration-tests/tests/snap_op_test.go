--- conflicted
+++ resolved
@@ -18,177 +18,4 @@
  *
  */
 
-package tests
-
-import (
-	"fmt"
-<<<<<<< HEAD
-	"os"
-=======
-	"path/filepath"
->>>>>>> 1f5673cb
-	"regexp"
-
-	"gopkg.in/check.v1"
-
-<<<<<<< HEAD
-	"github.com/snapcore/snapd/integration-tests/testutils/build"
-	"github.com/snapcore/snapd/integration-tests/testutils/cli"
-	"github.com/snapcore/snapd/integration-tests/testutils/common"
-	"github.com/snapcore/snapd/integration-tests/testutils/data"
-	"github.com/snapcore/snapd/integration-tests/testutils/wait"
-	"github.com/snapcore/snapd/testutil"
-=======
-	"github.com/snapcore/snapd/dirs"
-	"github.com/snapcore/snapd/integration-tests/testutils/cli"
-	"github.com/snapcore/snapd/integration-tests/testutils/common"
-	"github.com/snapcore/snapd/interfaces"
->>>>>>> 1f5673cb
-)
-
-var _ = check.Suite(&snapOpSuite{})
-
-type snapOpSuite struct {
-	common.SnappySuite
-}
-
-<<<<<<< HEAD
-// TestRemoveBusyRetries is a regression test for LP:#1571721
-func (s *snapOpSuite) TestRemoveBusyRetries(c *check.C) {
-	// install the binaries snap
-	snapPath, err := build.LocalSnap(c, data.BasicBinariesSnapName)
-	defer os.Remove(snapPath)
-	c.Assert(err, check.IsNil, check.Commentf("Error building local snap: %s", err))
-	installOutput := common.InstallSnap(c, snapPath)
-	c.Assert(installOutput, testutil.Contains, data.BasicBinariesSnapName)
-
-	// run a command that keeps the mount point busy in the background
-	blockerBin := fmt.Sprintf("/snap/bin/%s.block", data.BasicBinariesSnapName)
-	blockerSrv := "umount-blocker"
-	cli.ExecCommand(c, "sudo", "systemd-run", "--unit", blockerSrv, blockerBin)
-	c.Assert(err, check.IsNil, check.Commentf("cannot start %q:%s", blockerBin, err))
-	wait.ForActiveService(c, blockerSrv)
-
-	// snap remove will block (and try to retry) while the umount-block
-	// service is running. so we need to do stuff in a go-routine
-	ch := make(chan int)
-	go func() {
-		// wait until snappy to show that it is retrying
-		needle := `Doing.*Remove`
-		wait.ForCommand(c, needle, "snap", "changes")
-
-		// find change id of the remove
-		pattern := `(?m)([0-9]+).*Doing.*Remove.*"`
-		err := wait.ForCommand(c, pattern, "snap", "changes", data.BasicBinariesSnapName)
-		c.Assert(err, check.IsNil)
-
-		output := cli.ExecCommand(c, "snap", "changes", data.BasicBinariesSnapName)
-		id := regexp.MustCompile(pattern).FindStringSubmatch(output)[1]
-		needle = `will retry: `
-		wait.ForCommand(c, needle, "snap", "change", id)
-
-		// now stop the service that blocks the umount
-		cli.ExecCommand(c, "sudo", "systemctl", "stop", blockerSrv)
-		wait.ForInactiveService(c, blockerSrv)
-
-		// this triggers an Ensure in the overlord
-		cli.ExecCommandErr("sudo", "snap", "refresh", "ubuntu-core")
-		ch <- 1
-	}()
-
-	// try to remove, this will block and eventually succeed
-	output, err := cli.ExecCommandErr("sudo", "snap", "remove", data.BasicBinariesSnapName)
-	c.Check(err, check.IsNil)
-	c.Check(output, testutil.Contains, `will retry: `)
-
-	// wait for the goroutine to finish so that we can do the final
-	// check that we have no pending changes
-	select {
-	case <-ch:
-	case <-time.After(5 * time.Minute):
-		c.Errorf("busy retry test timed out after 5 minutes")
-	}
-
-	// ensure no changes are left in Doing state
-	output = cli.ExecCommand(c, "snap", "changes")
-	c.Check(output, check.Not(testutil.Contains), "Doing")
-=======
-func (s *snapOpSuite) TestInstallFailedIsUndone(c *check.C) {
-	// make snap uninstallable
-	snapName := "hello-world"
-	subdirPath := filepath.Join("/snap", snapName, "current", "foo")
-	_, err := cli.ExecCommandErr("sudo", "mkdir", "-p", subdirPath)
-	c.Assert(err, check.IsNil)
-	defer cli.ExecCommand(c, "sudo", "rm", "-rf", filepath.Dir(subdirPath))
-
-	// try to install snap and see it fail
-	_, err = cli.ExecCommandErr("sudo", "snap", "install", snapName)
-	c.Assert(err, check.NotNil)
-
-	// check undone and error in tasks
-	output := cli.ExecCommand(c, "snap", "changes", snapName)
-	expected := fmt.Sprintf(`(?ms).*\n(\d+) +Error.*Install "%s" snap\n$`, snapName)
-	id := regexp.MustCompile(expected).FindStringSubmatch(output)[1]
-
-	output = cli.ExecCommand(c, "snap", "change", id)
-
-	type undoneCheckerFunc func(*check.C, string, string)
-	for _, fn := range []undoneCheckerFunc{
-		checkDownloadUndone,
-		checkMountUndone,
-		checkDataCopyUndone,
-		checkSecProfilesSetupUndone} {
-		fn(c, snapName, output)
-	}
-}
-
-func checkDownloadUndone(c *check.C, snapName, output string) {
-	expected := fmt.Sprintf(`(?ms).*Undone +.*Download snap %q from channel.*`, snapName)
-	c.Assert(output, check.Matches, expected)
-}
-
-func checkMountUndone(c *check.C, snapName, output string) {
-	expected := fmt.Sprintf(`(?ms).*Undone +.*Mount snap %q.*`, snapName)
-	c.Assert(output, check.Matches, expected)
-
-	// MountDir is removed /snap/<name>/<revision>
-	checkEmptyGlob(c, filepath.Join(dirs.SnapSnapsDir, snapName, "[0-9]+"))
-
-	// MountFile is removed /var/lib/snapd/snaps/<name>_<revision>.snap
-	checkEmptyGlob(c, filepath.Join(dirs.SnapBlobDir,
-		fmt.Sprintf("%s_%s.snap", snapName, "[0-9]+")))
-}
-
-func checkDataCopyUndone(c *check.C, snapName, output string) {
-	expected := fmt.Sprintf(`(?ms).*Undone +.*Copy snap %q data\n.*`, snapName)
-	c.Assert(output, check.Matches, expected)
-
-	// DataHomeDir is removed /home/*/snap/<name>/<revision>
-	checkEmptyGlob(c, filepath.Join(dirs.SnapDataHomeGlob, snapName, "[0-9]+"))
-
-	// DataDir is removed /var/snap/<name>/<revision>
-	checkEmptyGlob(c, filepath.Join(dirs.SnapDataDir, snapName, "[0-9]+"))
-}
-
-func checkSecProfilesSetupUndone(c *check.C, snapName, output string) {
-	expected := fmt.Sprintf(`(?ms).*Undone +.*Setup snap %q security profiles.*`, snapName)
-	c.Assert(output, check.Matches, expected)
-
-	// security artifacts are removed for each backend: apparmor, seccomp, dbus, udev
-	backends := map[string]string{
-		dirs.SnapAppArmorDir:  interfaces.SecurityTagGlob(snapName),
-		dirs.SnapSeccompDir:   interfaces.SecurityTagGlob(snapName),
-		dirs.SnapBusPolicyDir: fmt.Sprintf("%s.conf", interfaces.SecurityTagGlob(snapName)),
-		dirs.SnapUdevRulesDir: fmt.Sprintf("70-%s.rules", interfaces.SecurityTagGlob(snapName)),
-	}
-	for dir, glob := range backends {
-		checkEmptyGlob(c, filepath.Join(dir, glob))
-	}
-}
-
-func checkEmptyGlob(c *check.C, pattern string) {
-	items, err := filepath.Glob(pattern)
-	c.Assert(err, check.IsNil)
-	c.Assert(items, check.IsNil)
->>>>>>> 1f5673cb
-}+package tests