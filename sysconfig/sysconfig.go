// -*- Mode: Go; indent-tabs-mode: t -*-

/*
 * Copyright (C) 2020 Canonical Ltd
 *
 * This program is free software: you can redistribute it and/or modify
 * it under the terms of the GNU General Public License version 3 as
 * published by the Free Software Foundation.
 *
 * This program is distributed in the hope that it will be useful,
 * but WITHOUT ANY WARRANTY; without even the implied warranty of
 * MERCHANTABILITY or FITNESS FOR A PARTICULAR PURPOSE.  See the
 * GNU General Public License for more details.
 *
 * You should have received a copy of the GNU General Public License
 * along with this program.  If not, see <http://www.gnu.org/licenses/>.
 *
 */

package sysconfig

<<<<<<< HEAD
import "path/filepath"
=======
// See https://github.com/snapcore/core20/pull/46
const writableDefaultsDir = "_writable_defaults"
>>>>>>> afe06041

// Options is the set of options used to configure the run system
type Options struct {
	// CloudInitSrcDir is where to find the cloud-init data when installing it,
	// i.e. in early boot install mode it could be something like
	// filepath.Join(boot.InitramfsUbuntuSeedDir,"data")
	CloudInitSrcDir string

	// TargetRootDir is the root directory where to install configure
	// data, i.e. for cloud-init during the initramfs it will be something like
	// boot.InstallHostWritableDir
	TargetRootDir string
}

// ConfigureRunSystem configures the ubuntu-data partition with any
// configuration needed from e.g. the gadget or for cloud-init.
func ConfigureRunSystem(opts *Options) error {
	if err := configureCloudInit(opts); err != nil {
		return err
	}

	return nil
}

// WritableDefaultsDir returns the full path of the joined subdir under the
// subtree for default content for system data living at rootdir,
// i.e. rootdir/_writable_defaults/subdir...
func WritableDefaultsDir(rootdir string, subdir ...string) string {
	return filepath.Join(rootdir, "_writable_defaults", filepath.Join(subdir...))
}<|MERGE_RESOLUTION|>--- conflicted
+++ resolved
@@ -19,12 +19,10 @@
 
 package sysconfig
 
-<<<<<<< HEAD
 import "path/filepath"
-=======
+
 // See https://github.com/snapcore/core20/pull/46
 const writableDefaultsDir = "_writable_defaults"
->>>>>>> afe06041
 
 // Options is the set of options used to configure the run system
 type Options struct {
@@ -53,5 +51,5 @@
 // subtree for default content for system data living at rootdir,
 // i.e. rootdir/_writable_defaults/subdir...
 func WritableDefaultsDir(rootdir string, subdir ...string) string {
-	return filepath.Join(rootdir, "_writable_defaults", filepath.Join(subdir...))
+	return filepath.Join(rootdir, writableDefaultsDir, filepath.Join(subdir...))
 }