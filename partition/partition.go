--- conflicted
+++ resolved
@@ -224,18 +224,6 @@
 	return labels
 }
 
-<<<<<<< HEAD
-// Returns a minimal list of mounts required for running grub-install
-// within a chroot.
-func requiredChrootMounts() []string {
-	return []string{"/dev", "/proc", "/sys"}
-}
-
-// FIXME: would it make sense to rename to something like
-//         "UmountAndRemoveFromMountList" to indicate it has side-effects?
-// Mount the given directory and add it to the "mounts" slice
-=======
->>>>>>> be043843
 func mount(source, target, options string) (err error) {
 	var args []string
 
@@ -721,7 +709,7 @@
 func (p *Partition) bindmountRequiredFilesystems() (err error) {
 	var boot *blockDevice
 
-	for _, fs := range requiredChrootMounts() {
+	for _, fs := range []string{"/dev", "/proc", "/sys"} {
 		target := path.Join(p.MountTarget(), fs)
 
 		err := bindmountAndAddToGlobalMountList(fs, target)
