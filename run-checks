--- conflicted
+++ resolved
@@ -80,13 +80,7 @@
     echo Checking docs
     ./mdlint.py docs/*.md
 
-    dirs=$(find . -mindepth 1 -maxdepth 1 -type d|grep -v -E "vendor|\.git")
-    pkgs=$(go list ./...|grep -v /vendor/)
-
     echo Checking formatting
-<<<<<<< HEAD
-    fmt=$(gofmt -l $dirs)
-=======
     fmt=""
     for pkg in $(go list ./... | grep -v '/vendor/' ); do
         s="$(gofmt -l $GOPATH/src/$pkg)"
@@ -94,7 +88,6 @@
             fmt="$s\n$fmt"
         fi
     done
->>>>>>> 1ca20d59
 
     if [ -n "$fmt" ]; then
         echo "Formatting wrong in following files:"
@@ -104,33 +97,10 @@
 
     # go vet
     echo Running vet
-<<<<<<< HEAD
-    go vet $pkgs
-
-    # golint
-    echo Install golint
-    go get github.com/golang/lint/golint
-    export PATH=$PATH:$GOPATH/bin
-
-    echo Running lint
-    complaints=0
-    for pkg in $pkgs ; do
-        lint=$(golint $pkg)
-        if [ -n "$lint" ]; then
-            if [ $complaints -eq 0 ] ; then
-                echo "Lint complains:"
-                complaints=1
-            fi
-            echo "$lint"
-            # don't exit 1
-        fi
-    done
-=======
     for pkg in $(go list ./... | grep -v '/vendor/' ); do
         go vet $pkg
     done
 
->>>>>>> 1ca20d59
 fi
 
 if [ "$UNIT" = 1 ]; then
@@ -146,11 +116,7 @@
 
     # tests
     echo Running tests from $(pwd)
-<<<<<<< HEAD
-    for pkg in $(go list ./...|grep -v /vendor/); do
-=======
     for pkg in $(go list ./... | grep -v '/vendor/' ); do    
->>>>>>> 1ca20d59
         $goctest -v -coverprofile=.coverage/profile.out $pkg
         append_coverage .coverage/profile.out
     done
