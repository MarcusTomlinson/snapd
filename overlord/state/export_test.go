--- conflicted
+++ resolved
@@ -32,10 +32,8 @@
 	return
 }
 
-<<<<<<< HEAD
 func (r *TaskRunner) Handlers() map[string]HandlerFunc {
 	return r.handlers
 }
-=======
-var FileBackend = &fileBackend{}
->>>>>>> aa7fc310
+
+var FileBackend = &fileBackend{}