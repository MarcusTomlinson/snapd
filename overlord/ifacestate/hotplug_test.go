// -*- Mode: Go; indent-tabs-mode: t -*-

/*
 * Copyright (C) 2018 Canonical Ltd
 *
 * This program is free software: you can redistribute it and/or modify
 * it under the terms of the GNU General Public License version 3 as
 * published by the Free Software Foundation.
 *
 * This program is distributed in the hope that it will be useful,
 * but WITHOUT ANY WARRANTY; without even the implied warranty of
 * MERCHANTABILITY or FITNESS FOR A PARTICULAR PURPOSE.  See the
 * GNU General Public License for more details.
 *
 * You should have received a copy of the GNU General Public License
 * along with this program.  If not, see <http://www.gnu.org/licenses/>.
 *
 */

package ifacestate_test

import (
	"crypto/sha256"
	"fmt"
	"os"
	"path/filepath"
	"time"

	"github.com/snapcore/snapd/dirs"
	"github.com/snapcore/snapd/interfaces"
	"github.com/snapcore/snapd/interfaces/builtin"
	"github.com/snapcore/snapd/interfaces/hotplug"
	"github.com/snapcore/snapd/interfaces/ifacetest"
	"github.com/snapcore/snapd/overlord"
	"github.com/snapcore/snapd/overlord/configstate/config"
	"github.com/snapcore/snapd/overlord/hookstate"
	"github.com/snapcore/snapd/overlord/ifacestate"
	"github.com/snapcore/snapd/overlord/ifacestate/udevmonitor"
	"github.com/snapcore/snapd/overlord/snapstate"
	"github.com/snapcore/snapd/overlord/state"
	"github.com/snapcore/snapd/snap"
	"github.com/snapcore/snapd/snap/snaptest"
	"github.com/snapcore/snapd/testutil"

	. "gopkg.in/check.v1"
)

type hotplugSuite struct {
	testutil.BaseTest
	AssertsMock

	o           *overlord.Overlord
	state       *state.State
	secBackend  *ifacetest.TestSecurityBackend
	mockSnapCmd *testutil.MockCmd

	udevMon               *udevMonitorMock
	mgr                   *ifacestate.InterfaceManager
	handledByGadgetCalled int
}

type hotplugTasksWitness struct {
	seenHooks              map[string]string
	seenHotplugRemoveKeys  map[string]string
	seenHotplugConnectKeys map[string]string
	seenHotplugUpdateKeys  map[string]string
	seenHotplugAddKeys     map[string]string
	seenTasks              map[string]int
	hotplugDisconnects     map[string]string
	connects               []string
	disconnects            []string
}

func (w *hotplugTasksWitness) checkTasks(c *C, st *state.State) {
	w.seenTasks = make(map[string]int)
	w.seenHotplugRemoveKeys = make(map[string]string)
	w.seenHotplugConnectKeys = make(map[string]string)
	w.seenHotplugUpdateKeys = make(map[string]string)
	w.seenHotplugAddKeys = make(map[string]string)
	w.hotplugDisconnects = make(map[string]string)
	w.seenHooks = make(map[string]string)
	for _, t := range st.Tasks() {
		c.Check(t.Status(), Equals, state.DoneStatus)
		if t.Kind() == "run-hook" {
			var hookSup hookstate.HookSetup
			c.Assert(t.Get("hook-setup", &hookSup), IsNil)
			_, ok := w.seenHooks[hookSup.Hook]
			c.Assert(ok, Equals, false)
			w.seenHooks[hookSup.Hook] = hookSup.Snap
			continue
		}
		w.seenTasks[t.Kind()]++
		if t.Kind() == "connect" || t.Kind() == "disconnect" {
			var plugRef interfaces.PlugRef
			var slotRef interfaces.SlotRef
			c.Assert(t.Get("plug", &plugRef), IsNil)
			c.Assert(t.Get("slot", &slotRef), IsNil)
			if t.Kind() == "connect" {
				w.connects = append(w.connects, fmt.Sprintf("%s %s", plugRef, slotRef))
			} else {
				testByHotplugTaskFlag(c, t)
				w.disconnects = append(w.disconnects, fmt.Sprintf("%s %s", plugRef, slotRef))
			}
			continue
		}

		if t.Kind() == "hotplug-seq-wait" {
			continue
		}

		iface, key, err := ifacestate.GetHotplugAttrs(t)
		c.Check(err, IsNil)

		switch {
		case t.Kind() == "hotplug-add-slot":
			w.seenHotplugAddKeys[key] = iface
		case t.Kind() == "hotplug-connect":
			w.seenHotplugConnectKeys[key] = iface
		case t.Kind() == "hotplug-update-slot":
			w.seenHotplugUpdateKeys[key] = iface
		case t.Kind() == "hotplug-remove-slot":
			w.seenHotplugRemoveKeys[key] = iface
		case t.Kind() == "hotplug-disconnect":
			w.hotplugDisconnects[key] = iface
		}
	}
}

var _ = Suite(&hotplugSuite{})

func (s *hotplugSuite) SetUpTest(c *C) {
	s.BaseTest.SetUpTest(c)
	s.secBackend = &ifacetest.TestSecurityBackend{}
	s.BaseTest.AddCleanup(ifacestate.MockSecurityBackends([]interfaces.SecurityBackend{s.secBackend}))

	dirs.SetRootDir(c.MkDir())
	c.Assert(os.MkdirAll(filepath.Dir(dirs.SnapSystemKeyFile), 0755), IsNil)

	s.o = overlord.Mock()
	s.state = s.o.State()

	s.mockSnapCmd = testutil.MockCommand(c, "snap", "")

	s.SetupAsserts(c, s.state)

	restoreTimeout := ifacestate.MockUDevInitRetryTimeout(0 * time.Second)
	s.BaseTest.AddCleanup(restoreTimeout)

	s.udevMon = &udevMonitorMock{}
	restoreCreate := ifacestate.MockCreateUDevMonitor(func(add udevmonitor.DeviceAddedFunc, remove udevmonitor.DeviceRemovedFunc, done udevmonitor.EnumerationDoneFunc) udevmonitor.Interface {
		s.udevMon.AddDevice = add
		s.udevMon.RemoveDevice = remove
		s.udevMon.EnumerationDone = done
		return s.udevMon
	})
	s.BaseTest.AddCleanup(restoreCreate)

	// mock core snap
	si := &snap.SideInfo{RealName: "core", Revision: snap.R(1)}
	snaptest.MockSnapInstance(c, "", coreSnapYaml, si)
	s.state.Lock()
	snapstate.Set(s.state, "core", &snapstate.SnapState{
		Active:   true,
		Sequence: []*snap.SideInfo{si},
		Current:  snap.R(1),
		SnapType: "os",
	})

	tr := config.NewTransaction(s.state)
	tr.Set("core", "experimental.hotplug", true)
	tr.Commit()

	s.state.Unlock()

	hookMgr, err := hookstate.Manager(s.state, s.o.TaskRunner())
	c.Assert(err, IsNil)
	s.o.AddManager(hookMgr)

	s.mgr, err = ifacestate.Manager(s.state, hookMgr, s.o.TaskRunner(), nil, nil)
	c.Assert(err, IsNil)

	testIface1 := &ifacetest.TestHotplugInterface{
		TestInterface: ifacetest.TestInterface{InterfaceName: "test-a"},
		HotplugKeyCallback: func(deviceInfo *hotplug.HotplugDeviceInfo) (string, error) {
			return "key-1", nil
		},
		HotplugDeviceDetectedCallback: func(deviceInfo *hotplug.HotplugDeviceInfo) (*hotplug.ProposedSlot, error) {
			return &hotplug.ProposedSlot{
				Name: "hotplugslot-a",
				Attrs: map[string]interface{}{
					"slot-a-attr1": "a",
					"path":         deviceInfo.DevicePath(),
				}}, nil
		},
	}
	testIface2 := &ifacetest.TestHotplugInterface{
		TestInterface: ifacetest.TestInterface{InterfaceName: "test-b"},
		HotplugKeyCallback: func(deviceInfo *hotplug.HotplugDeviceInfo) (string, error) {
			return "key-2", nil
		},
		HotplugDeviceDetectedCallback: func(deviceInfo *hotplug.HotplugDeviceInfo) (*hotplug.ProposedSlot, error) {
			return &hotplug.ProposedSlot{Name: "hotplugslot-b"}, nil
		},
		HandledByGadgetCallback: func(di *hotplug.HotplugDeviceInfo, slot *snap.SlotInfo) bool {
			s.handledByGadgetCalled++
			var path string
			slot.Attr("path", &path)
			return di.DeviceName() == path
		},
	}
	// 3rd hotplug interface doesn't create hotplug slot (to simulate a case where doesn't device is not supported)
	testIface3 := &ifacetest.TestHotplugInterface{
		TestInterface: ifacetest.TestInterface{InterfaceName: "test-c"},
		HotplugKeyCallback: func(deviceInfo *hotplug.HotplugDeviceInfo) (string, error) {
			return "key-3", nil
		},
		HotplugDeviceDetectedCallback: func(deviceInfo *hotplug.HotplugDeviceInfo) (*hotplug.ProposedSlot, error) {
			return nil, nil
		},
	}
	// 3rd hotplug interface will only create a slot if default hotplug key can be computed
	testIface4 := &ifacetest.TestHotplugInterface{
		TestInterface: ifacetest.TestInterface{InterfaceName: "test-d"},
		HotplugDeviceDetectedCallback: func(deviceInfo *hotplug.HotplugDeviceInfo) (*hotplug.ProposedSlot, error) {
			return &hotplug.ProposedSlot{Name: "hotplugslot-d"}, nil
		},
	}

	for _, iface := range []interfaces.Interface{testIface1, testIface2, testIface3, testIface4} {
		c.Assert(s.mgr.Repository().AddInterface(iface), IsNil)
		s.AddCleanup(builtin.MockInterface(iface))
	}

	s.o.AddManager(s.mgr)
	s.o.AddManager(s.o.TaskRunner())

	// single Ensure to have udev monitor created and wired up by interface manager
	c.Assert(s.mgr.Ensure(), IsNil)
}

func (s *hotplugSuite) TearDownTest(c *C) {
	s.BaseTest.TearDownTest(c)
	dirs.SetRootDir("")
	s.mockSnapCmd.Restore()
}

func testPlugSlotRefs(c *C, t *state.Task, plugSnap, plugName, slotSnap, slotName string) {
	var plugRef interfaces.PlugRef
	var slotRef interfaces.SlotRef
	c.Assert(t.Get("plug", &plugRef), IsNil)
	c.Assert(t.Get("slot", &slotRef), IsNil)
	c.Assert(plugRef, DeepEquals, interfaces.PlugRef{Snap: plugSnap, Name: plugName})
	c.Assert(slotRef, DeepEquals, interfaces.SlotRef{Snap: slotSnap, Name: slotName})
}

func testHotplugTaskAttrs(c *C, t *state.Task, ifaceName, hotplugKey string) {
	iface, key, err := ifacestate.GetHotplugAttrs(t)
	c.Assert(err, IsNil)
	c.Assert(key, Equals, hotplugKey)
	c.Assert(iface, Equals, ifaceName)
}

func testByHotplugTaskFlag(c *C, t *state.Task) {
	var byHotplug bool
	c.Assert(t.Get("by-hotplug", &byHotplug), IsNil)
	c.Assert(byHotplug, Equals, true)
}

func (s *hotplugSuite) TestHotplugAddBasic(c *C) {
	di, err := hotplug.NewHotplugDeviceInfo(map[string]string{"DEVPATH": "a/path", "ACTION": "add", "SUBSYSTEM": "foo"})
	c.Assert(err, IsNil)
	s.udevMon.AddDevice(di)

	c.Assert(s.o.Settle(5*time.Second), IsNil)

	st := s.state
	st.Lock()
	defer st.Unlock()

	var hp hotplugTasksWitness
	hp.checkTasks(c, st)
	c.Check(hp.seenTasks, DeepEquals, map[string]int{"hotplug-seq-wait": 2, "hotplug-add-slot": 2, "hotplug-connect": 2})
	c.Check(hp.seenHotplugAddKeys, DeepEquals, map[string]string{"key-1": "test-a", "key-2": "test-b"})
	c.Check(hp.seenHotplugConnectKeys, DeepEquals, map[string]string{"key-1": "test-a", "key-2": "test-b"})
	c.Check(hp.seenHooks, HasLen, 0)
	c.Check(hp.connects, HasLen, 0)

	// make sure slots have been created in the repo
	repo := s.mgr.Repository()
	slot, err := repo.SlotForHotplugKey("test-a", "key-1")
	c.Assert(err, IsNil)
	c.Assert(slot, NotNil)
	slots := repo.AllSlots("test-a")
	c.Assert(slots, HasLen, 1)
	c.Check(slots[0].Name, Equals, "hotplugslot-a")
	c.Check(slots[0].Attrs, DeepEquals, map[string]interface{}{
		"path":         di.DevicePath(),
		"slot-a-attr1": "a"})
	c.Check(slots[0].HotplugKey, Equals, "key-1")

	slot, err = repo.SlotForHotplugKey("test-b", "key-2")
	c.Assert(err, IsNil)
	c.Assert(slot, NotNil)

	slot, err = repo.SlotForHotplugKey("test-c", "key-3")
	c.Assert(err, IsNil)
	c.Assert(slot, IsNil)

	c.Check(s.handledByGadgetCalled, Equals, 0)
}

func (s *hotplugSuite) TestHotplugConnectWithGadgetSlot(c *C) {
	st := s.state
	st.Lock()
	defer st.Unlock()

	gadgetSideInfo := &snap.SideInfo{RealName: "the-gadget", SnapID: "the-gadget-id", Revision: snap.R(1)}
	gadgetInfo := snaptest.MockSnap(c, `
name: the-gadget
type: gadget
version: 1.0

slots:
  slot1:
    interface: test-b
    path: /dev/path
`, gadgetSideInfo)
	snapstate.Set(s.state, "the-gadget", &snapstate.SnapState{
		Active:   true,
		Sequence: []*snap.SideInfo{&gadgetInfo.SideInfo},
		Current:  snap.R(1),
		SnapType: "gadget"})
	st.Unlock()

	di, err := hotplug.NewHotplugDeviceInfo(map[string]string{
		"DEVNAME":   "/dev/path",
		"DEVPATH":   "a/path",
		"ACTION":    "add",
		"SUBSYSTEM": "foo"})
	c.Assert(err, IsNil)
	s.udevMon.AddDevice(di)

	c.Assert(s.o.Settle(5*time.Second), IsNil)
	st.Lock()

	c.Check(s.handledByGadgetCalled, Equals, 1)

	// make sure hotplug slot has been created in the repo
	repo := s.mgr.Repository()
	slot, err := repo.SlotForHotplugKey("test-a", "key-1")
	c.Assert(err, IsNil)
	c.Assert(slot, NotNil)

	// but no hotplug slot has been created for the device path defined by gadget
	slot, err = repo.SlotForHotplugKey("test-b", "key-2")
	c.Assert(err, IsNil)
	c.Assert(slot, IsNil)
}

func (s *hotplugSuite) TestHotplugAddWithDefaultKey(c *C) {
	di, err := hotplug.NewHotplugDeviceInfo(map[string]string{
		"DEVPATH":         "a/path",
		"ACTION":          "add",
		"SUBSYSTEM":       "foo",
		"ID_VENDOR_ID":    "vendor",
		"ID_MODEL_ID":     "model",
		"ID_SERIAL_SHORT": "serial",
	})
	c.Assert(err, IsNil)
	s.udevMon.AddDevice(di)

	c.Assert(s.o.Settle(5*time.Second), IsNil)

	st := s.state
	st.Lock()
	defer st.Unlock()

	var hp hotplugTasksWitness
	hp.checkTasks(c, st)
	c.Check(hp.seenTasks, DeepEquals, map[string]int{"hotplug-seq-wait": 3, "hotplug-add-slot": 3, "hotplug-connect": 3})
	c.Check(hp.seenHooks, HasLen, 0)
	c.Check(hp.connects, HasLen, 0)
	testIfaceDkey := keyHelper("ID_VENDOR_ID\x00vendor\x00ID_MODEL_ID\x00model\x00ID_SERIAL_SHORT\x00serial\x00")
	c.Assert(hp.seenHotplugAddKeys, DeepEquals, map[string]string{
		"key-1":       "test-a",
		"key-2":       "test-b",
		testIfaceDkey: "test-d"})
	c.Assert(hp.seenHotplugConnectKeys, DeepEquals, map[string]string{
		"key-1":       "test-a",
		"key-2":       "test-b",
		testIfaceDkey: "test-d"})

	// make sure the slot has been created
	repo := s.mgr.Repository()
	slots := repo.AllSlots("test-d")
	c.Assert(slots, HasLen, 1)
	c.Check(slots[0].Name, Equals, "hotplugslot-d")
	c.Check(slots[0].HotplugKey, Equals, testIfaceDkey)
}

func (s *hotplugSuite) TestHotplugAddWithAutoconnect(c *C) {
	s.MockModel(c, nil)
	repo := s.mgr.Repository()
	st := s.state

	st.Lock()
	// mock the consumer snap/plug
	si := &snap.SideInfo{RealName: "consumer", Revision: snap.R(1)}
	testSnap := snaptest.MockSnapInstance(c, "", testSnapYaml, si)
	c.Assert(testSnap.Plugs, HasLen, 1)
	c.Assert(testSnap.Plugs["plug"], NotNil)
	c.Assert(repo.AddPlug(testSnap.Plugs["plug"]), IsNil)
	snapstate.Set(s.state, "consumer", &snapstate.SnapState{
		Active:   true,
		Sequence: []*snap.SideInfo{si},
		Current:  snap.R(1),
		SnapType: "app",
	})
	st.Unlock()

	di, err := hotplug.NewHotplugDeviceInfo(map[string]string{"DEVPATH": "a/path", "ACTION": "add", "SUBSYSTEM": "foo"})
	c.Assert(err, IsNil)
	s.udevMon.AddDevice(di)

	c.Assert(s.o.Settle(5*time.Second), IsNil)
	st.Lock()
	defer st.Unlock()

	// verify hotplug tasks
	var hp hotplugTasksWitness
	hp.checkTasks(c, st)
	c.Check(hp.seenTasks, DeepEquals, map[string]int{"hotplug-seq-wait": 2, "hotplug-add-slot": 2, "hotplug-connect": 2, "connect": 1})
	c.Check(hp.seenHooks, DeepEquals, map[string]string{"prepare-plug-plug": "consumer", "connect-plug-plug": "consumer"})
	c.Check(hp.seenHotplugAddKeys, DeepEquals, map[string]string{"key-1": "test-a", "key-2": "test-b"})
	c.Check(hp.seenHotplugConnectKeys, DeepEquals, map[string]string{"key-1": "test-a", "key-2": "test-b"})
	c.Check(hp.connects, DeepEquals, []string{"consumer:plug core:hotplugslot-a"})

	// make sure slots have been created in the repo
	slot, err := repo.SlotForHotplugKey("test-a", "key-1")
	c.Assert(err, IsNil)
	c.Assert(slot, NotNil)

	conn, err := repo.Connection(&interfaces.ConnRef{
		PlugRef: interfaces.PlugRef{Snap: "consumer", Name: "plug"},
		SlotRef: interfaces.SlotRef{Snap: "core", Name: "hotplugslot-a"}})
	c.Assert(err, IsNil)
	c.Assert(conn, NotNil)
}

var testSnapYaml = `
name: consumer
version: 1
plugs:
 plug:
  interface: test-a
hooks:
 prepare-plug-plug:
 connect-plug-plug:
 disconnect-plug-plug:
`

func (s *hotplugSuite) TestHotplugRemove(c *C) {
	st := s.state
	st.Lock()

	st.Set("conns", map[string]interface{}{
		"consumer:plug core:hotplugslot": map[string]interface{}{
			"interface":    "test-a",
			"hotplug-key":  "key-1",
			"hotplug-gone": false}})
	st.Set("hotplug-slots", map[string]interface{}{
		"hotplugslot": map[string]interface{}{
			"name":         "hotplugslot",
			"interface":    "test-a",
			"hotplug-key":  "key-1",
			"hotplug-gone": false}})

	repo := s.mgr.Repository()
	si := &snap.SideInfo{RealName: "consumer", Revision: snap.R(1)}
	testSnap := snaptest.MockSnapInstance(c, "", testSnapYaml, si)
	c.Assert(repo.AddPlug(&snap.PlugInfo{
		Interface: "test-a",
		Name:      "plug",
		Attrs:     map[string]interface{}{},
		Snap:      testSnap,
	}), IsNil)
	snapstate.Set(s.state, "consumer", &snapstate.SnapState{
		Active:   true,
		Sequence: []*snap.SideInfo{si},
		Current:  snap.R(1),
		SnapType: "app",
	})

	core, err := snapstate.CoreInfo(s.state)
	c.Assert(err, IsNil)
	c.Assert(repo.AddSlot(&snap.SlotInfo{
		Interface:  "test-a",
		Name:       "hotplugslot",
		Attrs:      map[string]interface{}{},
		Snap:       core,
		HotplugKey: "key-1",
	}), IsNil)

	conn, err := repo.Connect(&interfaces.ConnRef{
		PlugRef: interfaces.PlugRef{Snap: "consumer", Name: "plug"},
		SlotRef: interfaces.SlotRef{Snap: "core", Name: "hotplugslot"},
	}, nil, nil, nil, nil, nil)
	c.Assert(err, IsNil)
	c.Assert(conn, NotNil)

	restore := s.mgr.MockObservedDevicePath(filepath.Join(dirs.SysfsDir, "a/path"), "test-a", "key-1")
	defer restore()

	st.Unlock()

	slot, _ := repo.SlotForHotplugKey("test-a", "key-1")
	c.Assert(slot, NotNil)

	di, err := hotplug.NewHotplugDeviceInfo(map[string]string{"DEVPATH": "a/path", "ACTION": "remove", "SUBSYSTEM": "foo"})
	c.Assert(err, IsNil)
	s.udevMon.RemoveDevice(di)

	c.Assert(s.o.Settle(5*time.Second), IsNil)

	st.Lock()
	defer st.Unlock()

	// verify hotplug tasks
	var hp hotplugTasksWitness
	hp.checkTasks(c, st)
	c.Check(hp.seenHooks, DeepEquals, map[string]string{"disconnect-plug-plug": "consumer"})
	c.Check(hp.seenHotplugRemoveKeys, DeepEquals, map[string]string{"key-1": "test-a"})
	c.Check(hp.hotplugDisconnects, DeepEquals, map[string]string{"key-1": "test-a"})
	c.Check(hp.seenTasks, DeepEquals, map[string]int{"hotplug-seq-wait": 1, "hotplug-disconnect": 1, "disconnect": 1, "hotplug-remove-slot": 1})
	c.Check(hp.disconnects, DeepEquals, []string{"consumer:plug core:hotplugslot"})

	slot, _ = repo.SlotForHotplugKey("test-a", "key-1")
	c.Assert(slot, IsNil)

	var newconns map[string]interface{}
	c.Assert(st.Get("conns", &newconns), IsNil)
	c.Assert(newconns, DeepEquals, map[string]interface{}{
		"consumer:plug core:hotplugslot": map[string]interface{}{
			"interface":    "test-a",
			"hotplug-key":  "key-1",
			"hotplug-gone": true}})
}

func (s *hotplugSuite) TestHotplugEnumerationDone(c *C) {
	st := s.state
	st.Lock()

	// existing connection
	st.Set("conns", map[string]interface{}{
		"consumer:plug core:hotplugslot": map[string]interface{}{
			"interface":    "test-a",
			"hotplug-key":  "key-other-device",
			"hotplug-gone": false}})

	repo := s.mgr.Repository()

	si := &snap.SideInfo{RealName: "consumer", Revision: snap.R(1)}
	testSnap := snaptest.MockSnapInstance(c, "", testSnapYaml, si)
	c.Assert(repo.AddPlug(&snap.PlugInfo{
		Interface: "test-a",
		Name:      "plug",
		Attrs:     map[string]interface{}{},
		Snap:      testSnap,
	}), IsNil)
	snapstate.Set(s.state, "consumer", &snapstate.SnapState{
		Active:   true,
		Sequence: []*snap.SideInfo{si},
		Current:  snap.R(1),
		SnapType: "app"})

	core, err := snapstate.CoreInfo(s.state)
	c.Assert(err, IsNil)
	c.Assert(repo.AddSlot(&snap.SlotInfo{
		Interface:  "test-a",
		Name:       "hotplugslot",
		Attrs:      map[string]interface{}{},
		Snap:       core,
		HotplugKey: "key-other-device",
	}), IsNil)

	conn, err := repo.Connect(&interfaces.ConnRef{
		PlugRef: interfaces.PlugRef{Snap: "consumer", Name: "plug"},
		SlotRef: interfaces.SlotRef{Snap: "core", Name: "hotplugslot"},
	}, nil, nil, nil, nil, nil)
	c.Assert(err, IsNil)
	c.Assert(conn, NotNil)

	st.Set("hotplug-slots", map[string]interface{}{
		"hotplugslot": map[string]interface{}{
			"name":        "hotplugslot",
			"interface":   "test-a",
			"hotplug-key": "key-other-device"},
		"anotherslot": map[string]interface{}{
			"name":        "anotherslot",
			"interface":   "test-a",
			"hotplug-key": "yet-another-device"}})

	// sanity
	slot, _ := repo.SlotForHotplugKey("test-a", "key-other-device")
	c.Assert(slot, NotNil)

	st.Unlock()

	// new device added; device for existing connection not present when enumeration is finished
	di, err := hotplug.NewHotplugDeviceInfo(map[string]string{"DEVPATH": "a/path", "ACTION": "add", "SUBSYSTEM": "foo"})
	c.Assert(err, IsNil)
	s.udevMon.AddDevice(di)
	s.udevMon.EnumerationDone()

	c.Assert(s.o.Settle(5*time.Second), IsNil)

	s.state.Lock()
	defer s.state.Unlock()

	// make sure slots for new device have been created in the repo
	hpslot, _ := repo.SlotForHotplugKey("test-a", "key-1")
	c.Assert(hpslot, NotNil)
	hpslot, _ = repo.SlotForHotplugKey("test-b", "key-2")
	c.Assert(hpslot, NotNil)

	// make sure slots for missing device got disconnected and removed
	hpslot, _ = repo.SlotForHotplugKey("test-a", "key-other-device")
	c.Assert(hpslot, IsNil)

	// and the connection for missing device is marked with hotplug-gone: true;
	// "anotherslot" is removed completely since there was no connection for it.
	var newconns map[string]interface{}
	c.Assert(st.Get("conns", &newconns), IsNil)
	c.Check(newconns, DeepEquals, map[string]interface{}{
		"consumer:plug core:hotplugslot": map[string]interface{}{
			"hotplug-gone": true,
			"hotplug-key":  "key-other-device",
			"interface":    "test-a"}})

	var newHotplugSlots map[string]interface{}
	c.Assert(st.Get("hotplug-slots", &newHotplugSlots), IsNil)
	c.Check(newHotplugSlots, DeepEquals, map[string]interface{}{
		"hotplugslot-a": map[string]interface{}{
			"interface": "test-a", "hotplug-gone": false, "static-attrs": map[string]interface{}{"slot-a-attr1": "a", "path": di.DevicePath()}, "hotplug-key": "key-1", "name": "hotplugslot-a"},
		"hotplugslot-b": map[string]interface{}{
			"name": "hotplugslot-b", "hotplug-gone": false, "interface": "test-b", "hotplug-key": "key-2"},
		"hotplugslot": map[string]interface{}{"name": "hotplugslot", "hotplug-gone": true, "interface": "test-a", "hotplug-key": "key-other-device"}})
}

func (s *hotplugSuite) TestHotplugDeviceUpdate(c *C) {
	s.MockModel(c, nil)
	st := s.state
	st.Lock()

	// existing connection
	st.Set("conns", map[string]interface{}{
		"consumer:plug core:hotplugslot-a": map[string]interface{}{
			"interface":    "test-a",
			"hotplug-key":  "key-1",
			"hotplug-gone": false,
			"slot-static":  map[string]interface{}{"path": "/path-1"}}})

	repo := s.mgr.Repository()
	si := &snap.SideInfo{RealName: "consumer", Revision: snap.R(1)}
	testSnap := snaptest.MockSnapInstance(c, "", testSnapYaml, si)
	c.Assert(repo.AddPlug(&snap.PlugInfo{
		Interface: "test-a",
		Name:      "plug",
		Attrs:     map[string]interface{}{},
		Snap:      testSnap,
	}), IsNil)
	snapstate.Set(s.state, "consumer", &snapstate.SnapState{
		Active:   true,
		Sequence: []*snap.SideInfo{si},
		Current:  snap.R(1),
		SnapType: "app"})

	core, err := snapstate.CoreInfo(s.state)
	c.Assert(err, IsNil)
	c.Assert(repo.AddSlot(&snap.SlotInfo{
		Interface:  "test-a",
		Name:       "hotplugslot-a",
		Attrs:      map[string]interface{}{"path": "/path-1"},
		Snap:       core,
		HotplugKey: "key-1",
	}), IsNil)

	conn, err := repo.Connect(&interfaces.ConnRef{
		PlugRef: interfaces.PlugRef{Snap: "consumer", Name: "plug"},
		SlotRef: interfaces.SlotRef{Snap: "core", Name: "hotplugslot-a"},
	}, nil, nil, nil, nil, nil)
	c.Assert(err, IsNil)
	c.Assert(conn, NotNil)

	st.Set("hotplug-slots", map[string]interface{}{
		"hotplugslot-a": map[string]interface{}{
			"name":         "hotplugslot-a",
			"interface":    "test-a",
			"hotplug-key":  "key-1",
			"static-attrs": map[string]interface{}{"path": "/path-1"}}})
	st.Unlock()

	// simulate device update
	di, err := hotplug.NewHotplugDeviceInfo(map[string]string{"DEVPATH": "a/path", "ACTION": "add", "SUBSYSTEM": "foo"})
	c.Assert(err, IsNil)
	s.udevMon.AddDevice(di)
	s.udevMon.EnumerationDone()

	c.Assert(s.o.Settle(5*time.Second), IsNil)

	st.Lock()
	defer st.Unlock()

	// verify hotplug tasks
	var hp hotplugTasksWitness
	hp.checkTasks(c, s.state)

	// we see 2 hotplug-connect tasks because of interface test-a and test-b (the latter does nothing as there is no change)
	c.Check(hp.seenTasks, DeepEquals, map[string]int{"hotplug-seq-wait": 2, "hotplug-connect": 2, "hotplug-disconnect": 1, "connect": 1, "disconnect": 1, "hotplug-add-slot": 2, "hotplug-update-slot": 1})
	c.Check(hp.seenHooks, DeepEquals, map[string]string{
		"disconnect-plug-plug": "consumer",
		"prepare-plug-plug":    "consumer",
		"connect-plug-plug":    "consumer"})
	c.Check(hp.hotplugDisconnects, DeepEquals, map[string]string{"key-1": "test-a"})
	c.Check(hp.seenHotplugAddKeys, DeepEquals, map[string]string{"key-1": "test-a", "key-2": "test-b"})
	c.Check(hp.seenHotplugConnectKeys, DeepEquals, map[string]string{"key-1": "test-a", "key-2": "test-b"})
	c.Check(hp.seenHotplugUpdateKeys, DeepEquals, map[string]string{"key-1": "test-a"})
	c.Check(hp.connects, DeepEquals, []string{"consumer:plug core:hotplugslot-a"})
	c.Check(hp.disconnects, DeepEquals, []string{"consumer:plug core:hotplugslot-a"})

	// make sure slots for new device have been updated in the repo
	slot, err := repo.SlotForHotplugKey("test-a", "key-1")
	c.Assert(err, IsNil)
	c.Check(slot.Attrs, DeepEquals, map[string]interface{}{"path": di.DevicePath(), "slot-a-attr1": "a"})

	// and the connection attributes have been updated
	var newconns map[string]interface{}
	c.Assert(st.Get("conns", &newconns), IsNil)
	c.Check(newconns, DeepEquals, map[string]interface{}{
		"consumer:plug core:hotplugslot-a": map[string]interface{}{
			"hotplug-key": "key-1",
			"interface":   "test-a",
			"slot-static": map[string]interface{}{"path": di.DevicePath(), "slot-a-attr1": "a"},
		}})

	var newHotplugSlots map[string]interface{}
	c.Assert(st.Get("hotplug-slots", &newHotplugSlots), IsNil)
	c.Check(newHotplugSlots["hotplugslot-a"], DeepEquals, map[string]interface{}{
		"interface":    "test-a",
		"static-attrs": map[string]interface{}{"slot-a-attr1": "a", "path": di.DevicePath()},
		"hotplug-key":  "key-1",
		"name":         "hotplugslot-a",
		"hotplug-gone": false})
}

func keyHelper(input string) string {
	return fmt.Sprintf("0%x", sha256.Sum256([]byte(input)))
}

func (s *hotplugSuite) TestDefaultDeviceKey(c *C) {
	di, err := hotplug.NewHotplugDeviceInfo(map[string]string{
		"DEVPATH":        "a/path",
		"ACTION":         "add",
		"SUBSYSTEM":      "foo",
		"ID_V4L_PRODUCT": "v4lproduct",
		"NAME":           "name",
		"ID_VENDOR_ID":   "vendor",
		"ID_MODEL_ID":    "model",
		"ID_SERIAL":      "serial",
		"ID_REVISION":    "revision",
	})
	c.Assert(err, IsNil)
	key, err := ifacestate.DefaultDeviceKey(di, 0)
	c.Assert(err, IsNil)

	// sanity check
	c.Check(key, HasLen, 65)
	c.Check(key, Equals, "08bcbdcda3fee3534c0288506d9b75d4e26fe3692a36a11e75d05eac9ebf5ca7d")
	c.Assert(key, Equals, keyHelper("ID_V4L_PRODUCT\x00v4lproduct\x00ID_VENDOR_ID\x00vendor\x00ID_MODEL_ID\x00model\x00ID_SERIAL\x00serial\x00"))

	di, err = hotplug.NewHotplugDeviceInfo(map[string]string{
		"DEVPATH":      "a/path",
		"ACTION":       "add",
		"SUBSYSTEM":    "foo",
		"NAME":         "name",
		"ID_WWN":       "wnn",
		"ID_MODEL_ENC": "modelenc",
		"ID_REVISION":  "revision",
	})
	c.Assert(err, IsNil)
	key, err = ifacestate.DefaultDeviceKey(di, 0)
	c.Assert(err, IsNil)
	c.Assert(key, Equals, keyHelper("NAME\x00name\x00ID_WWN\x00wnn\x00ID_MODEL_ENC\x00modelenc\x00ID_REVISION\x00revision\x00"))

	di, err = hotplug.NewHotplugDeviceInfo(map[string]string{
		"DEVPATH":       "a/path",
		"ACTION":        "add",
		"SUBSYSTEM":     "foo",
		"PCI_SLOT_NAME": "pcislot",
		"ID_MODEL_ENC":  "modelenc",
	})
	c.Assert(err, IsNil)
	key, err = ifacestate.DefaultDeviceKey(di, 0)
	c.Assert(key, Equals, keyHelper("PCI_SLOT_NAME\x00pcislot\x00ID_MODEL_ENC\x00modelenc\x00"))
	c.Assert(err, IsNil)

	// real device #1 - Lime SDR device
	di, err = hotplug.NewHotplugDeviceInfo(map[string]string{
		"DEVNAME":                 "/dev/bus/usb/002/002",
		"DEVNUM":                  "002",
		"DEVPATH":                 "/devices/pci0000:00/0000:00:14.0/usb2/2-3",
		"DEVTYPE":                 "usb_device",
		"DRIVER":                  "usb",
		"ID_BUS":                  "usb",
		"ID_MODEL":                "LimeSDR-USB",
		"ID_MODEL_ENC":            "LimeSDR-USB",
		"ID_MODEL_FROM_DATABASE":  "Myriad-RF LimeSDR",
		"ID_MODEL_ID":             "6108",
		"ID_REVISION":             "0000",
		"ID_SERIAL":               "Myriad-RF_LimeSDR-USB_0009060B00492E2C",
		"ID_SERIAL_SHORT":         "0009060B00492E2C",
		"ID_USB_INTERFACES":       ":ff0000:",
		"ID_VENDOR":               "Myriad-RF",
		"ID_VENDOR_ENC":           "Myriad-RF",
		"ID_VENDOR_FROM_DATABASE": "OpenMoko, Inc.",
		"ID_VENDOR_ID":            "1d50",
		"MAJOR":                   "189",
		"MINOR":                   "129",
		"PRODUCT":                 "1d50/6108/0",
		"SUBSYSTEM":               "usb",
		"TYPE":                    "0/0/0",
		"USEC_INITIALIZED":        "6125378086 ",
	})
	c.Assert(err, IsNil)
	key, err = ifacestate.DefaultDeviceKey(di, 0)
	c.Assert(err, IsNil)
	c.Assert(key, Equals, keyHelper("ID_VENDOR_ID\x001d50\x00ID_MODEL_ID\x006108\x00ID_SERIAL\x00Myriad-RF_LimeSDR-USB_0009060B00492E2C\x00"))

	// real device #2 - usb-serial port adapter
	di, err = hotplug.NewHotplugDeviceInfo(map[string]string{
		"DEVLINKS":                       "/dev/serial/by-id/usb-FTDI_FT232R_USB_UART_AH06W0EQ-if00-port0 /dev/serial/by-path/pci-0000:00:14.0-usb-0:2:1.0-port0",
		"DEVNAME":                        "/dev/ttyUSB0",
		"DEVPATH":                        "/devices/pci0000:00/0000:00:14.0/usb1/1-2/1-2:1.0/ttyUSB0/tty/ttyUSB0",
		"ID_BUS":                         "usb",
		"ID_MM_CANDIDATE":                "1",
		"ID_MODEL_ENC":                   "FT232R\x20USB\x20UART",
		"MODEL_FROM_DATABASE":            "FT232 Serial (UART) IC",
		"ID_MODEL_ID":                    "6001",
		"ID_PATH":                        "pci-0000:00:14.0-usb-0:2:1.0",
		"ID_PATH_TAG":                    "pci-0000_00_14_0-usb-0_2_1_0",
		"ID_PCI_CLASS_FROM_DATABASE":     "Serial bus controller",
		"ID_PCI_INTERFACE_FROM_DATABASE": "XHCI",
		"ID_PCI_SUBCLASS_FROM_DATABASE":  "USB controller",
		"ID_REVISION":                    "0600",
		"ID_SERIAL":                      "FTDI_FT232R_USB_UART_AH06W0EQ",
		"ID_SERIAL_SHORT":                "AH06W0EQ",
		"ID_TYPE":                        "generic",
		"ID_USB_DRIVER":                  "ftdi_sio",
		"ID_USB_INTERFACES":              ":ffffff:",
		"ID_USB_INTERFACE_NUM":           "00",
		"ID_VENDOR":                      "FTDI",
		"ID_VENDOR_ENC":                  "FTDI",
		"ID_VENDOR_FROM_DATABASE":        "Future Technology Devices International, Ltd",
		"ID_VENDOR_ID":                   "0403",
		"MAJOR":                          "188",
		"MINOR":                          "0",
		"SUBSYSTEM":                      "tty",
		"TAGS":                           ":systemd:",
		"USEC_INITIALIZED":               "6571662103",
	})
	c.Assert(err, IsNil)
	key, err = ifacestate.DefaultDeviceKey(di, 0)
	c.Assert(err, IsNil)
	c.Assert(key, Equals, keyHelper("ID_VENDOR_ID\x000403\x00ID_MODEL_ID\x006001\x00ID_SERIAL\x00FTDI_FT232R_USB_UART_AH06W0EQ\x00"))

	// real device #3 - integrated web camera
	di, err = hotplug.NewHotplugDeviceInfo(map[string]string{
		"COLORD_DEVICE":        "1",
		"COLORD_KIND":          "camera",
		"DEVLINKS":             "/dev/v4l/by-path/pci-0000:00:14.0-usb-0:11:1.0-video-index0 /dev/v4l/by-id/usb-CN0J8NNP7248766FA3H3A01_Integrated_Webcam_HD_200901010001-video-index0",
		"DEVNAME":              "/dev/video0",
		"DEVPATH":              "/devices/pci0000:00/0000:00:14.0/usb1/1-11/1-11:1.0/video4linux/video0",
		"ID_BUS":               "usb",
		"ID_FOR_SEAT":          "video4linux-pci-0000_00_14_0-usb-0_11_1_0",
		"ID_MODEL":             "Integrated_Webcam_HD",
		"ID_MODEL_ENC":         "Integrated_Webcam_HD",
		"ID_MODEL_ID":          "57c3",
		"ID_PATH":              "pci-0000:00:14.0-usb-0:11:1.0",
		"ID_PATH_TAG":          "pci-0000_00_14_0-usb-0_11_1_0",
		"ID_REVISION":          "5806",
		"ID_SERIAL":            "CN0J8NNP7248766FA3H3A01_Integrated_Webcam_HD_200901010001",
		"ID_SERIAL_SHORT":      "200901010001",
		"ID_TYPE":              "video",
		"ID_USB_DRIVER":        "uvcvideo",
		"ID_USB_INTERFACES":    ":0e0100:0e0200:",
		"ID_USB_INTERFACE_NUM": "00",
		"ID_V4L_CAPABILITIES":  ":capture:",
		"ID_V4L_PRODUCT":       "Integrated_Webcam_HD: Integrate",
		"ID_V4L_VERSION":       "2",
		"ID_VENDOR":            "CN0J8NNP7248766FA3H3A01",
		"ID_VENDOR_ENC":        "CN0J8NNP7248766FA3H3A01",
		"ID_VENDOR_ID":         "0bda",
		"MAJOR":                "81",
		"MINOR":                "0",
		"SUBSYSTEM":            "video4linux",
		"TAGS":                 ":uaccess:seat:",
		"USEC_INITIALIZED":     "3411321",
	})
	c.Assert(err, IsNil)
	key, err = ifacestate.DefaultDeviceKey(di, 0)
	c.Assert(err, IsNil)
	c.Assert(key, Equals, keyHelper("ID_V4L_PRODUCT\x00Integrated_Webcam_HD: Integrate\x00ID_VENDOR_ID\x000bda\x00ID_MODEL_ID\x0057c3\x00ID_SERIAL\x00CN0J8NNP7248766FA3H3A01_Integrated_Webcam_HD_200901010001\x00"))

	// key cannot be computed - empty string
	di, err = hotplug.NewHotplugDeviceInfo(map[string]string{
		"DEVPATH":   "a/path",
		"ACTION":    "add",
		"SUBSYSTEM": "foo",
	})
	c.Assert(err, IsNil)
	key, err = ifacestate.DefaultDeviceKey(di, 0)
	c.Assert(err, IsNil)
	c.Assert(key, Equals, "")
}

func (s *hotplugSuite) TestDefaultDeviceKeyError(c *C) {
	di, err := hotplug.NewHotplugDeviceInfo(map[string]string{
		"DEVPATH":      "a/path",
		"ACTION":       "add",
		"SUBSYSTEM":    "foo",
		"NAME":         "name",
		"ID_VENDOR_ID": "vendor",
		"ID_MODEL_ID":  "model",
		"ID_SERIAL":    "serial",
	})
	c.Assert(err, IsNil)
	_, err = ifacestate.DefaultDeviceKey(di, 16)
	c.Assert(err, ErrorMatches, "internal error: invalid key version 16")
}

func (s *hotplugSuite) TestEnsureUniqueName(c *C) {
	fakeRepositoryLookup := func(n string) bool {
		reserved := map[string]bool{
			"slot1":    true,
			"slot":     true,
			"slot1234": true,
			"slot-1":   true,
		}
		return !reserved[n]
	}

	names := []struct{ proposedName, resultingName string }{
		{"foo", "foo"},
<<<<<<< HEAD
		{"slot", "slot-3"},
		{"slot1", "slot1-1"},
		{"slot1234", "slot1234-1"},
		{"slot-1", "slot-1-1"},
		{"slot3-5", "slot3-5-1"},
		{"slot3-1", "slot3-1"},
		{"11", "11-1"},
		{"12foo", "12foo-1"},
		{"slot-99", "slot-99-1"},
=======
		{"slot", "slot-2"},
		{"slot1234", "slot1234-1"},
		{"slot-1", "slot-1-1"},
>>>>>>> ac6f6497
	}

	for _, name := range names {
		c.Assert(ifacestate.EnsureUniqueName(name.proposedName, fakeRepositoryLookup), Equals, name.resultingName)
	}
}

func (s *hotplugSuite) TestMakeSlotName(c *C) {
	names := []struct{ proposedName, resultingName string }{
		{"", ""},
		{"-", ""},
		{"slot1", "slot1"},
		{"-slot1", "slot1"},
		{"a--slot-1", "a-slot-1"},
		{"(-slot", "slot"},
		{"(--slot", "slot"},
		{"slot-", "slot"},
		{"slot---", "slot"},
		{"slot-(", "slot"},
		{"Integrated_Webcam_HD", "integratedwebcamhd"},
		{"Xeon E3-1200 v5/E3-1500 v5/6th Gen Core Processor Host Bridge/DRAM Registers", "xeone3-1200v5e3-1500"},
	}
	for _, name := range names {
		c.Assert(ifacestate.MakeSlotName(name.proposedName), Equals, name.resultingName)
	}
}

func (s *hotplugSuite) TestSuggestedSlotName(c *C) {

	events := []struct {
		eventData map[string]string
		outName   string
	}{{
		map[string]string{
			"DEVPATH":                "a/path",
			"ACTION":                 "add",
			"SUBSYSTEM":              "foo",
			"NAME":                   "Name",
			"ID_MODEL":               "Longer Name",
			"ID_MODEL_FROM_DATABASE": "Longest Name",
		},
		"name",
	}, {
		map[string]string{
			"DEVPATH":                "a/path",
			"ACTION":                 "add",
			"SUBSYSTEM":              "foo",
			"ID_MODEL":               "Longer Name",
			"ID_MODEL_FROM_DATABASE": "Longest Name",
		},
		"longername",
	}, {
		map[string]string{
			"DEVPATH":                "a/path",
			"ACTION":                 "add",
			"SUBSYSTEM":              "foo",
			"ID_MODEL_FROM_DATABASE": "Longest Name",
		},
		"longestname",
	}, {
		map[string]string{
			"DEVPATH":   "a/path",
			"ACTION":    "add",
			"SUBSYSTEM": "foo",
		},
		"fallbackname",
	},
	}

	for _, data := range events {
		di, err := hotplug.NewHotplugDeviceInfo(data.eventData)
		c.Assert(err, IsNil)

		slotName := ifacestate.SuggestedSlotName(di, "fallbackname")
		c.Assert(slotName, Equals, data.outName)
	}
}

func (s *hotplugSuite) TestHotplugSlotName(c *C) {
	st := state.New(nil)
	st.Lock()
	defer st.Unlock()

	testData := []struct {
		slotSpecName string
		deviceData   map[string]string
		expectedName string
	}{
		// names dervied from slotSpecName
		{"hdcamera", map[string]string{"DEVPATH": "a", "NAME": "Video Camera"}, "hdcamera"},
		{"hdcamera", map[string]string{"DEVPATH": "a", "NAME": "Video Camera"}, "hdcamera-1"},
		{"ieee1394", map[string]string{"DEVPATH": "a"}, "ieee1394"},
		{"ieee1394", map[string]string{"DEVPATH": "b"}, "ieee1394-1"},
		{"ieee1394", map[string]string{"DEVPATH": "c"}, "ieee1394-2"},
		// names derived from device attributes, since slotSpecName is empty
		{"", map[string]string{"DEVPATH": "a", "NAME": "Video Camera"}, "videocamera"},
		{"", map[string]string{"DEVPATH": "b", "NAME": "Video Camera"}, "videocamera-1"},
		{"", map[string]string{"DEVPATH": "b", "NAME": "Video Camera"}, "videocamera-2"},
		// names derived from interface name, since slotSpecName and relevant device attributes are not present
		{"", map[string]string{"DEVPATH": "a"}, "ifacename"},
		{"", map[string]string{"DEVPATH": "a"}, "ifacename-1"},
	}

	repo := interfaces.NewRepository()
	iface := &ifacetest.TestInterface{InterfaceName: "camera"}
	repo.AddInterface(iface)

	stateSlots, err := ifacestate.GetHotplugSlots(st)
	c.Assert(err, IsNil)

	for _, data := range testData {
		devinfo, err := hotplug.NewHotplugDeviceInfo(data.deviceData)
		c.Assert(err, IsNil)
		c.Check(ifacestate.HotplugSlotName("key", "core", data.slotSpecName, "ifacename", devinfo, repo, stateSlots), Equals, data.expectedName)
		// store the slot to affect ensureUniqueName
		stateSlots[data.expectedName] = &ifacestate.HotplugSlotInfo{}
	}
}

func (s *hotplugSuite) TestUpdateDeviceTasks(c *C) {
	st := state.New(nil)
	st.Lock()
	defer st.Unlock()

	tss := ifacestate.UpdateDevice(st, "interface", "key", map[string]interface{}{"attr": "value"})
	c.Assert(tss, NotNil)
	c.Assert(tss.Tasks(), HasLen, 2)

	task1 := tss.Tasks()[0]
	c.Assert(task1.Kind(), Equals, "hotplug-disconnect")

	iface, key, err := ifacestate.GetHotplugAttrs(task1)
	c.Assert(err, IsNil)
	c.Assert(iface, Equals, "interface")
	c.Assert(key, Equals, "key")

	task2 := tss.Tasks()[1]
	c.Assert(task2.Kind(), Equals, "hotplug-update-slot")
	iface, key, err = ifacestate.GetHotplugAttrs(task2)
	c.Assert(err, IsNil)
	c.Assert(iface, Equals, "interface")
	c.Assert(key, Equals, "key")
	var attrs map[string]interface{}
	c.Assert(task2.Get("slot-attrs", &attrs), IsNil)
	c.Assert(attrs, DeepEquals, map[string]interface{}{"attr": "value"})

	wt := task2.WaitTasks()
	c.Assert(wt, HasLen, 1)
	c.Assert(wt[0], DeepEquals, task1)
}

func (s *hotplugSuite) TestRemoveDeviceTasks(c *C) {
	st := state.New(nil)
	st.Lock()
	defer st.Unlock()

	tss := ifacestate.RemoveDevice(st, "interface", "key")
	c.Assert(tss, NotNil)
	c.Assert(tss.Tasks(), HasLen, 2)

	task1 := tss.Tasks()[0]
	c.Assert(task1.Kind(), Equals, "hotplug-disconnect")

	iface, key, err := ifacestate.GetHotplugAttrs(task1)
	c.Assert(err, IsNil)
	c.Assert(iface, Equals, "interface")
	c.Assert(key, Equals, "key")

	task2 := tss.Tasks()[1]
	c.Assert(task2.Kind(), Equals, "hotplug-remove-slot")
	iface, key, err = ifacestate.GetHotplugAttrs(task2)
	c.Assert(err, IsNil)
	c.Assert(iface, Equals, "interface")
	c.Assert(key, Equals, "key")

	wt := task2.WaitTasks()
	c.Assert(wt, HasLen, 1)
	c.Assert(wt[0], DeepEquals, task1)
}<|MERGE_RESOLUTION|>--- conflicted
+++ resolved
@@ -951,21 +951,9 @@
 
 	names := []struct{ proposedName, resultingName string }{
 		{"foo", "foo"},
-<<<<<<< HEAD
-		{"slot", "slot-3"},
-		{"slot1", "slot1-1"},
-		{"slot1234", "slot1234-1"},
-		{"slot-1", "slot-1-1"},
-		{"slot3-5", "slot3-5-1"},
-		{"slot3-1", "slot3-1"},
-		{"11", "11-1"},
-		{"12foo", "12foo-1"},
-		{"slot-99", "slot-99-1"},
-=======
 		{"slot", "slot-2"},
 		{"slot1234", "slot1234-1"},
 		{"slot-1", "slot-1-1"},
->>>>>>> ac6f6497
 	}
 
 	for _, name := range names {
