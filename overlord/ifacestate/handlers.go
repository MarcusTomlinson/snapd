// -*- Mode: Go; indent-tabs-mode: t -*-

/*
 * Copyright (C) 2016 Canonical Ltd
 *
 * This program is free software: you can redistribute it and/or modify
 * it under the terms of the GNU General Public License version 3 as
 * published by the Free Software Foundation.
 *
 * This program is distributed in the hope that it will be useful,
 * but WITHOUT ANY WARRANTY; without even the implied warranty of
 * MERCHANTABILITY or FITNESS FOR A PARTICULAR PURPOSE.  See the
 * GNU General Public License for more details.
 *
 * You should have received a copy of the GNU General Public License
 * along with this program.  If not, see <http://www.gnu.org/licenses/>.
 *
 */

package ifacestate

import (
	"fmt"
	"sort"
	"strings"
	"time"

	"gopkg.in/tomb.v2"

	"github.com/snapcore/snapd/interfaces"
	"github.com/snapcore/snapd/overlord/snapstate"
	"github.com/snapcore/snapd/overlord/state"
	"github.com/snapcore/snapd/release"
	"github.com/snapcore/snapd/snap"
)

// confinementOptions returns interfaces.ConfinementOptions from snapstate.Flags.
func confinementOptions(flags snapstate.Flags) interfaces.ConfinementOptions {
	return interfaces.ConfinementOptions{
		DevMode:  flags.DevMode,
		JailMode: flags.JailMode,
		Classic:  flags.Classic,
	}
}

func (m *InterfaceManager) setupAffectedSnaps(task *state.Task, affectingSnap string, affectedSnaps []string) error {
	st := task.State()

	// Setup security of the affected snaps.
	for _, affectedSnapName := range affectedSnaps {
		// the snap that triggered the change needs to be skipped
		if affectedSnapName == affectingSnap {
			continue
		}
		var snapst snapstate.SnapState
		if err := snapstate.Get(st, affectedSnapName, &snapst); err != nil {
			task.Errorf("skipping security profiles setup for snap %q when handling snap %q: %v", affectedSnapName, affectingSnap, err)
			continue
		}
		affectedSnapInfo, err := snapst.CurrentInfo()
		if err != nil {
			return err
		}
		addImplicitSlots(affectedSnapInfo)
		opts := confinementOptions(snapst.Flags)
		if err := m.setupSnapSecurity(task, affectedSnapInfo, opts); err != nil {
			return err
		}
	}
	return nil
}

func (m *InterfaceManager) doSetupProfiles(task *state.Task, tomb *tomb.Tomb) error {
	task.State().Lock()
	defer task.State().Unlock()

	// Get snap.Info from bits handed by the snap manager.
	snapsup, err := snapstate.TaskSnapSetup(task)
	if err != nil {
		return err
	}

	snapInfo, err := snap.ReadInfo(snapsup.Name(), snapsup.SideInfo)
	if err != nil {
		return err
	}

	// TODO: this whole bit seems maybe that it should belong (largely) to a snapstate helper
	var corePhase2 bool
	if err := task.Get("core-phase-2", &corePhase2); err != nil && err != state.ErrNoState {
		return err
	}
	if corePhase2 {
		if snapInfo.Type != snap.TypeOS {
			// not core, nothing to do
			return nil
		}
		if task.State().Restarting() {
			// don't continue until we are in the restarted snapd
			task.Logf("Waiting for restart...")
			return &state.Retry{}
		}
		// if not on classic check there was no rollback
		if !release.OnClassic {
			// TODO: double check that we really rebooted
			// otherwise this could be just a spurious restart
			// of snapd
			name, rev, err := snapstate.CurrentBootNameAndRevision(snap.TypeOS)
			if err == snapstate.ErrBootNameAndRevisionAgain {
				return &state.Retry{After: 5 * time.Second}
			}
			if err != nil {
				return err
			}
			if snapsup.Name() != name || snapInfo.Revision != rev {
				return fmt.Errorf("cannot finish core installation, there was a rollback across reboot")
			}
		}

		// Compatibility with old snapd: check if we have auto-connect task and if not, inject it after self (setup-profiles).
		// Inject it for core after the 2nd setup-profiles - same placement as done in doInstall.
		// In the older snapd versions interfaces were auto-connected as part of setupProfilesForSnap.
		var hasAutoConnect bool
		for _, t := range task.Change().Tasks() {
			if t.Kind() == "auto-connect" {
				otherSnapsup, err := snapstate.TaskSnapSetup(t)
				if err != nil {
					return err
				}
				// Check if this is auto-connect task for same snap
				if snapsup.Name() == otherSnapsup.Name() {
					hasAutoConnect = true
					break
				}
			}
		}
		if !hasAutoConnect {
			snapstate.InjectAutoConnect(task, snapsup)
		}
	}

	opts := confinementOptions(snapsup.Flags)
	return m.setupProfilesForSnap(task, tomb, snapInfo, opts)
}

func (m *InterfaceManager) setupProfilesForSnap(task *state.Task, _ *tomb.Tomb, snapInfo *snap.Info, opts interfaces.ConfinementOptions) error {
	addImplicitSlots(snapInfo)
	snapName := snapInfo.Name()

	// The snap may have been updated so perform the following operation to
	// ensure that we are always working on the correct state:
	//
	// - disconnect all connections to/from the given snap
	//   - remembering the snaps that were affected by this operation
	// - remove the (old) snap from the interfaces repository
	// - add the (new) snap to the interfaces repository
	// - restore connections based on what is kept in the state
	//   - if a connection cannot be restored then remove it from the state
	// - setup the security of all the affected snaps
	disconnectedSnaps, err := m.repo.DisconnectSnap(snapName)
	if err != nil {
		return err
	}
	// XXX: what about snap renames? We should remove the old name (or switch
	// to IDs in the interfaces repository)
	if err := m.repo.RemoveSnap(snapName); err != nil {
		return err
	}
	if err := m.repo.AddSnap(snapInfo); err != nil {
		return err
	}
	if len(snapInfo.BadInterfaces) > 0 {
		task.Logf("%s", snap.BadInterfacesSummary(snapInfo))
	}

	reconnectedSnaps, err := m.reloadConnections(snapName)
	if err != nil {
		return err
	}
	if err := m.setupSnapSecurity(task, snapInfo, opts); err != nil {
		return err
	}
	affectedSet := make(map[string]bool)
	for _, name := range disconnectedSnaps {
		affectedSet[name] = true
	}
	for _, name := range reconnectedSnaps {
		affectedSet[name] = true
	}
	// The principal snap was already handled above.
	delete(affectedSet, snapInfo.Name())
	affectedSnaps := make([]string, 0, len(affectedSet))
	for name := range affectedSet {
		affectedSnaps = append(affectedSnaps, name)
	}
	sort.Strings(affectedSnaps)
	return m.setupAffectedSnaps(task, snapName, affectedSnaps)
}

func (m *InterfaceManager) doRemoveProfiles(task *state.Task, tomb *tomb.Tomb) error {
	st := task.State()
	st.Lock()
	defer st.Unlock()

	// Get SnapSetup for this snap. This is gives us the name of the snap.
	snapSetup, err := snapstate.TaskSnapSetup(task)
	if err != nil {
		return err
	}
	snapName := snapSetup.Name()

	return m.removeProfilesForSnap(task, tomb, snapName)
}

func (m *InterfaceManager) removeProfilesForSnap(task *state.Task, _ *tomb.Tomb, snapName string) error {
	// Disconnect the snap entirely.
	// This is required to remove the snap from the interface repository.
	// The returned list of affected snaps will need to have its security setup
	// to reflect the change.
	affectedSnaps, err := m.repo.DisconnectSnap(snapName)
	if err != nil {
		return err
	}
	if err := m.setupAffectedSnaps(task, snapName, affectedSnaps); err != nil {
		return err
	}

	// Remove the snap from the interface repository.
	// This discards all the plugs and slots belonging to that snap.
	if err := m.repo.RemoveSnap(snapName); err != nil {
		return err
	}

	// Remove security artefacts of the snap.
	if err := m.removeSnapSecurity(task, snapName); err != nil {
		return err
	}

	return nil
}

func (m *InterfaceManager) undoSetupProfiles(task *state.Task, tomb *tomb.Tomb) error {
	st := task.State()
	st.Lock()
	defer st.Unlock()

	var corePhase2 bool
	if err := task.Get("core-phase-2", &corePhase2); err != nil && err != state.ErrNoState {
		return err
	}
	if corePhase2 {
		// let the first setup-profiles deal with this
		return nil
	}

	snapsup, err := snapstate.TaskSnapSetup(task)
	if err != nil {
		return err
	}
	snapName := snapsup.Name()

	// Get the name from SnapSetup and use it to find the current SideInfo
	// about the snap, if there is one.
	var snapst snapstate.SnapState
	err = snapstate.Get(st, snapName, &snapst)
	if err != nil && err != state.ErrNoState {
		return err
	}
	sideInfo := snapst.CurrentSideInfo()
	if sideInfo == nil {
		// The snap was not installed before so undo should remove security profiles.
		return m.removeProfilesForSnap(task, tomb, snapName)
	} else {
		// The snap was installed before so undo should setup the old security profiles.
		snapInfo, err := snap.ReadInfo(snapName, sideInfo)
		if err != nil {
			return err
		}
		opts := confinementOptions(snapst.Flags)
		return m.setupProfilesForSnap(task, tomb, snapInfo, opts)
	}
}

func (m *InterfaceManager) doDiscardConns(task *state.Task, _ *tomb.Tomb) error {
	st := task.State()
	st.Lock()
	defer st.Unlock()

	snapSetup, err := snapstate.TaskSnapSetup(task)
	if err != nil {
		return err
	}

	snapName := snapSetup.Name()

	var snapst snapstate.SnapState
	err = snapstate.Get(st, snapName, &snapst)
	if err != nil && err != state.ErrNoState {
		return err
	}

	if err == nil && len(snapst.Sequence) != 0 {
		return fmt.Errorf("cannot discard connections for snap %q while it is present", snapName)
	}
	conns, err := getConns(st)
	if err != nil {
		return err
	}
	removed := make(map[string]connState)
	for id := range conns {
		connRef, err := interfaces.ParseConnRef(id)
		if err != nil {
			return err
		}
		if connRef.PlugRef.Snap == snapName || connRef.SlotRef.Snap == snapName {
			removed[id] = conns[id]
			delete(conns, id)
		}
	}
	task.Set("removed", removed)
	setConns(st, conns)
	return nil
}

func (m *InterfaceManager) undoDiscardConns(task *state.Task, _ *tomb.Tomb) error {
	st := task.State()
	st.Lock()
	defer st.Unlock()

	var removed map[string]connState
	err := task.Get("removed", &removed)
	if err != nil && err != state.ErrNoState {
		return err
	}

	conns, err := getConns(st)
	if err != nil {
		return err
	}

	for id, connState := range removed {
		conns[id] = connState
	}
	setConns(st, conns)
	task.Set("removed", nil)
	return nil
}

<<<<<<< HEAD
func getDynamicHookAttributes(task *state.Task) (map[string]interface{}, map[string]interface{}, error) {
	var plugAttrs, slotAttrs map[string]interface{}

	if err := task.Get("plug-dynamic", &plugAttrs); err != nil {
		return nil, nil, err
	}
	if err := task.Get("slot-dynamic", &slotAttrs); err != nil {
		return nil, nil, err
	}
=======
func getDynamicHookAttributes(task *state.Task) (plugAttrs, slotAttrs map[string]interface{}, err error) {
	if err = task.Get("plug-dynamic", &plugAttrs); err != nil && err != state.ErrNoState {
		return nil, nil, err
	}
	if err = task.Get("slot-dynamic", &slotAttrs); err != nil && err != state.ErrNoState {
		return nil, nil, err
	}
	if plugAttrs == nil {
		plugAttrs = make(map[string]interface{})
	}
	if slotAttrs == nil {
		slotAttrs = make(map[string]interface{})
	}
>>>>>>> b5fd4a9b

	return plugAttrs, slotAttrs, nil
}

<<<<<<< HEAD
func setDynamicHookAttributes(task *state.Task, dynamicPlugAttrs map[string]interface{}, dynamicSlotAttrs map[string]interface{}) {
	task.Set("plug-dynamic", dynamicPlugAttrs)
	task.Set("slot-dynamic", dynamicSlotAttrs)
=======
func setDynamicHookAttributes(task *state.Task, plugAttrs, slotAttrs map[string]interface{}) {
	task.Set("plug-dynamic", plugAttrs)
	task.Set("slot-dynamic", slotAttrs)
>>>>>>> b5fd4a9b
}

func (m *InterfaceManager) doConnect(task *state.Task, _ *tomb.Tomb) error {
	st := task.State()
	st.Lock()
	defer st.Unlock()

	plugRef, slotRef, err := getPlugAndSlotRefs(task)
	if err != nil {
		return err
	}

	var autoConnect bool
	if err := task.Get("auto", &autoConnect); err != nil && err != state.ErrNoState {
		return err
	}

	conns, err := getConns(st)
	if err != nil {
		return err
	}

	connRef := interfaces.ConnRef{PlugRef: plugRef, SlotRef: slotRef}

	var plugSnapst snapstate.SnapState
	if err := snapstate.Get(st, plugRef.Snap, &plugSnapst); err != nil {
		if autoConnect && err == state.ErrNoState {
			// conflict logic should prevent this
			return fmt.Errorf("internal error: snap %q is no longer available for auto-connecting", plugRef.Snap)
		}
		return err
	}

	var slotSnapst snapstate.SnapState
	if err := snapstate.Get(st, slotRef.Snap, &slotSnapst); err != nil {
		if autoConnect && err == state.ErrNoState {
			// conflict logic should prevent this
			return fmt.Errorf("internal error: snap %q is no longer available for auto-connecting", slotRef.Snap)
		}
		return err
	}

	plug := m.repo.Plug(connRef.PlugRef.Snap, connRef.PlugRef.Name)
	if plug == nil {
		// conflict logic should prevent this
		return fmt.Errorf("snap %q has no %q plug", connRef.PlugRef.Snap, connRef.PlugRef.Name)
	}

	slot := m.repo.Slot(connRef.SlotRef.Snap, connRef.SlotRef.Name)
	if slot == nil {
		// conflict logic should prevent this
		return fmt.Errorf("snap %q has no %q slot", connRef.SlotRef.Snap, connRef.SlotRef.Name)
	}

<<<<<<< HEAD
	plugDynamicAttrs, slotDynamicAttrs, err := getDynamicHookAttributes(task)
	if err != nil {
		return err
	}

	policyCheck, err := newConnectChecker(st)
	if err != nil {
		return err
	}
	conn, err := m.repo.Connect(connRef, plugDynamicAttrs, slotDynamicAttrs, policyCheck.check)
	if err != nil {
		return err
	}

	var plugSnapst snapstate.SnapState
	if err := snapstate.Get(st, connRef.PlugRef.Snap, &plugSnapst); err != nil {
		return err
	}

	var slotSnapst snapstate.SnapState
	if err := snapstate.Get(st, connRef.SlotRef.Snap, &slotSnapst); err != nil {
=======
	// attributes are always present, even if there are no hooks (they're initialized by Connect).
	plugDynamicAttrs, slotDynamicAttrs, err := getDynamicHookAttributes(task)
	if err != nil {
		return fmt.Errorf("failed to get hook attributes: %s", err)
	}

	var policyChecker interfaces.PolicyFunc

	if autoConnect {
		autochecker, err := newAutoConnectChecker(st)
		if err != nil {
			return err
		}
		policyChecker = autochecker.check
	} else {
		policyCheck, err := newConnectChecker(st)
		if err != nil {
			return err
		}
		policyChecker = policyCheck.check
	}

	conn, err := m.repo.Connect(connRef, plugDynamicAttrs, slotDynamicAttrs, policyChecker)
	if err != nil || conn == nil {
>>>>>>> b5fd4a9b
		return err
	}

	slotOpts := confinementOptions(slotSnapst.Flags)
	if err := m.setupSnapSecurity(task, slot.Snap, slotOpts); err != nil {
		return err
	}
	plugOpts := confinementOptions(plugSnapst.Flags)
	if err := m.setupSnapSecurity(task, plug.Snap, plugOpts); err != nil {
		return err
	}

<<<<<<< HEAD
=======
	// if reconnecting, store old connection info for undo
	if oldconn, ok := conns[connRef.ID()]; ok {
		task.Set("old-conn", oldconn)
	}

>>>>>>> b5fd4a9b
	conns[connRef.ID()] = connState{
		Interface:        conn.Interface(),
		StaticPlugAttrs:  conn.Plug.StaticAttrs(),
		DynamicPlugAttrs: conn.Plug.DynamicAttrs(),
		StaticSlotAttrs:  conn.Slot.StaticAttrs(),
		DynamicSlotAttrs: conn.Slot.DynamicAttrs(),
<<<<<<< HEAD
	}
	setConns(st, conns)

	// the dynamic attributes might have been updated by interface's BeforeConnectPlug/Slot code,
=======
		Auto:             autoConnect,
	}
	setConns(st, conns)

	// the dynamic attributes might have been updated by the interface's BeforeConnectPlug/Slot code,
>>>>>>> b5fd4a9b
	// so we need to update the task for connect-plug- and connect-slot- hooks to see new values.
	setDynamicHookAttributes(task, conn.Plug.DynamicAttrs(), conn.Slot.DynamicAttrs())
	return nil
}

func (m *InterfaceManager) doDisconnect(task *state.Task, _ *tomb.Tomb) error {
	st := task.State()
	st.Lock()
	defer st.Unlock()

	plugRef, slotRef, err := getPlugAndSlotRefs(task)
	if err != nil {
		return err
	}

	conns, err := getConns(st)
	if err != nil {
		return err
	}

	var snapStates []snapstate.SnapState
	for _, snapName := range []string{plugRef.Snap, slotRef.Snap} {
		var snapst snapstate.SnapState
		if err := snapstate.Get(st, snapName, &snapst); err != nil {
			if err == state.ErrNoState {
				task.Logf("skipping disconnect operation for connection %s %s, snap %q doesn't exist", plugRef, slotRef, snapName)
				return nil
			}
			task.Errorf("skipping security profiles setup for snap %q when disconnecting %s from %s: %v", snapName, plugRef, slotRef, err)
		} else {
			snapStates = append(snapStates, snapst)
		}
	}

	err = m.repo.Disconnect(plugRef.Snap, plugRef.Name, slotRef.Snap, slotRef.Name)
	if err != nil {
		return fmt.Errorf("snapd changed, please retry the operation: %v", err)
	}
	for _, snapst := range snapStates {
		snapInfo, err := snapst.CurrentInfo()
		if err != nil {
			return err
		}
		opts := confinementOptions(snapst.Flags)
		if err := m.setupSnapSecurity(task, snapInfo, opts); err != nil {
			return err
		}
	}

	conn := interfaces.ConnRef{PlugRef: plugRef, SlotRef: slotRef}
	delete(conns, conn.ID())

	setConns(st, conns)
	return nil
}

func (m *InterfaceManager) undoConnect(task *state.Task, _ *tomb.Tomb) error {
	st := task.State()
	st.Lock()
	defer st.Unlock()

	var oldconn connState
	err := task.Get("old-conn", &oldconn)
	if err == state.ErrNoState {
		return nil
	}
	if err != nil {
		return err
	}

	plugRef, slotRef, err := getPlugAndSlotRefs(task)
	if err != nil {
		return err
	}
	connRef := interfaces.ConnRef{PlugRef: plugRef, SlotRef: slotRef}
	conns, err := getConns(st)
	if err != nil {
		return err
	}
	conns[connRef.ID()] = oldconn
	setConns(st, conns)
	return nil
}

// timeout for shared content retry
var contentLinkRetryTimeout = 30 * time.Second

// defaultContentProviders returns a dict of the default-providers for the
// content plugs for the given snapName
func (m *InterfaceManager) defaultContentProviders(snapName string) map[string]bool {
	plugs := m.repo.Plugs(snapName)
	defaultProviders := make(map[string]bool, len(plugs))
	for _, plug := range plugs {
		if plug.Interface == "content" {
			var s string
			if err := plug.Attr("content", &s); err == nil && s != "" {
				var dprovider string
				if err := plug.Attr("default-provider", &dprovider); err == nil && dprovider != "" {
					defaultProviders[dprovider] = true
				}
			}
		}
	}
	return defaultProviders
}

// doAutoConnect creates task(s) to connect the given snap to viable candidates.
func (m *InterfaceManager) doAutoConnect(task *state.Task, _ *tomb.Tomb) error {
	// FIXME: here we should not reconnect auto-connect plug/slot
	// pairs that were explicitly disconnected by the user

	st := task.State()
	st.Lock()
	defer st.Unlock()

	var conns map[string]connState
	err := st.Get("conns", &conns)
	if err != nil && err != state.ErrNoState {
		return err
	}
	if conns == nil {
		conns = make(map[string]connState)
	}

	snapsup, err := snapstate.TaskSnapSetup(task)
	if err != nil {
		return err
	}

	snapName := snapsup.Name()

	autots := state.NewTaskSet()
	autochecker, err := newAutoConnectChecker(st)
	if err != nil {
		return err
	}

	// wait for auto-install, started by prerequisites code, for
	// the default-providers of content ifaces so we can
	// auto-connect to them
	defaultProviders := m.defaultContentProviders(snapName)
	for _, chg := range st.Changes() {
		if chg.Status().Ready() {
			continue
		}
		for _, t := range chg.Tasks() {
			if t.Status().Ready() {
				continue
			}
			if t.Kind() != "link-snap" && t.Kind() != "setup-profiles" {
				continue
			}
			if snapsup, err := snapstate.TaskSnapSetup(t); err == nil {
				if defaultProviders[snapsup.Name()] {
					return &state.Retry{After: contentLinkRetryTimeout}
				}
			}
		}
	}

	chg := task.Change()
	// Auto-connect all the plugs
	for _, plug := range m.repo.Plugs(snapName) {
		candidates := m.repo.AutoConnectCandidateSlots(snapName, plug.Name, autochecker.check)
		if len(candidates) == 0 {
			continue
		}
		// If we are in a core transition we may have both the old ubuntu-core
		// snap and the new core snap providing the same interface. In that
		// situation we want to ignore any candidates in ubuntu-core and simply
		// go with those from the new core snap.
		if len(candidates) == 2 {
			switch {
			case candidates[0].Snap.Name() == "ubuntu-core" && candidates[1].Snap.Name() == "core":
				candidates = candidates[1:2]
			case candidates[1].Snap.Name() == "ubuntu-core" && candidates[0].Snap.Name() == "core":
				candidates = candidates[0:1]
			}
		}
		if len(candidates) != 1 {
			crefs := make([]string, len(candidates))
			for i, candidate := range candidates {
				crefs[i] = candidate.String()
			}
			task.Logf("cannot auto-connect plug %s, candidates found: %s", plug, strings.Join(crefs, ", "))
			continue
		}
		slot := candidates[0]
		connRef := interfaces.NewConnRef(plug, slot)
		key := connRef.ID()
		if _, ok := conns[key]; ok {
			// Suggested connection already exist so don't clobber it.
			// NOTE: we don't log anything here as this is a normal and common condition.
			continue
		}

		ts, err := AutoConnect(st, chg, task, plug.Snap.Name(), plug.Name, slot.Snap.Name(), slot.Name)
		if err != nil {
			task.Logf("cannot auto-connect plug %s to %s: %s", connRef.PlugRef, connRef.SlotRef, err)
			continue
		}
		autots.AddAll(ts)
	}
	// Auto-connect all the slots
	for _, slot := range m.repo.Slots(snapName) {
		candidates := m.repo.AutoConnectCandidatePlugs(snapName, slot.Name, autochecker.check)
		if len(candidates) == 0 {
			continue
		}

		for _, plug := range candidates {
			// make sure slot is the only viable
			// connection for plug, same check as if we were
			// considering auto-connections from plug
			candSlots := m.repo.AutoConnectCandidateSlots(plug.Snap.Name(), plug.Name, autochecker.check)

			if len(candSlots) != 1 || candSlots[0].String() != slot.String() {
				crefs := make([]string, len(candSlots))
				for i, candidate := range candSlots {
					crefs[i] = candidate.String()
				}
				task.Logf("cannot auto-connect slot %s to %s, candidates found: %s", slot, plug, strings.Join(crefs, ", "))
				continue
			}

			connRef := interfaces.NewConnRef(plug, slot)
			key := connRef.ID()
			if _, ok := conns[key]; ok {
				// Suggested connection already exist so don't clobber it.
				// NOTE: we don't log anything here as this is a normal and common condition.
				continue
			}
			ts, err := AutoConnect(st, chg, task, plug.Snap.Name(), plug.Name, slot.Snap.Name(), slot.Name)
			if err != nil {
				task.Logf("cannot auto-connect slot %s to %s: %s", connRef.SlotRef, connRef.PlugRef, err)
				continue
			}
			autots.AddAll(ts)
		}
	}

	task.SetStatus(state.DoneStatus)

	snapstate.InjectTasks(task, autots)

	st.EnsureBefore(0)
	return nil
}

func (m *InterfaceManager) undoAutoConnect(task *state.Task, _ *tomb.Tomb) error {
	// TODO Introduce disconnection hooks, and run them here as well to give a chance
	// for the snap to undo whatever it did when the connection was established.
	return nil
}

// transitionConnectionsCoreMigration will transition all connections
// from oldName to newName. Note that this is only useful when you
// know that newName supports everything that oldName supports,
// otherwise you will be in a world of pain.
func (m *InterfaceManager) transitionConnectionsCoreMigration(st *state.State, oldName, newName string) error {
	// transition over, ubuntu-core has only slots
	conns, err := getConns(st)
	if err != nil {
		return err
	}

	for id := range conns {
		connRef, err := interfaces.ParseConnRef(id)
		if err != nil {
			return err
		}
		if connRef.SlotRef.Snap == oldName {
			connRef.SlotRef.Snap = newName
			conns[connRef.ID()] = conns[id]
			delete(conns, id)
		}
	}
	setConns(st, conns)

	// The reloadConnections() just modifies the repository object, it
	// has no effect on the running system, i.e. no security profiles
	// on disk are rewriten. This is ok because core/ubuntu-core have
	// exactly the same profiles and nothing in the generated policies
	// has the slot-name encoded.
	if _, err := m.reloadConnections(oldName); err != nil {
		return err
	}
	if _, err := m.reloadConnections(newName); err != nil {
		return err
	}

	return nil
}

func (m *InterfaceManager) doTransitionUbuntuCore(t *state.Task, _ *tomb.Tomb) error {
	st := t.State()
	st.Lock()
	defer st.Unlock()

	var oldName, newName string
	if err := t.Get("old-name", &oldName); err != nil {
		return err
	}
	if err := t.Get("new-name", &newName); err != nil {
		return err
	}

	return m.transitionConnectionsCoreMigration(st, oldName, newName)
}

func (m *InterfaceManager) undoTransitionUbuntuCore(t *state.Task, _ *tomb.Tomb) error {
	st := t.State()
	st.Lock()
	defer st.Unlock()

	// symmetrical to the "do" method, just reverse them again
	var oldName, newName string
	if err := t.Get("old-name", &oldName); err != nil {
		return err
	}
	if err := t.Get("new-name", &newName); err != nil {
		return err
	}

	return m.transitionConnectionsCoreMigration(st, newName, oldName)
}<|MERGE_RESOLUTION|>--- conflicted
+++ resolved
@@ -346,17 +346,6 @@
 	return nil
 }
 
-<<<<<<< HEAD
-func getDynamicHookAttributes(task *state.Task) (map[string]interface{}, map[string]interface{}, error) {
-	var plugAttrs, slotAttrs map[string]interface{}
-
-	if err := task.Get("plug-dynamic", &plugAttrs); err != nil {
-		return nil, nil, err
-	}
-	if err := task.Get("slot-dynamic", &slotAttrs); err != nil {
-		return nil, nil, err
-	}
-=======
 func getDynamicHookAttributes(task *state.Task) (plugAttrs, slotAttrs map[string]interface{}, err error) {
 	if err = task.Get("plug-dynamic", &plugAttrs); err != nil && err != state.ErrNoState {
 		return nil, nil, err
@@ -370,20 +359,13 @@
 	if slotAttrs == nil {
 		slotAttrs = make(map[string]interface{})
 	}
->>>>>>> b5fd4a9b
 
 	return plugAttrs, slotAttrs, nil
 }
 
-<<<<<<< HEAD
-func setDynamicHookAttributes(task *state.Task, dynamicPlugAttrs map[string]interface{}, dynamicSlotAttrs map[string]interface{}) {
-	task.Set("plug-dynamic", dynamicPlugAttrs)
-	task.Set("slot-dynamic", dynamicSlotAttrs)
-=======
 func setDynamicHookAttributes(task *state.Task, plugAttrs, slotAttrs map[string]interface{}) {
 	task.Set("plug-dynamic", plugAttrs)
 	task.Set("slot-dynamic", slotAttrs)
->>>>>>> b5fd4a9b
 }
 
 func (m *InterfaceManager) doConnect(task *state.Task, _ *tomb.Tomb) error {
@@ -438,29 +420,6 @@
 		return fmt.Errorf("snap %q has no %q slot", connRef.SlotRef.Snap, connRef.SlotRef.Name)
 	}
 
-<<<<<<< HEAD
-	plugDynamicAttrs, slotDynamicAttrs, err := getDynamicHookAttributes(task)
-	if err != nil {
-		return err
-	}
-
-	policyCheck, err := newConnectChecker(st)
-	if err != nil {
-		return err
-	}
-	conn, err := m.repo.Connect(connRef, plugDynamicAttrs, slotDynamicAttrs, policyCheck.check)
-	if err != nil {
-		return err
-	}
-
-	var plugSnapst snapstate.SnapState
-	if err := snapstate.Get(st, connRef.PlugRef.Snap, &plugSnapst); err != nil {
-		return err
-	}
-
-	var slotSnapst snapstate.SnapState
-	if err := snapstate.Get(st, connRef.SlotRef.Snap, &slotSnapst); err != nil {
-=======
 	// attributes are always present, even if there are no hooks (they're initialized by Connect).
 	plugDynamicAttrs, slotDynamicAttrs, err := getDynamicHookAttributes(task)
 	if err != nil {
@@ -485,7 +444,6 @@
 
 	conn, err := m.repo.Connect(connRef, plugDynamicAttrs, slotDynamicAttrs, policyChecker)
 	if err != nil || conn == nil {
->>>>>>> b5fd4a9b
 		return err
 	}
 
@@ -498,32 +456,22 @@
 		return err
 	}
 
-<<<<<<< HEAD
-=======
 	// if reconnecting, store old connection info for undo
 	if oldconn, ok := conns[connRef.ID()]; ok {
 		task.Set("old-conn", oldconn)
 	}
 
->>>>>>> b5fd4a9b
 	conns[connRef.ID()] = connState{
 		Interface:        conn.Interface(),
 		StaticPlugAttrs:  conn.Plug.StaticAttrs(),
 		DynamicPlugAttrs: conn.Plug.DynamicAttrs(),
 		StaticSlotAttrs:  conn.Slot.StaticAttrs(),
 		DynamicSlotAttrs: conn.Slot.DynamicAttrs(),
-<<<<<<< HEAD
+		Auto:             autoConnect,
 	}
 	setConns(st, conns)
 
-	// the dynamic attributes might have been updated by interface's BeforeConnectPlug/Slot code,
-=======
-		Auto:             autoConnect,
-	}
-	setConns(st, conns)
-
 	// the dynamic attributes might have been updated by the interface's BeforeConnectPlug/Slot code,
->>>>>>> b5fd4a9b
 	// so we need to update the task for connect-plug- and connect-slot- hooks to see new values.
 	setDynamicHookAttributes(task, conn.Plug.DynamicAttrs(), conn.Slot.DynamicAttrs())
 	return nil
