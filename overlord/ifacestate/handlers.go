// -*- Mode: Go; indent-tabs-mode: t -*-

/*
 * Copyright (C) 2016 Canonical Ltd
 *
 * This program is free software: you can redistribute it and/or modify
 * it under the terms of the GNU General Public License version 3 as
 * published by the Free Software Foundation.
 *
 * This program is distributed in the hope that it will be useful,
 * but WITHOUT ANY WARRANTY; without even the implied warranty of
 * MERCHANTABILITY or FITNESS FOR A PARTICULAR PURPOSE.  See the
 * GNU General Public License for more details.
 *
 * You should have received a copy of the GNU General Public License
 * along with this program.  If not, see <http://www.gnu.org/licenses/>.
 *
 */

package ifacestate

import (
	"fmt"
	"sort"
	"strings"
	"time"

	"gopkg.in/tomb.v2"

	"github.com/snapcore/snapd/interfaces"
	"github.com/snapcore/snapd/overlord/snapstate"
	"github.com/snapcore/snapd/overlord/state"
	"github.com/snapcore/snapd/release"
	"github.com/snapcore/snapd/snap"
)

// confinementOptions returns interfaces.ConfinementOptions from snapstate.Flags.
func confinementOptions(flags snapstate.Flags) interfaces.ConfinementOptions {
	return interfaces.ConfinementOptions{
		DevMode:  flags.DevMode,
		JailMode: flags.JailMode,
		Classic:  flags.Classic,
	}
}

func (m *InterfaceManager) setupAffectedSnaps(task *state.Task, affectingSnap string, affectedSnaps []string) error {
	st := task.State()

	// Setup security of the affected snaps.
	for _, affectedSnapName := range affectedSnaps {
		// the snap that triggered the change needs to be skipped
		if affectedSnapName == affectingSnap {
			continue
		}
		var snapst snapstate.SnapState
		if err := snapstate.Get(st, affectedSnapName, &snapst); err != nil {
			task.Errorf("skipping security profiles setup for snap %q when handling snap %q: %v", affectedSnapName, affectingSnap, err)
			continue
		}
		affectedSnapInfo, err := snapst.CurrentInfo()
		if err != nil {
			return err
		}
		addImplicitSlots(affectedSnapInfo)
		opts := confinementOptions(snapst.Flags)
		if err := m.setupSnapSecurity(task, affectedSnapInfo, opts); err != nil {
			return err
		}
	}
	return nil
}

func (m *InterfaceManager) doSetupProfiles(task *state.Task, tomb *tomb.Tomb) error {
	task.State().Lock()
	defer task.State().Unlock()

	// Get snap.Info from bits handed by the snap manager.
	snapsup, err := snapstate.TaskSnapSetup(task)
	if err != nil {
		return err
	}

	snapInfo, err := snap.ReadInfo(snapsup.Name(), snapsup.SideInfo)
	if err != nil {
		return err
	}

	// TODO: this whole bit seems maybe that it should belong (largely) to a snapstate helper
	var corePhase2 bool
	if err := task.Get("core-phase-2", &corePhase2); err != nil && err != state.ErrNoState {
		return err
	}
	if corePhase2 {
		if snapInfo.Type != snap.TypeOS {
			// not core, nothing to do
			return nil
		}
		if task.State().Restarting() {
			// don't continue until we are in the restarted snapd
			task.Logf("Waiting for restart...")
			return &state.Retry{}
		}
		// if not on classic check there was no rollback
		if !release.OnClassic {
			// TODO: double check that we really rebooted
			// otherwise this could be just a spurious restart
			// of snapd
			name, rev, err := snapstate.CurrentBootNameAndRevision(snap.TypeOS)
			if err == snapstate.ErrBootNameAndRevisionAgain {
				return &state.Retry{After: 5 * time.Second}
			}
			if err != nil {
				return err
			}
			if snapsup.Name() != name || snapInfo.Revision != rev {
				return fmt.Errorf("cannot finish core installation, there was a rollback across reboot")
			}
		}

		// Compatibility with old snapd: check if we have auto-connect task and if not, inject it after self (setup-profiles).
		// Inject it for core after the 2nd setup-profiles - same placement as done in doInstall.
		// In the older snapd versions interfaces were auto-connected as part of setupProfilesForSnap.
		var hasAutoConnect bool
		for _, t := range task.Change().Tasks() {
			if t.Kind() == "auto-connect" {
				otherSnapsup, err := snapstate.TaskSnapSetup(t)
				if err != nil {
					return err
				}
				// Check if this is auto-connect task for same snap
				if snapsup.Name() == otherSnapsup.Name() {
					hasAutoConnect = true
					break
				}
			}
		}
		if !hasAutoConnect {
			snapstate.InjectAutoConnect(task, snapsup)
		}
	}

	opts := confinementOptions(snapsup.Flags)
	return m.setupProfilesForSnap(task, tomb, snapInfo, opts)
}

func (m *InterfaceManager) setupProfilesForSnap(task *state.Task, _ *tomb.Tomb, snapInfo *snap.Info, opts interfaces.ConfinementOptions) error {
	addImplicitSlots(snapInfo)
	snapName := snapInfo.Name()

	// The snap may have been updated so perform the following operation to
	// ensure that we are always working on the correct state:
	//
	// - disconnect all connections to/from the given snap
	//   - remembering the snaps that were affected by this operation
	// - remove the (old) snap from the interfaces repository
	// - add the (new) snap to the interfaces repository
	// - restore connections based on what is kept in the state
	//   - if a connection cannot be restored then remove it from the state
	// - setup the security of all the affected snaps
	disconnectedSnaps, err := m.repo.DisconnectSnap(snapName)
	if err != nil {
		return err
	}
	// XXX: what about snap renames? We should remove the old name (or switch
	// to IDs in the interfaces repository)
	if err := m.repo.RemoveSnap(snapName); err != nil {
		return err
	}
	if err := m.repo.AddSnap(snapInfo); err != nil {
		return err
	}
	if len(snapInfo.BadInterfaces) > 0 {
		task.Logf("%s", snap.BadInterfacesSummary(snapInfo))
	}

	reconnectedSnaps, err := m.reloadConnections(snapName)
	if err != nil {
		return err
	}
	if err := m.setupSnapSecurity(task, snapInfo, opts); err != nil {
		return err
	}
	affectedSet := make(map[string]bool)
	for _, name := range disconnectedSnaps {
		affectedSet[name] = true
	}
	for _, name := range reconnectedSnaps {
		affectedSet[name] = true
	}
	// The principal snap was already handled above.
	delete(affectedSet, snapInfo.Name())
	affectedSnaps := make([]string, 0, len(affectedSet))
	for name := range affectedSet {
		affectedSnaps = append(affectedSnaps, name)
	}
	sort.Strings(affectedSnaps)
	return m.setupAffectedSnaps(task, snapName, affectedSnaps)
}

func (m *InterfaceManager) doRemoveProfiles(task *state.Task, tomb *tomb.Tomb) error {
	st := task.State()
	st.Lock()
	defer st.Unlock()

	// Get SnapSetup for this snap. This is gives us the name of the snap.
	snapSetup, err := snapstate.TaskSnapSetup(task)
	if err != nil {
		return err
	}
	snapName := snapSetup.Name()

	return m.removeProfilesForSnap(task, tomb, snapName)
}

func (m *InterfaceManager) removeProfilesForSnap(task *state.Task, _ *tomb.Tomb, snapName string) error {
	// Disconnect the snap entirely.
	// This is required to remove the snap from the interface repository.
	// The returned list of affected snaps will need to have its security setup
	// to reflect the change.
	affectedSnaps, err := m.repo.DisconnectSnap(snapName)
	if err != nil {
		return err
	}
	if err := m.setupAffectedSnaps(task, snapName, affectedSnaps); err != nil {
		return err
	}

	// Remove the snap from the interface repository.
	// This discards all the plugs and slots belonging to that snap.
	if err := m.repo.RemoveSnap(snapName); err != nil {
		return err
	}

	// Remove security artefacts of the snap.
	if err := m.removeSnapSecurity(task, snapName); err != nil {
		return err
	}

	return nil
}

func (m *InterfaceManager) undoSetupProfiles(task *state.Task, tomb *tomb.Tomb) error {
	st := task.State()
	st.Lock()
	defer st.Unlock()

	var corePhase2 bool
	if err := task.Get("core-phase-2", &corePhase2); err != nil && err != state.ErrNoState {
		return err
	}
	if corePhase2 {
		// let the first setup-profiles deal with this
		return nil
	}

	snapsup, err := snapstate.TaskSnapSetup(task)
	if err != nil {
		return err
	}
	snapName := snapsup.Name()

	// Get the name from SnapSetup and use it to find the current SideInfo
	// about the snap, if there is one.
	var snapst snapstate.SnapState
	err = snapstate.Get(st, snapName, &snapst)
	if err != nil && err != state.ErrNoState {
		return err
	}
	sideInfo := snapst.CurrentSideInfo()
	if sideInfo == nil {
		// The snap was not installed before so undo should remove security profiles.
		return m.removeProfilesForSnap(task, tomb, snapName)
	} else {
		// The snap was installed before so undo should setup the old security profiles.
		snapInfo, err := snap.ReadInfo(snapName, sideInfo)
		if err != nil {
			return err
		}
		opts := confinementOptions(snapst.Flags)
		return m.setupProfilesForSnap(task, tomb, snapInfo, opts)
	}
}

func (m *InterfaceManager) doDiscardConns(task *state.Task, _ *tomb.Tomb) error {
	st := task.State()
	st.Lock()
	defer st.Unlock()

	snapSetup, err := snapstate.TaskSnapSetup(task)
	if err != nil {
		return err
	}

	snapName := snapSetup.Name()

	var snapst snapstate.SnapState
	err = snapstate.Get(st, snapName, &snapst)
	if err != nil && err != state.ErrNoState {
		return err
	}

	if err == nil && len(snapst.Sequence) != 0 {
		return fmt.Errorf("cannot discard connections for snap %q while it is present", snapName)
	}
	conns, err := getConns(st)
	if err != nil {
		return err
	}
	removed := make(map[string]connState)
	for id := range conns {
		connRef, err := interfaces.ParseConnRef(id)
		if err != nil {
			return err
		}
		if connRef.PlugRef.Snap == snapName || connRef.SlotRef.Snap == snapName {
			removed[id] = conns[id]
			delete(conns, id)
		}
	}
	task.Set("removed", removed)
	setConns(st, conns)
	return nil
}

func (m *InterfaceManager) undoDiscardConns(task *state.Task, _ *tomb.Tomb) error {
	st := task.State()
	st.Lock()
	defer st.Unlock()

	var removed map[string]connState
	err := task.Get("removed", &removed)
	if err != nil && err != state.ErrNoState {
		return err
	}

	conns, err := getConns(st)
	if err != nil {
		return err
	}

	for id, connState := range removed {
		conns[id] = connState
	}
	setConns(st, conns)
	task.Set("removed", nil)
	return nil
}

<<<<<<< HEAD
func getDynamicHookAttributes(task *state.Task) (map[string]interface{}, map[string]interface{}, error) {
	var plugAttrs, slotAttrs map[string]interface{}

	if err := task.Get("plug-dynamic", &plugAttrs); err != nil && err != state.ErrNoState {
		return nil, nil, err
	}
	if err := task.Get("slot-dynamic", &slotAttrs); err != nil && err != state.ErrNoState {
=======
func getDynamicHookAttributes(task *state.Task) (plugAttrs, slotAttrs map[string]interface{}, err error) {
	if err = task.Get("plug-dynamic", &plugAttrs); err != nil && err != state.ErrNoState {
		return nil, nil, err
	}
	if err = task.Get("slot-dynamic", &slotAttrs); err != nil && err != state.ErrNoState {
>>>>>>> b5fd4a9b
		return nil, nil, err
	}
	if plugAttrs == nil {
		plugAttrs = make(map[string]interface{})
	}
	if slotAttrs == nil {
		slotAttrs = make(map[string]interface{})
	}

	return plugAttrs, slotAttrs, nil
}

<<<<<<< HEAD
func setDynamicHookAttributes(task *state.Task, dynamicPlugAttrs map[string]interface{}, dynamicSlotAttrs map[string]interface{}) {
	task.Set("plug-dynamic", dynamicPlugAttrs)
	task.Set("slot-dynamic", dynamicSlotAttrs)
}

func markConnectHooksDone(connectTask *state.Task) error {
	for _, t := range []string{"connect-plug-hook-task", "connect-slot-hook-task"} {
		var tid string
		err := connectTask.Get(t, &tid)
		if err == nil {
			t := connectTask.State().Task(tid)
			if t != nil {
				t.SetStatus(state.DoneStatus)
			}
		}
		if err != nil && err != state.ErrNoState {
			return fmt.Errorf("internal error: failed to determine %s id: %s", t, err)
		}
	}
	return nil
=======
func setDynamicHookAttributes(task *state.Task, plugAttrs, slotAttrs map[string]interface{}) {
	task.Set("plug-dynamic", plugAttrs)
	task.Set("slot-dynamic", slotAttrs)
>>>>>>> b5fd4a9b
}

func (m *InterfaceManager) doConnect(task *state.Task, _ *tomb.Tomb) error {
	st := task.State()
	st.Lock()
	defer st.Unlock()

	plugRef, slotRef, err := getPlugAndSlotRefs(task)
	if err != nil {
		return err
	}

	var autoConnect bool
	if err := task.Get("auto", &autoConnect); err != nil && err != state.ErrNoState {
		return err
	}

	conns, err := getConns(st)
	if err != nil {
		return err
	}

	connRef := interfaces.ConnRef{PlugRef: plugRef, SlotRef: slotRef}

	var plugSnapst snapstate.SnapState
	if err := snapstate.Get(st, plugRef.Snap, &plugSnapst); err != nil {
		if autoConnect && err == state.ErrNoState {
<<<<<<< HEAD
			// ignore the error if auto-connecting
			task.Logf("snap %q is no longer available for auto-connecting", plugRef.Snap)
			return markConnectHooksDone(task)
=======
			// conflict logic should prevent this
			return fmt.Errorf("internal error: snap %q is no longer available for auto-connecting", plugRef.Snap)
>>>>>>> b5fd4a9b
		}
		return err
	}

	var slotSnapst snapstate.SnapState
	if err := snapstate.Get(st, slotRef.Snap, &slotSnapst); err != nil {
		if autoConnect && err == state.ErrNoState {
<<<<<<< HEAD
			// ignore the error if auto-connecting
			task.Logf("snap %q is no longer available for auto-connecting", slotRef.Snap)
			return markConnectHooksDone(task)
=======
			// conflict logic should prevent this
			return fmt.Errorf("internal error: snap %q is no longer available for auto-connecting", slotRef.Snap)
>>>>>>> b5fd4a9b
		}
		return err
	}

	plug := m.repo.Plug(connRef.PlugRef.Snap, connRef.PlugRef.Name)
	if plug == nil {
<<<<<<< HEAD
		if autoConnect {
			// ignore the error if auto-connecting
			task.Logf("snap %q no longer has %q plug", connRef.PlugRef.Snap, connRef.PlugRef.Name)
			return markConnectHooksDone(task)
		}
=======
		// conflict logic should prevent this
>>>>>>> b5fd4a9b
		return fmt.Errorf("snap %q has no %q plug", connRef.PlugRef.Snap, connRef.PlugRef.Name)
	}

	slot := m.repo.Slot(connRef.SlotRef.Snap, connRef.SlotRef.Name)
	if slot == nil {
<<<<<<< HEAD
		if autoConnect {
			// ignore the error if auto-connecting
			task.Logf("snap %q no longer has %q slot", connRef.SlotRef.Snap, connRef.SlotRef.Name)
			return markConnectHooksDone(task)
		}
=======
		// conflict logic should prevent this
>>>>>>> b5fd4a9b
		return fmt.Errorf("snap %q has no %q slot", connRef.SlotRef.Snap, connRef.SlotRef.Name)
	}

	// attributes are always present, even if there are no hooks (they're initialized by Connect).
	plugDynamicAttrs, slotDynamicAttrs, err := getDynamicHookAttributes(task)
	if err != nil {
		return fmt.Errorf("failed to get hook attributes: %s", err)
	}

	var policyChecker interfaces.PolicyFunc

	if autoConnect {
		autochecker, err := newAutoConnectChecker(st)
		if err != nil {
			return err
		}
		policyChecker = autochecker.check
	} else {
		policyCheck, err := newConnectChecker(st)
		if err != nil {
			return err
		}
		policyChecker = policyCheck.check
	}

	conn, err := m.repo.Connect(connRef, plugDynamicAttrs, slotDynamicAttrs, policyChecker)
	if err != nil || conn == nil {
		return err
	}

	slotOpts := confinementOptions(slotSnapst.Flags)
	if err := m.setupSnapSecurity(task, slot.Snap, slotOpts); err != nil {
		return err
	}
	plugOpts := confinementOptions(plugSnapst.Flags)
	if err := m.setupSnapSecurity(task, plug.Snap, plugOpts); err != nil {
		return err
	}

	// if reconnecting, store old connection info for undo
	if oldconn, ok := conns[connRef.ID()]; ok {
		task.Set("old-conn", oldconn)
	}

	conns[connRef.ID()] = connState{
		Interface:        conn.Interface(),
		StaticPlugAttrs:  conn.Plug.StaticAttrs(),
		DynamicPlugAttrs: conn.Plug.DynamicAttrs(),
		StaticSlotAttrs:  conn.Slot.StaticAttrs(),
		DynamicSlotAttrs: conn.Slot.DynamicAttrs(),
		Auto:             autoConnect,
	}
	setConns(st, conns)

	// the dynamic attributes might have been updated by the interface's BeforeConnectPlug/Slot code,
	// so we need to update the task for connect-plug- and connect-slot- hooks to see new values.
	setDynamicHookAttributes(task, conn.Plug.DynamicAttrs(), conn.Slot.DynamicAttrs())
	return nil
}

func (m *InterfaceManager) doDisconnect(task *state.Task, _ *tomb.Tomb) error {
	st := task.State()
	st.Lock()
	defer st.Unlock()

	plugRef, slotRef, err := getPlugAndSlotRefs(task)
	if err != nil {
		return err
	}

	conns, err := getConns(st)
	if err != nil {
		return err
	}

	var snapStates []snapstate.SnapState
	for _, snapName := range []string{plugRef.Snap, slotRef.Snap} {
		var snapst snapstate.SnapState
		if err := snapstate.Get(st, snapName, &snapst); err != nil {
			if err == state.ErrNoState {
				task.Logf("skipping disconnect operation for connection %s %s, snap %q doesn't exist", plugRef, slotRef, snapName)
				return nil
			}
			task.Errorf("skipping security profiles setup for snap %q when disconnecting %s from %s: %v", snapName, plugRef, slotRef, err)
		} else {
			snapStates = append(snapStates, snapst)
		}
	}

	err = m.repo.Disconnect(plugRef.Snap, plugRef.Name, slotRef.Snap, slotRef.Name)
	if err != nil {
		return fmt.Errorf("snapd changed, please retry the operation: %v", err)
	}
	for _, snapst := range snapStates {
		snapInfo, err := snapst.CurrentInfo()
		if err != nil {
			return err
		}
		opts := confinementOptions(snapst.Flags)
		if err := m.setupSnapSecurity(task, snapInfo, opts); err != nil {
			return err
		}
	}

	conn := interfaces.ConnRef{PlugRef: plugRef, SlotRef: slotRef}
	delete(conns, conn.ID())

	setConns(st, conns)
	return nil
}

<<<<<<< HEAD
// doReconnect creates a set of tasks for connecting the interface and running its hooks
func (m *InterfaceManager) doReconnect(task *state.Task, _ *tomb.Tomb) error {
	st := task.State()
	st.Lock()
	defer st.Unlock()

	snapsup, err := snapstate.TaskSnapSetup(task)
	if err != nil {
		return err
	}

	snapName := snapsup.Name()
	connections, err := m.repo.Connections(snapName)
	if err != nil {
		return err
	}

	connectts := state.NewTaskSet()
	for _, conn := range connections {
		ts, err := Connect(st, conn.PlugRef.Snap, conn.PlugRef.Name, conn.SlotRef.Snap, conn.SlotRef.Name)
		if err != nil {
			return err
		}
		connectts.AddAll(ts)
	}

	lanes := task.Lanes()
	if len(lanes) == 1 && lanes[0] == 0 {
		lanes = nil
	}
	ht := task.HaltTasks()

	// add all connect tasks to the change of main "reconnect" task and to the same lane.
	for _, l := range lanes {
		connectts.JoinLane(l)
	}

	chg := task.Change()
	chg.AddAll(connectts)
	// make all halt tasks of the main 'reconnect' task wait on connect tasks
	for _, t := range ht {
		t.WaitAll(connectts)
	}

	task.SetStatus(state.DoneStatus)

	st.EnsureBefore(0)
	return nil
}

=======
>>>>>>> b5fd4a9b
func (m *InterfaceManager) undoConnect(task *state.Task, _ *tomb.Tomb) error {
	st := task.State()
	st.Lock()
	defer st.Unlock()

	var oldconn connState
	err := task.Get("old-conn", &oldconn)
	if err == state.ErrNoState {
		return nil
	}
	if err != nil {
		return err
	}

	plugRef, slotRef, err := getPlugAndSlotRefs(task)
	if err != nil {
		return err
	}
	connRef := interfaces.ConnRef{PlugRef: plugRef, SlotRef: slotRef}
	conns, err := getConns(st)
	if err != nil {
		return err
	}
	conns[connRef.ID()] = oldconn
	setConns(st, conns)
	return nil
}

// timeout for shared content retry
var contentLinkRetryTimeout = 30 * time.Second

// defaultContentProviders returns a dict of the default-providers for the
// content plugs for the given snapName
func (m *InterfaceManager) defaultContentProviders(snapName string) map[string]bool {
	plugs := m.repo.Plugs(snapName)
	defaultProviders := make(map[string]bool, len(plugs))
	for _, plug := range plugs {
		if plug.Interface == "content" {
			var s string
			if err := plug.Attr("content", &s); err == nil && s != "" {
				var dprovider string
				if err := plug.Attr("default-provider", &dprovider); err == nil && dprovider != "" {
					defaultProviders[dprovider] = true
				}
			}
		}
	}
	return defaultProviders
}

// doAutoConnect creates task(s) to connect the given snap to viable candidates.
func (m *InterfaceManager) doAutoConnect(task *state.Task, _ *tomb.Tomb) error {
	// FIXME: here we should not reconnect auto-connect plug/slot
	// pairs that were explicitly disconnected by the user

	st := task.State()
	st.Lock()
	defer st.Unlock()

	var conns map[string]connState
	err := st.Get("conns", &conns)
	if err != nil && err != state.ErrNoState {
		return err
	}
	if conns == nil {
		conns = make(map[string]connState)
	}

	snapsup, err := snapstate.TaskSnapSetup(task)
	if err != nil {
		return err
	}

	snapName := snapsup.Name()

	autots := state.NewTaskSet()
	autochecker, err := newAutoConnectChecker(st)
	if err != nil {
		return err
	}

	// wait for auto-install, started by prerequisites code, for
	// the default-providers of content ifaces so we can
	// auto-connect to them
	defaultProviders := m.defaultContentProviders(snapName)
	for _, chg := range st.Changes() {
		if chg.Status().Ready() {
			continue
		}
		for _, t := range chg.Tasks() {
			if t.Status().Ready() {
				continue
			}
			if t.Kind() != "link-snap" && t.Kind() != "setup-profiles" {
				continue
			}
			if snapsup, err := snapstate.TaskSnapSetup(t); err == nil {
				if defaultProviders[snapsup.Name()] {
					return &state.Retry{After: contentLinkRetryTimeout}
				}
			}
		}
	}

	chg := task.Change()
	// Auto-connect all the plugs
	for _, plug := range m.repo.Plugs(snapName) {
		candidates := m.repo.AutoConnectCandidateSlots(snapName, plug.Name, autochecker.check)
		if len(candidates) == 0 {
			continue
		}
		// If we are in a core transition we may have both the old ubuntu-core
		// snap and the new core snap providing the same interface. In that
		// situation we want to ignore any candidates in ubuntu-core and simply
		// go with those from the new core snap.
		if len(candidates) == 2 {
			switch {
			case candidates[0].Snap.Name() == "ubuntu-core" && candidates[1].Snap.Name() == "core":
				candidates = candidates[1:2]
			case candidates[1].Snap.Name() == "ubuntu-core" && candidates[0].Snap.Name() == "core":
				candidates = candidates[0:1]
			}
		}
		if len(candidates) != 1 {
			crefs := make([]string, len(candidates))
			for i, candidate := range candidates {
				crefs[i] = candidate.String()
			}
			task.Logf("cannot auto-connect plug %s, candidates found: %s", plug, strings.Join(crefs, ", "))
			continue
		}
		slot := candidates[0]
		connRef := interfaces.NewConnRef(plug, slot)
		key := connRef.ID()
		if _, ok := conns[key]; ok {
			// Suggested connection already exist so don't clobber it.
			// NOTE: we don't log anything here as this is a normal and common condition.
			continue
		}

		ts, err := AutoConnect(st, chg, task, plug.Snap.Name(), plug.Name, slot.Snap.Name(), slot.Name)
		if err != nil {
			task.Logf("cannot auto-connect plug %s to %s: %s", connRef.PlugRef, connRef.SlotRef, err)
			continue
		}
		autots.AddAll(ts)
	}
	// Auto-connect all the slots
	for _, slot := range m.repo.Slots(snapName) {
		candidates := m.repo.AutoConnectCandidatePlugs(snapName, slot.Name, autochecker.check)
		if len(candidates) == 0 {
			continue
		}

		for _, plug := range candidates {
			// make sure slot is the only viable
			// connection for plug, same check as if we were
			// considering auto-connections from plug
			candSlots := m.repo.AutoConnectCandidateSlots(plug.Snap.Name(), plug.Name, autochecker.check)

			if len(candSlots) != 1 || candSlots[0].String() != slot.String() {
				crefs := make([]string, len(candSlots))
				for i, candidate := range candSlots {
					crefs[i] = candidate.String()
				}
				task.Logf("cannot auto-connect slot %s to %s, candidates found: %s", slot, plug, strings.Join(crefs, ", "))
				continue
			}

			connRef := interfaces.NewConnRef(plug, slot)
			key := connRef.ID()
			if _, ok := conns[key]; ok {
				// Suggested connection already exist so don't clobber it.
				// NOTE: we don't log anything here as this is a normal and common condition.
				continue
			}
			ts, err := AutoConnect(st, chg, task, plug.Snap.Name(), plug.Name, slot.Snap.Name(), slot.Name)
			if err != nil {
				task.Logf("cannot auto-connect slot %s to %s: %s", connRef.SlotRef, connRef.PlugRef, err)
				continue
			}
			autots.AddAll(ts)
		}
	}

	task.SetStatus(state.DoneStatus)

	snapstate.InjectTasks(task, autots)

	st.EnsureBefore(0)
	return nil
}

// doDisconnectInterfaces creates tasks for disconnecting an interface and running its interface hooks.
func (m *InterfaceManager) doDisconnectInterfaces(task *state.Task, _ *tomb.Tomb) error {
	st := task.State()
	st.Lock()
	defer st.Unlock()

	snapsup, err := snapstate.TaskSnapSetup(task)
	if err != nil {
		return err
	}

	snapName := snapsup.Name()
	connections, err := m.repo.Connections(snapName)
	if err != nil {
		return err
	}

	connectts := state.NewTaskSet()
	chg := task.Change()
	for _, connRef := range connections {
		conn, err := m.repo.Connection(connRef)
		if err != nil {
			break
		}
		ts := DisconnectHooks(st, conn)
		connectts.AddAll(ts)
	}

	task.SetStatus(state.DoneStatus)

	lanes := task.Lanes()
	if len(lanes) == 1 && lanes[0] == 0 {
		lanes = nil
	}
	ht := task.HaltTasks()

	// add all disconnect tasks to the change of main "reconnect" task and to the same lane.
	for _, l := range lanes {
		connectts.JoinLane(l)
	}
	chg.AddAll(connectts)
	// make all halt tasks of the main 'disconnect-interface' task wait on connect tasks
	for _, t := range ht {
		t.WaitAll(connectts)
	}

	st.EnsureBefore(0)
	return nil
}

func (m *InterfaceManager) undoAutoConnect(task *state.Task, _ *tomb.Tomb) error {
	// TODO Introduce disconnection hooks, and run them here as well to give a chance
	// for the snap to undo whatever it did when the connection was established.
	return nil
}

// transitionConnectionsCoreMigration will transition all connections
// from oldName to newName. Note that this is only useful when you
// know that newName supports everything that oldName supports,
// otherwise you will be in a world of pain.
func (m *InterfaceManager) transitionConnectionsCoreMigration(st *state.State, oldName, newName string) error {
	// transition over, ubuntu-core has only slots
	conns, err := getConns(st)
	if err != nil {
		return err
	}

	for id := range conns {
		connRef, err := interfaces.ParseConnRef(id)
		if err != nil {
			return err
		}
		if connRef.SlotRef.Snap == oldName {
			connRef.SlotRef.Snap = newName
			conns[connRef.ID()] = conns[id]
			delete(conns, id)
		}
	}
	setConns(st, conns)

	// The reloadConnections() just modifies the repository object, it
	// has no effect on the running system, i.e. no security profiles
	// on disk are rewriten. This is ok because core/ubuntu-core have
	// exactly the same profiles and nothing in the generated policies
	// has the slot-name encoded.
	if _, err := m.reloadConnections(oldName); err != nil {
		return err
	}
	if _, err := m.reloadConnections(newName); err != nil {
		return err
	}

	return nil
}

func (m *InterfaceManager) doTransitionUbuntuCore(t *state.Task, _ *tomb.Tomb) error {
	st := t.State()
	st.Lock()
	defer st.Unlock()

	var oldName, newName string
	if err := t.Get("old-name", &oldName); err != nil {
		return err
	}
	if err := t.Get("new-name", &newName); err != nil {
		return err
	}

	return m.transitionConnectionsCoreMigration(st, oldName, newName)
}

func (m *InterfaceManager) undoTransitionUbuntuCore(t *state.Task, _ *tomb.Tomb) error {
	st := t.State()
	st.Lock()
	defer st.Unlock()

	// symmetrical to the "do" method, just reverse them again
	var oldName, newName string
	if err := t.Get("old-name", &oldName); err != nil {
		return err
	}
	if err := t.Get("new-name", &newName); err != nil {
		return err
	}

	return m.transitionConnectionsCoreMigration(st, newName, oldName)
}<|MERGE_RESOLUTION|>--- conflicted
+++ resolved
@@ -346,21 +346,11 @@
 	return nil
 }
 
-<<<<<<< HEAD
-func getDynamicHookAttributes(task *state.Task) (map[string]interface{}, map[string]interface{}, error) {
-	var plugAttrs, slotAttrs map[string]interface{}
-
-	if err := task.Get("plug-dynamic", &plugAttrs); err != nil && err != state.ErrNoState {
-		return nil, nil, err
-	}
-	if err := task.Get("slot-dynamic", &slotAttrs); err != nil && err != state.ErrNoState {
-=======
 func getDynamicHookAttributes(task *state.Task) (plugAttrs, slotAttrs map[string]interface{}, err error) {
 	if err = task.Get("plug-dynamic", &plugAttrs); err != nil && err != state.ErrNoState {
 		return nil, nil, err
 	}
 	if err = task.Get("slot-dynamic", &slotAttrs); err != nil && err != state.ErrNoState {
->>>>>>> b5fd4a9b
 		return nil, nil, err
 	}
 	if plugAttrs == nil {
@@ -373,32 +363,9 @@
 	return plugAttrs, slotAttrs, nil
 }
 
-<<<<<<< HEAD
-func setDynamicHookAttributes(task *state.Task, dynamicPlugAttrs map[string]interface{}, dynamicSlotAttrs map[string]interface{}) {
-	task.Set("plug-dynamic", dynamicPlugAttrs)
-	task.Set("slot-dynamic", dynamicSlotAttrs)
-}
-
-func markConnectHooksDone(connectTask *state.Task) error {
-	for _, t := range []string{"connect-plug-hook-task", "connect-slot-hook-task"} {
-		var tid string
-		err := connectTask.Get(t, &tid)
-		if err == nil {
-			t := connectTask.State().Task(tid)
-			if t != nil {
-				t.SetStatus(state.DoneStatus)
-			}
-		}
-		if err != nil && err != state.ErrNoState {
-			return fmt.Errorf("internal error: failed to determine %s id: %s", t, err)
-		}
-	}
-	return nil
-=======
 func setDynamicHookAttributes(task *state.Task, plugAttrs, slotAttrs map[string]interface{}) {
 	task.Set("plug-dynamic", plugAttrs)
 	task.Set("slot-dynamic", slotAttrs)
->>>>>>> b5fd4a9b
 }
 
 func (m *InterfaceManager) doConnect(task *state.Task, _ *tomb.Tomb) error {
@@ -426,14 +393,8 @@
 	var plugSnapst snapstate.SnapState
 	if err := snapstate.Get(st, plugRef.Snap, &plugSnapst); err != nil {
 		if autoConnect && err == state.ErrNoState {
-<<<<<<< HEAD
-			// ignore the error if auto-connecting
-			task.Logf("snap %q is no longer available for auto-connecting", plugRef.Snap)
-			return markConnectHooksDone(task)
-=======
 			// conflict logic should prevent this
 			return fmt.Errorf("internal error: snap %q is no longer available for auto-connecting", plugRef.Snap)
->>>>>>> b5fd4a9b
 		}
 		return err
 	}
@@ -441,43 +402,21 @@
 	var slotSnapst snapstate.SnapState
 	if err := snapstate.Get(st, slotRef.Snap, &slotSnapst); err != nil {
 		if autoConnect && err == state.ErrNoState {
-<<<<<<< HEAD
-			// ignore the error if auto-connecting
-			task.Logf("snap %q is no longer available for auto-connecting", slotRef.Snap)
-			return markConnectHooksDone(task)
-=======
 			// conflict logic should prevent this
 			return fmt.Errorf("internal error: snap %q is no longer available for auto-connecting", slotRef.Snap)
->>>>>>> b5fd4a9b
 		}
 		return err
 	}
 
 	plug := m.repo.Plug(connRef.PlugRef.Snap, connRef.PlugRef.Name)
 	if plug == nil {
-<<<<<<< HEAD
-		if autoConnect {
-			// ignore the error if auto-connecting
-			task.Logf("snap %q no longer has %q plug", connRef.PlugRef.Snap, connRef.PlugRef.Name)
-			return markConnectHooksDone(task)
-		}
-=======
 		// conflict logic should prevent this
->>>>>>> b5fd4a9b
 		return fmt.Errorf("snap %q has no %q plug", connRef.PlugRef.Snap, connRef.PlugRef.Name)
 	}
 
 	slot := m.repo.Slot(connRef.SlotRef.Snap, connRef.SlotRef.Name)
 	if slot == nil {
-<<<<<<< HEAD
-		if autoConnect {
-			// ignore the error if auto-connecting
-			task.Logf("snap %q no longer has %q slot", connRef.SlotRef.Snap, connRef.SlotRef.Name)
-			return markConnectHooksDone(task)
-		}
-=======
 		// conflict logic should prevent this
->>>>>>> b5fd4a9b
 		return fmt.Errorf("snap %q has no %q slot", connRef.SlotRef.Snap, connRef.SlotRef.Name)
 	}
 
@@ -589,59 +528,6 @@
 	return nil
 }
 
-<<<<<<< HEAD
-// doReconnect creates a set of tasks for connecting the interface and running its hooks
-func (m *InterfaceManager) doReconnect(task *state.Task, _ *tomb.Tomb) error {
-	st := task.State()
-	st.Lock()
-	defer st.Unlock()
-
-	snapsup, err := snapstate.TaskSnapSetup(task)
-	if err != nil {
-		return err
-	}
-
-	snapName := snapsup.Name()
-	connections, err := m.repo.Connections(snapName)
-	if err != nil {
-		return err
-	}
-
-	connectts := state.NewTaskSet()
-	for _, conn := range connections {
-		ts, err := Connect(st, conn.PlugRef.Snap, conn.PlugRef.Name, conn.SlotRef.Snap, conn.SlotRef.Name)
-		if err != nil {
-			return err
-		}
-		connectts.AddAll(ts)
-	}
-
-	lanes := task.Lanes()
-	if len(lanes) == 1 && lanes[0] == 0 {
-		lanes = nil
-	}
-	ht := task.HaltTasks()
-
-	// add all connect tasks to the change of main "reconnect" task and to the same lane.
-	for _, l := range lanes {
-		connectts.JoinLane(l)
-	}
-
-	chg := task.Change()
-	chg.AddAll(connectts)
-	// make all halt tasks of the main 'reconnect' task wait on connect tasks
-	for _, t := range ht {
-		t.WaitAll(connectts)
-	}
-
-	task.SetStatus(state.DoneStatus)
-
-	st.EnsureBefore(0)
-	return nil
-}
-
-=======
->>>>>>> b5fd4a9b
 func (m *InterfaceManager) undoConnect(task *state.Task, _ *tomb.Tomb) error {
 	st := task.State()
 	st.Lock()
