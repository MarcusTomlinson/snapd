--- conflicted
+++ resolved
@@ -87,41 +87,19 @@
 		return err
 	}
 
-	// invoke guard logic for core snap security setup phase 2 implemented
-	// by snapstate
-	proceed, err := snapstate.GuardCoreSetupProfilesPhase2(task, snapsup, snapInfo)
-	if err != nil {
-		return err
-	}
-<<<<<<< HEAD
-	if !proceed {
-		return nil
-=======
+	var corePhase2 bool
+	if err := task.Get("core-phase-2", &corePhase2); err != nil && err != state.ErrNoState {
+		return err
+	}
 	if corePhase2 {
-		if snapInfo.Type != snap.TypeOS {
-			// not core, nothing to do
+		// invoke guard logic for core snap security setup
+		// phase 2 implemented by snapstate
+		proceed, err := snapstate.GuardCoreSetupProfilesPhase2(task, snapsup, snapInfo)
+		if err != nil {
+			return err
+		}
+		if !proceed {
 			return nil
-		}
-		if task.State().Restarting() {
-			// don't continue until we are in the restarted snapd
-			task.Logf("Waiting for restart...")
-			return &state.Retry{}
-		}
-		// if not on classic check there was no rollback
-		if !release.OnClassic {
-			// TODO: double check that we really rebooted
-			// otherwise this could be just a spurious restart
-			// of snapd
-			name, rev, err := snapstate.CurrentBootNameAndRevision(snap.TypeOS)
-			if err == snapstate.ErrBootNameAndRevisionAgain {
-				return &state.Retry{After: 5 * time.Second}
-			}
-			if err != nil {
-				return err
-			}
-			if snapsup.Name() != name || snapInfo.Revision != rev {
-				return fmt.Errorf("cannot finish core installation, there was a rollback across reboot")
-			}
 		}
 
 		// Compatibility with old snapd: check if we have auto-connect task and if not, inject it after self (setup-profiles).
@@ -144,7 +122,6 @@
 		if !hasAutoConnect {
 			snapstate.InjectAutoConnect(task, snapsup)
 		}
->>>>>>> f0cdc618
 	}
 
 	opts := confinementOptions(snapsup.Flags)
