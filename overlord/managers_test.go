--- conflicted
+++ resolved
@@ -3401,7 +3401,6 @@
 	})
 
 	tss, err := devicestate.Remodel(st, newModel)
-<<<<<<< HEAD
 	c.Assert(err, IsNil)
 	chg := st.NewChange("remodel", "...")
 	c.Check(tss, HasLen, 3)
@@ -3423,9 +3422,25 @@
 	state.MockRestarting(st, state.RestartUnset)
 
 	// continue
-=======
-	c.Assert(err, ErrorMatches, "cannot remodel to different bases yet")
-	c.Assert(tss, HasLen, 0)
+	st.Unlock()
+	err = ms.o.Settle(settleTimeout)
+	st.Lock()
+	c.Assert(err, IsNil)
+
+	c.Assert(chg.Status(), Equals, state.DoneStatus, Commentf("upgrade-snap change failed with: %v", chg.Err()))
+
+	// ensure tasks were run in the right order
+	tasks := chg.Tasks()
+	sort.Sort(byReadyTime(tasks))
+
+	// first all downloads/checks in sequential order
+	var i int
+	i += validateDownloadCheckTasks(c, tasks[i:], "pc-kernel", "2", "18")
+	i += validateDownloadCheckTasks(c, tasks[i:], "foo", "1", "stable")
+
+	// then all installs in sequential order
+	i += validateRefreshTasks(c, tasks[i:], "pc-kernel", "2")
+	validateInstallTasks(c, tasks[i:], "foo", "1")
 }
 
 func (ms *mgrsSuite) TestHappyDeviceRegistrationWithPrepareDeviceHook(c *C) {
@@ -3497,28 +3512,11 @@
 	defer r()
 
 	// run the whole device registration process
->>>>>>> 98f158d1
-	st.Unlock()
-	err = ms.o.Settle(settleTimeout)
-	st.Lock()
-	c.Assert(err, IsNil)
-
-<<<<<<< HEAD
-	c.Assert(chg.Status(), Equals, state.DoneStatus, Commentf("upgrade-snap change failed with: %v", chg.Err()))
-
-	// ensure tasks were run in the right order
-	tasks := chg.Tasks()
-	sort.Sort(byReadyTime(tasks))
-
-	// first all downloads/checks in sequential order
-	var i int
-	i += validateDownloadCheckTasks(c, tasks[i:], "pc-kernel", "2", "18")
-	i += validateDownloadCheckTasks(c, tasks[i:], "foo", "1", "stable")
-
-	// then all installs in sequential order
-	i += validateRefreshTasks(c, tasks[i:], "pc-kernel", "2")
-	validateInstallTasks(c, tasks[i:], "foo", "1")
-=======
+	st.Unlock()
+	err = ms.o.Settle(settleTimeout)
+	st.Lock()
+	c.Assert(err, IsNil)
+
 	var becomeOperational *state.Change
 	for _, chg := range st.Changes() {
 		if chg.Kind() == "become-operational" {
@@ -3554,5 +3552,4 @@
 	})
 
 	c.Check(serial.DeviceKey().ID(), Equals, device.KeyID)
->>>>>>> 98f158d1
 }