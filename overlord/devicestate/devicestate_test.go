--- conflicted
+++ resolved
@@ -2501,12 +2501,7 @@
 		errStr string
 	}{
 		{map[string]string{"architecture": "pdp-7"}, "cannot remodel to different architectures yet"},
-<<<<<<< HEAD
 		{map[string]string{"base": "core20"}, "cannot remodel from core to bases yet"},
-		{map[string]string{"kernel": "other-kernel"}, "cannot remodel to different kernels yet"},
-=======
-		{map[string]string{"base": "core20"}, "cannot remodel to different bases yet"},
->>>>>>> 4bb16212
 		{map[string]string{"gadget": "other-gadget"}, "cannot remodel to different gadgets yet"},
 	} {
 		// copy current model unless new model test data is different
@@ -2601,11 +2596,7 @@
 	c.Assert(tss, HasLen, 4)
 }
 
-<<<<<<< HEAD
-func (s *deviceMgrSuite) TestRemodelSwitchBase(c *C) {
-=======
 func (s *deviceMgrSuite) TestRemodelTasksSwitchKernel(c *C) {
->>>>>>> 4bb16212
 	s.state.Lock()
 	defer s.state.Unlock()
 	s.state.Set("seeded", true)
@@ -2613,17 +2604,10 @@
 
 	var testDeviceCtx snapstate.DeviceContext
 
-<<<<<<< HEAD
-	var snapstateInstallWithDeviceContextCalled int
-	restore := devicestate.MockSnapstateInstallWithDeviceContext(func(ctx context.Context, st *state.State, name string, opts *snapstate.RevisionOptions, userID int, flags snapstate.Flags, deviceCtx snapstate.DeviceContext, fromChange string) (*state.TaskSet, error) {
-		snapstateInstallWithDeviceContextCalled++
-		c.Check(name, Equals, "core20")
-=======
 	restore := devicestate.MockSnapstateInstallWithDeviceContext(func(ctx context.Context, st *state.State, name string, opts *snapstate.RevisionOptions, userID int, flags snapstate.Flags, deviceCtx snapstate.DeviceContext, fromChange string) (*state.TaskSet, error) {
 		c.Check(deviceCtx, Equals, testDeviceCtx)
 		c.Check(name, Equals, "other-kernel")
 		c.Check(opts.Channel, Equals, "18")
->>>>>>> 4bb16212
 
 		tDownload := s.state.NewTask("fake-download", fmt.Sprintf("Download %s", name))
 		tValidate := s.state.NewTask("validate-snap", fmt.Sprintf("Validate %s", name))
@@ -2652,15 +2636,63 @@
 
 	new := s.brands.Model("canonical", "pc-model", map[string]interface{}{
 		"architecture": "amd64",
-<<<<<<< HEAD
+		"kernel":       "other-kernel=18",
+		"gadget":       "pc",
+		"base":         "core18",
+		"revision":     "1",
+	})
+
+	testDeviceCtx = &snapstatetest.TrivialDeviceContext{Remodeling: true}
+
+	tss, err := devicestate.RemodelTasks(context.Background(), s.state, current, new, testDeviceCtx, "99")
+	c.Assert(err, IsNil)
+	// 1 new kernel plus the remodel task
+	c.Assert(tss, HasLen, 2)
+}
+
+func (s *deviceMgrSuite) TestRemodelSwitchBase(c *C) {
+	s.state.Lock()
+	defer s.state.Unlock()
+	s.state.Set("seeded", true)
+	s.state.Set("refresh-privacy-key", "some-privacy-key")
+
+	var testDeviceCtx snapstate.DeviceContext
+
+	var snapstateInstallWithDeviceContextCalled int
+	restore := devicestate.MockSnapstateInstallWithDeviceContext(func(ctx context.Context, st *state.State, name string, opts *snapstate.RevisionOptions, userID int, flags snapstate.Flags, deviceCtx snapstate.DeviceContext, fromChange string) (*state.TaskSet, error) {
+		snapstateInstallWithDeviceContextCalled++
+		c.Check(name, Equals, "core20")
+
+		tDownload := s.state.NewTask("fake-download", fmt.Sprintf("Download %s", name))
+		tValidate := s.state.NewTask("validate-snap", fmt.Sprintf("Validate %s", name))
+		tValidate.WaitFor(tDownload)
+		tInstall := s.state.NewTask("fake-install", fmt.Sprintf("Install %s", name))
+		tInstall.WaitFor(tValidate)
+		ts := state.NewTaskSet(tDownload, tValidate, tInstall)
+		ts.MarkEdge(tValidate, snapstate.DownloadAndChecksDoneEdge)
+		return ts, nil
+	})
+	defer restore()
+
+	// set a model assertion
+	current := s.brands.Model("canonical", "pc-model", map[string]interface{}{
+		"architecture": "amd64",
+		"kernel":       "pc-kernel",
+		"gadget":       "pc",
+		"base":         "core18",
+	})
+	err := assertstate.Add(s.state, current)
+	c.Assert(err, IsNil)
+	devicestatetest.SetDevice(s.state, &auth.DeviceState{
+		Brand: "canonical",
+		Model: "pc-model",
+	})
+
+	new := s.brands.Model("canonical", "pc-model", map[string]interface{}{
+		"architecture": "amd64",
 		"kernel":       "pc-kernel",
 		"gadget":       "pc",
 		"base":         "core20",
-=======
-		"kernel":       "other-kernel=18",
-		"gadget":       "pc",
-		"base":         "core18",
->>>>>>> 4bb16212
 		"revision":     "1",
 	})
 
@@ -2668,15 +2700,10 @@
 
 	tss, err := devicestate.RemodelTasks(context.Background(), s.state, current, new, testDeviceCtx, "99")
 	c.Assert(err, IsNil)
-<<<<<<< HEAD
 	// 1 switch to a new base plus the remodel task
 	c.Assert(tss, HasLen, 2)
 	// API was hit
 	c.Assert(snapstateInstallWithDeviceContextCalled, Equals, 1)
-=======
-	// 1 new kernel plus the remodel task
-	c.Assert(tss, HasLen, 2)
->>>>>>> 4bb16212
 }
 
 func (s *deviceMgrSuite) TestRemodelRequiredSnaps(c *C) {
