// -*- Mode: Go; indent-tabs-mode: t -*-

/*
 * Copyright (C) 2016 Canonical Ltd
 *
 * This program is free software: you can redistribute it and/or modify
 * it under the terms of the GNU General Public License version 3 as
 * published by the Free Software Foundation.
 *
 * This program is distributed in the hope that it will be useful,
 * but WITHOUT ANY WARRANTY; without even the implied warranty of
 * MERCHANTABILITY or FITNESS FOR A PARTICULAR PURPOSE.  See the
 * GNU General Public License for more details.
 *
 * You should have received a copy of the GNU General Public License
 * along with this program.  If not, see <http://www.gnu.org/licenses/>.
 *
 */

package snapstate

import (
	"path/filepath"

	"github.com/ubuntu-core/snappy/progress"
	"github.com/ubuntu-core/snappy/snappy"
)

type managerBackend interface {
<<<<<<< HEAD
	// needs to go, its the huge all-in-one install thing
	InstallLocal(snap, developer string, flags snappy.InstallFlags, meter progress.Meter) error

	// the individual tasks for installing a snap
=======
	InstallLocal(snap string, flags snappy.InstallFlags, meter progress.Meter) error
>>>>>>> 3e74bbd1
	Download(name, channel string, meter progress.Meter) (string, string, error)
	CheckSnap(snapFilePath, developer string, flags snappy.InstallFlags) error
	SetupSnap(snapFilePath, developer string, flags snappy.InstallFlags) (string, error)
	CopySnapData(instSnapPath, developer string, flags snappy.InstallFlags) error
	GenerateSecurityProfile(instSnapPath, developer string) error
	FinalizeSnap(instSnapPath, developer string, flags snappy.InstallFlags) error
	// the undoers
	UndoSetupSnap(snapFilePath, developer string) error
	UndoGenerateSecurityProfile(instSnapPath, developer string) error
	UndoCopySnapData(instSnapPath, developer string, flags snappy.InstallFlags) error
	UndoFinalizeSnap(oldInstSnapPath, instSnapPath, developer string, flags snappy.InstallFlags) error

	// TODO: need to be split into fine grained tasks
	Update(name, channel string, flags snappy.InstallFlags, meter progress.Meter) error
	Remove(name string, flags snappy.RemoveFlags, meter progress.Meter) error
	Rollback(name, ver string, meter progress.Meter) (string, error)
	Activate(name string, active bool, meter progress.Meter) error
}

type defaultBackend struct{}

func (s *defaultBackend) InstallLocal(snap string, flags snappy.InstallFlags, meter progress.Meter) error {
	// FIXME: the name `snappy.Overlord` is confusing :/
	_, err := (&snappy.Overlord{}).Install(snap, flags, meter)
	return err
}

func (s *defaultBackend) Update(name, channel string, flags snappy.InstallFlags, meter progress.Meter) error {
	// FIXME: support "channel" in snappy.Update()
	_, err := snappy.Update(name, flags, meter)
	return err
}

func (s *defaultBackend) Remove(name string, flags snappy.RemoveFlags, meter progress.Meter) error {
	return snappy.Remove(name, flags, meter)
}

func (s *defaultBackend) Rollback(name, ver string, meter progress.Meter) (string, error) {
	return snappy.Rollback(name, ver, meter)
}

func (s *defaultBackend) Activate(name string, active bool, meter progress.Meter) error {
	return snappy.SetActive(name, active, meter)
}

func (s *defaultBackend) Download(name, channel string, meter progress.Meter) (string, string, error) {
	mStore := snappy.NewConfiguredUbuntuStoreSnapRepository()
	snap, err := mStore.Snap(name, channel)
	if err != nil {
		return "", "", err
	}

	downloadedSnapFile, err := mStore.Download(snap, meter)
	if err != nil {
		return "", "", err
	}

	// FIXME: add undo task so that we delete the store manifest
	//        again if we can not install the snap
	if err := snappy.SaveStoreManifest(snap); err != nil {
		return "", "", err
	}

	return downloadedSnapFile, snap.Developer(), nil
}

func (s *defaultBackend) CheckSnap(snapFilePath, developer string, flags snappy.InstallFlags) error {
	meter := &progress.NullProgress{}
	return snappy.CheckSnap(snapFilePath, developer, flags, meter)
}

func (s *defaultBackend) SetupSnap(snapFilePath, developer string, flags snappy.InstallFlags) (string, error) {
	meter := &progress.NullProgress{}
	return snappy.SetupSnap(snapFilePath, developer, flags, meter)
}

func (s *defaultBackend) CopySnapData(snapInstPath, developer string, flags snappy.InstallFlags) error {
	sn, err := snappy.NewInstalledSnap(filepath.Join(snapInstPath, "meta", "snap.yaml"), developer)
	if err != nil {
		return err
	}
	return snappy.CopyData(sn, flags, &progress.NullProgress{})
}

func (s *defaultBackend) GenerateSecurityProfile(snapInstPath, developer string) error {
	sn, err := snappy.NewInstalledSnap(filepath.Join(snapInstPath, "meta", "snap.yaml"), developer)
	if err != nil {
		return err
	}
	return snappy.GenerateSecurityProfile(sn)
}

func (s *defaultBackend) FinalizeSnap(snapInstPath, developer string, flags snappy.InstallFlags) error {
	sn, err := snappy.NewInstalledSnap(filepath.Join(snapInstPath, "meta", "snap.yaml"), developer)
	if err != nil {
		return err
	}
	return snappy.FinalizeSnap(sn, flags, &progress.NullProgress{})
}

func (s *defaultBackend) UndoSetupSnap(snapFilePath, developer string) error {
	meter := &progress.NullProgress{}
	snappy.UndoSetupSnap(snapFilePath, developer, meter)
	return nil
}

func (s *defaultBackend) UndoGenerateSecurityProfile(instSnapPath, developer string) error {
	sn, err := snappy.NewInstalledSnap(filepath.Join(instSnapPath, "meta", "snap.yaml"), developer)
	if err != nil {
		return err
	}
	snappy.UndoGenerateSecurityProfile(sn)
	return nil
}
func (s *defaultBackend) UndoCopySnapData(instSnapPath, developer string, flags snappy.InstallFlags) error {
	sn, err := snappy.NewInstalledSnap(filepath.Join(instSnapPath, "meta", "snap.yaml"), developer)
	if err != nil {
		return err
	}
	meter := &progress.NullProgress{}
	snappy.UndoCopyData(sn, flags, meter)
	return nil
}
func (s *defaultBackend) UndoFinalizeSnap(oldInstSnapPath, instSnapPath, developer string, flags snappy.InstallFlags) error {
	new, err := snappy.NewInstalledSnap(filepath.Join(instSnapPath, "meta", "snap.yaml"), developer)
	if err != nil {
		return err
	}
	old, err := snappy.NewInstalledSnap(filepath.Join(oldInstSnapPath, "meta", "snap.yaml"), developer)
	if err != nil {
		return err
	}
	meter := &progress.NullProgress{}
	snappy.UndoFinalizeSnap(old, new, flags, meter)
	return nil
}<|MERGE_RESOLUTION|>--- conflicted
+++ resolved
@@ -27,25 +27,17 @@
 )
 
 type managerBackend interface {
-<<<<<<< HEAD
-	// needs to go, its the huge all-in-one install thing
-	InstallLocal(snap, developer string, flags snappy.InstallFlags, meter progress.Meter) error
-
-	// the individual tasks for installing a snap
-=======
-	InstallLocal(snap string, flags snappy.InstallFlags, meter progress.Meter) error
->>>>>>> 3e74bbd1
 	Download(name, channel string, meter progress.Meter) (string, string, error)
-	CheckSnap(snapFilePath, developer string, flags snappy.InstallFlags) error
-	SetupSnap(snapFilePath, developer string, flags snappy.InstallFlags) (string, error)
-	CopySnapData(instSnapPath, developer string, flags snappy.InstallFlags) error
-	GenerateSecurityProfile(instSnapPath, developer string) error
-	FinalizeSnap(instSnapPath, developer string, flags snappy.InstallFlags) error
+	CheckSnap(snapFilePath string, flags snappy.InstallFlags) error
+	SetupSnap(snapFilePath string, flags snappy.InstallFlags) (string, error)
+	CopySnapData(instSnapPath string, flags snappy.InstallFlags) error
+	GenerateSecurityProfile(instSnapPath string) error
+	FinalizeSnap(instSnapPath string, flags snappy.InstallFlags) error
 	// the undoers
-	UndoSetupSnap(snapFilePath, developer string) error
-	UndoGenerateSecurityProfile(instSnapPath, developer string) error
-	UndoCopySnapData(instSnapPath, developer string, flags snappy.InstallFlags) error
-	UndoFinalizeSnap(oldInstSnapPath, instSnapPath, developer string, flags snappy.InstallFlags) error
+	UndoSetupSnap(snapFilePath string) error
+	UndoGenerateSecurityProfile(instSnapPath string) error
+	UndoCopySnapData(instSnapPath string, flags snappy.InstallFlags) error
+	UndoFinalizeSnap(oldInstSnapPath, instSnapPath string, flags snappy.InstallFlags) error
 
 	// TODO: need to be split into fine grained tasks
 	Update(name, channel string, flags snappy.InstallFlags, meter progress.Meter) error
@@ -101,56 +93,56 @@
 	return downloadedSnapFile, snap.Developer(), nil
 }
 
-func (s *defaultBackend) CheckSnap(snapFilePath, developer string, flags snappy.InstallFlags) error {
+func (s *defaultBackend) CheckSnap(snapFilePath string, flags snappy.InstallFlags) error {
 	meter := &progress.NullProgress{}
-	return snappy.CheckSnap(snapFilePath, developer, flags, meter)
+	return snappy.CheckSnap(snapFilePath, flags, meter)
 }
 
-func (s *defaultBackend) SetupSnap(snapFilePath, developer string, flags snappy.InstallFlags) (string, error) {
+func (s *defaultBackend) SetupSnap(snapFilePath string, flags snappy.InstallFlags) (string, error) {
 	meter := &progress.NullProgress{}
-	return snappy.SetupSnap(snapFilePath, developer, flags, meter)
+	return snappy.SetupSnap(snapFilePath, flags, meter)
 }
 
-func (s *defaultBackend) CopySnapData(snapInstPath, developer string, flags snappy.InstallFlags) error {
-	sn, err := snappy.NewInstalledSnap(filepath.Join(snapInstPath, "meta", "snap.yaml"), developer)
+func (s *defaultBackend) CopySnapData(snapInstPath string, flags snappy.InstallFlags) error {
+	sn, err := snappy.NewInstalledSnap(filepath.Join(snapInstPath, "meta", "snap.yaml"))
 	if err != nil {
 		return err
 	}
 	return snappy.CopyData(sn, flags, &progress.NullProgress{})
 }
 
-func (s *defaultBackend) GenerateSecurityProfile(snapInstPath, developer string) error {
-	sn, err := snappy.NewInstalledSnap(filepath.Join(snapInstPath, "meta", "snap.yaml"), developer)
+func (s *defaultBackend) GenerateSecurityProfile(snapInstPath string) error {
+	sn, err := snappy.NewInstalledSnap(filepath.Join(snapInstPath, "meta", "snap.yaml"))
 	if err != nil {
 		return err
 	}
 	return snappy.GenerateSecurityProfile(sn)
 }
 
-func (s *defaultBackend) FinalizeSnap(snapInstPath, developer string, flags snappy.InstallFlags) error {
-	sn, err := snappy.NewInstalledSnap(filepath.Join(snapInstPath, "meta", "snap.yaml"), developer)
+func (s *defaultBackend) FinalizeSnap(snapInstPath string, flags snappy.InstallFlags) error {
+	sn, err := snappy.NewInstalledSnap(filepath.Join(snapInstPath, "meta", "snap.yaml"))
 	if err != nil {
 		return err
 	}
 	return snappy.FinalizeSnap(sn, flags, &progress.NullProgress{})
 }
 
-func (s *defaultBackend) UndoSetupSnap(snapFilePath, developer string) error {
+func (s *defaultBackend) UndoSetupSnap(snapFilePath string) error {
 	meter := &progress.NullProgress{}
-	snappy.UndoSetupSnap(snapFilePath, developer, meter)
+	snappy.UndoSetupSnap(snapFilePath, meter)
 	return nil
 }
 
-func (s *defaultBackend) UndoGenerateSecurityProfile(instSnapPath, developer string) error {
-	sn, err := snappy.NewInstalledSnap(filepath.Join(instSnapPath, "meta", "snap.yaml"), developer)
+func (s *defaultBackend) UndoGenerateSecurityProfile(instSnapPath string) error {
+	sn, err := snappy.NewInstalledSnap(filepath.Join(instSnapPath, "meta", "snap.yaml"))
 	if err != nil {
 		return err
 	}
 	snappy.UndoGenerateSecurityProfile(sn)
 	return nil
 }
-func (s *defaultBackend) UndoCopySnapData(instSnapPath, developer string, flags snappy.InstallFlags) error {
-	sn, err := snappy.NewInstalledSnap(filepath.Join(instSnapPath, "meta", "snap.yaml"), developer)
+func (s *defaultBackend) UndoCopySnapData(instSnapPath string, flags snappy.InstallFlags) error {
+	sn, err := snappy.NewInstalledSnap(filepath.Join(instSnapPath, "meta", "snap.yaml"))
 	if err != nil {
 		return err
 	}
@@ -158,12 +150,12 @@
 	snappy.UndoCopyData(sn, flags, meter)
 	return nil
 }
-func (s *defaultBackend) UndoFinalizeSnap(oldInstSnapPath, instSnapPath, developer string, flags snappy.InstallFlags) error {
-	new, err := snappy.NewInstalledSnap(filepath.Join(instSnapPath, "meta", "snap.yaml"), developer)
+func (s *defaultBackend) UndoFinalizeSnap(oldInstSnapPath, instSnapPath string, flags snappy.InstallFlags) error {
+	new, err := snappy.NewInstalledSnap(filepath.Join(instSnapPath, "meta", "snap.yaml"))
 	if err != nil {
 		return err
 	}
-	old, err := snappy.NewInstalledSnap(filepath.Join(oldInstSnapPath, "meta", "snap.yaml"), developer)
+	old, err := snappy.NewInstalledSnap(filepath.Join(oldInstSnapPath, "meta", "snap.yaml"))
 	if err != nil {
 		return err
 	}
