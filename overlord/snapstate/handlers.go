--- conflicted
+++ resolved
@@ -1112,13 +1112,8 @@
 	tr := config.NewTransaction(st)
 
 	var vitalityStr string
-<<<<<<< HEAD
-	err = tr.Get("core", "resilience.vitality-hint", &vitalityStr)
-	if err != nil && !config.IsNoOption(err) {
-=======
 	err = tr.GetMaybe("core", "resilience.vitality-hint", &vitalityStr)
 	if err != nil {
->>>>>>> 937b9796
 		return 0, err
 	}
 	for i, s := range strings.Split(vitalityStr, ",") {
