--- conflicted
+++ resolved
@@ -171,16 +171,6 @@
 	return filepath.Join(dirs.SnapshotsDir, fmt.Sprintf("%d_%s_%s_%s.zip", snapshot.SetID, snapshot.Snap, snapshot.Version, snapshot.Revision))
 }
 
-<<<<<<< HEAD
-func setIDFromFilename(f string) (uint64, error) {
-	filename := path.Base(f)
-	parts := strings.Split(filename, "_")
-	if len(parts) != 4 {
-		return 0, fmt.Errorf("filename is in an unexpected format")
-	}
-	return strconv.ParseUint(parts[0], 10, 64)
-}
-
 // snapshotFromFilename is a var to easier mocking
 var snapshotFromFilename = snapshotFromFilenameImpl
 
@@ -193,14 +183,11 @@
 	return &r.Snapshot, nil
 }
 
-func isSnapshotFilename(fname string) (ok bool, setID uint64) {
-=======
 // isSnapshotFilename checks if the given filePath is a snapshot file name, i.e.
 // if it starts with a numeric set id and ends with .zip extension;
 // filePath can be just a file name, or a full path.
 func isSnapshotFilename(filePath string) (ok bool, setID uint64) {
 	fname := filepath.Base(filePath)
->>>>>>> c4c8b0b6
 	// XXX: we could use a regexp here to match very precisely all the elements
 	// of the filename following Filename() above, but perhaps it's better no to
 	// go overboard with it in case the format evolves in the future. Only check
