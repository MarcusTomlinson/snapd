// -*- Mode: Go; indent-tabs-mode: t -*-

/*
 * Copyright (C) 2014-2015 Canonical Ltd
 *
 * This program is free software: you can redistribute it and/or modify
 * it under the terms of the GNU General Public License version 3 as
 * published by the Free Software Foundation.
 *
 * This program is distributed in the hope that it will be useful,
 * but WITHOUT ANY WARRANTY; without even the implied warranty of
 * MERCHANTABILITY or FITNESS FOR A PARTICULAR PURPOSE.  See the
 * GNU General Public License for more details.
 *
 * You should have received a copy of the GNU General Public License
 * along with this program.  If not, see <http://www.gnu.org/licenses/>.
 *
 */

package boot

import (
	"errors"
	"fmt"
	"io/ioutil"
	"path/filepath"

	"github.com/snapcore/snapd/asserts"
	"github.com/snapcore/snapd/dirs"
	"github.com/snapcore/snapd/firstboot"
	"github.com/snapcore/snapd/logger"
	"github.com/snapcore/snapd/osutil"
	"github.com/snapcore/snapd/overlord"
	"github.com/snapcore/snapd/overlord/assertstate"
	"github.com/snapcore/snapd/overlord/auth"
	"github.com/snapcore/snapd/overlord/snapstate"
	"github.com/snapcore/snapd/overlord/state"
	"github.com/snapcore/snapd/release"
	"github.com/snapcore/snapd/snap"
)

var (
	// ErrNotFirstBoot is an error that indicates that the first boot has already
	// run
	ErrNotFirstBoot = errors.New("this is not your first boot")
)

func populateStateFromSeed() error {
	if osutil.FileExists(dirs.SnapStateFile) {
		return fmt.Errorf("cannot create state: state %q already exists", dirs.SnapStateFile)
	}

	ovld, err := overlord.New()
	if err != nil {
		return err
	}
	st := ovld.State()

	// ack all initial assertions
	if err := importAssertionsFromSeed(st); err != nil {
		return err
	}

	seed, err := snap.ReadSeedYaml(filepath.Join(dirs.SnapSeedDir, "seed.yaml"))
	if err != nil {
		return err
	}

	tsAll := []*state.TaskSet{}
	for i, sn := range seed.Snaps {
		st.Lock()

		flags := snapstate.Flags(0)
		if sn.DevMode {
			flags |= snapstate.DevMode
		}
		path := filepath.Join(dirs.SnapSeedDir, "snaps", sn.File)
		ts, err := snapstate.InstallPath(st, sn.Name, path, sn.Channel, flags)
		if i > 0 {
			ts.WaitAll(tsAll[i-1])
		}
		st.Unlock()

		if err != nil {
			return err
		}

		// XXX: this is a temporary hack until we have assertions
		//      and do not need this anymore
		st.Lock()
		var ss snapstate.SnapSetup
		tasks := ts.Tasks()
		tasks[0].Get("snap-setup", &ss)
		ss.SideInfo = &snap.SideInfo{
			RealName:    sn.Name,
			SnapID:      sn.SnapID,
			Revision:    sn.Revision,
			Channel:     sn.Channel,
			DeveloperID: sn.DeveloperID,
			Developer:   sn.Developer,
			Private:     sn.Private,
		}
		tasks[0].Set("snap-setup", &ss)
		st.Unlock()

		tsAll = append(tsAll, ts)
	}
	if len(tsAll) == 0 {
		return nil
	}

	st.Lock()
	msg := fmt.Sprintf("First boot seeding")
	chg := st.NewChange("seed", msg)
	for _, ts := range tsAll {
		chg.AddAll(ts)
	}
	st.Unlock()

	// do it and wait for ready
	ovld.Loop()

	st.EnsureBefore(0)
	<-chg.Ready()

	st.Lock()
	status := chg.Status()
	err = chg.Err()
	st.Unlock()
	if status != state.DoneStatus {
		ovld.Stop()
		return fmt.Errorf("cannot run seed change: %s", err)

	}

	return ovld.Stop()
}

<<<<<<< HEAD
// replaced in the tests
var firstbootEnableFirstEther = firstboot.EnableFirstEther
=======
func importAssertionsFromSeed(st *state.State) error {
	st.Lock()
	defer st.Unlock()

	assertSeedDir := filepath.Join(dirs.SnapSeedDir, "assertions")
	dc, err := ioutil.ReadDir(assertSeedDir)
	if err != nil {
		return fmt.Errorf("cannot read assert seed dir: %s", err)
	}

	// FIXME: remove this check once asserts are mandatory
	if len(dc) == 0 {
		return nil
	}

	// collect
	var modelAssertion *asserts.Model
	assertionsToAdd := make([]asserts.Assertion, len(dc))
	bs := asserts.NewMemoryBackstore()
	for i, fi := range dc {
		content, err := ioutil.ReadFile(filepath.Join(assertSeedDir, fi.Name()))
		if err != nil {
			return fmt.Errorf("cannot read assertion: %s", err)
		}
		as, err := asserts.Decode(content)
		if err != nil {
			return fmt.Errorf("cannot decode assertion: %s", err)
		}
		if err := bs.Put(as.Type(), as); err != nil {
			return err
		}
		assertionsToAdd[i] = as
		if as.Type() == asserts.ModelType {
			if modelAssertion != nil {
				return fmt.Errorf("cannot add more than one model assertion")
			}
			modelAssertion = as.(*asserts.Model)
		}
	}
	// verify we have one model assertion
	if modelAssertion == nil {
		return fmt.Errorf("need a model assertion")
	}

	// create a fetcher that stores valid assertions into the system
	retrieve := func(ref *asserts.Ref) (asserts.Assertion, error) {
		as, err := bs.Get(ref.Type, ref.PrimaryKey)
		if err != nil {
			return nil, fmt.Errorf("cannot find %s: %s", ref.Unique(), err)
		}
		return as, nil
	}
	save := func(as asserts.Assertion) error {
		return assertstate.Add(st, as)
	}
	fetcher := asserts.NewFetcher(assertstate.DB(st), retrieve, save)

	// using the fetcher ensures that prerequisites are available etc
	for _, as := range assertionsToAdd {
		if err := fetcher.Save(as); err != nil {
			return err
		}
	}

	// set device,model from the model assertion
	auth.SetDevice(st, &auth.DeviceState{
		Brand: modelAssertion.BrandID(),
		Model: modelAssertion.Model(),
	})

	return nil
}
>>>>>>> 0e05068f

// FirstBoot will do some initial boot setup and then sync the
// state
func FirstBoot() error {
	if firstboot.HasRun() {
		return ErrNotFirstBoot
	}
<<<<<<< HEAD

	if !release.OnClassic {
		if err := firstbootEnableFirstEther(); err != nil {
			logger.Noticef("Failed to bring up ethernet: %s", err)
		}
=======
	if err := firstboot.InitialNetworkConfig(); err != nil {
		logger.Noticef("Failed during inital network configuration: %s", err)
>>>>>>> 0e05068f
	}

	// snappy will be in a very unhappy state if this happens,
	// because populateStateFromSeed will error if there
	// is a state file already
	if err := populateStateFromSeed(); err != nil {
		return err
	}

	return firstboot.StampFirstBoot()
}<|MERGE_RESOLUTION|>--- conflicted
+++ resolved
@@ -136,10 +136,6 @@
 	return ovld.Stop()
 }
 
-<<<<<<< HEAD
-// replaced in the tests
-var firstbootEnableFirstEther = firstboot.EnableFirstEther
-=======
 func importAssertionsFromSeed(st *state.State) error {
 	st.Lock()
 	defer st.Unlock()
@@ -212,7 +208,6 @@
 
 	return nil
 }
->>>>>>> 0e05068f
 
 // FirstBoot will do some initial boot setup and then sync the
 // state
@@ -220,16 +215,11 @@
 	if firstboot.HasRun() {
 		return ErrNotFirstBoot
 	}
-<<<<<<< HEAD
 
 	if !release.OnClassic {
-		if err := firstbootEnableFirstEther(); err != nil {
-			logger.Noticef("Failed to bring up ethernet: %s", err)
-		}
-=======
-	if err := firstboot.InitialNetworkConfig(); err != nil {
-		logger.Noticef("Failed during inital network configuration: %s", err)
->>>>>>> 0e05068f
+		if err := firstboot.InitialNetworkConfig(); err != nil {
+			logger.Noticef("Failed during inital network configuration: %s", err)
+		}
 	}
 
 	// snappy will be in a very unhappy state if this happens,
