--- conflicted
+++ resolved
@@ -607,11 +607,35 @@
 	c.Assert(is, Equals, false)
 }
 
-<<<<<<< HEAD
 func (s *grubTestSuite) TestListManagedAssets(c *C) {
 	s.makeFakeGrubEFINativeEnv(c, []byte(`this is
 some random boot config`))
-=======
+
+	opts := &bootloader.Options{NoSlashBoot: true}
+	g := bootloader.NewGrub(s.rootdir, opts)
+	c.Assert(g, NotNil)
+
+	mg, ok := g.(bootloader.ManagedAssetsBootloader)
+	c.Assert(ok, Equals, true)
+
+	c.Check(mg.ManagedAssets(), DeepEquals, []string{
+		"EFI/ubuntu/grub.cfg",
+	})
+
+	opts = &bootloader.Options{Recovery: true}
+	mg = bootloader.NewGrub(s.rootdir, opts).(bootloader.ManagedAssetsBootloader)
+	c.Check(mg.ManagedAssets(), DeepEquals, []string{
+		"EFI/ubuntu/grub.cfg",
+	})
+
+	// as it called for the root fs rather than a mount point of a partition
+	// with boot assets
+	mg = bootloader.NewGrub(s.rootdir, nil).(bootloader.ManagedAssetsBootloader)
+	c.Check(mg.ManagedAssets(), DeepEquals, []string{
+		"boot/grub/grub.cfg",
+	})
+}
+
 func (s *grubTestSuite) TestRecoveryUpdateBootConfigNoEdition(c *C) {
 	// native EFI/ubuntu setup
 	s.makeFakeGrubEFINativeEnv(c, []byte("recovery boot script"))
@@ -742,32 +766,10 @@
 	s.makeFakeGrubEFINativeEnv(c, []byte(oldConfig))
 	restore := assets.MockInternal("grub.cfg", []byte(newConfig))
 	defer restore()
->>>>>>> 1e2b4a0e
 
 	opts := &bootloader.Options{NoSlashBoot: true}
 	g := bootloader.NewGrub(s.rootdir, opts)
 	c.Assert(g, NotNil)
-<<<<<<< HEAD
-	mg, ok := g.(bootloader.ManagedAssetsBootloader)
-	c.Assert(ok, Equals, true)
-
-	c.Check(mg.ManagedAssets(), DeepEquals, []string{
-		"EFI/ubuntu/grub.cfg",
-	})
-
-	opts = &bootloader.Options{Recovery: true}
-	mg = bootloader.NewGrub(s.rootdir, opts).(bootloader.ManagedAssetsBootloader)
-	c.Check(mg.ManagedAssets(), DeepEquals, []string{
-		"EFI/ubuntu/grub.cfg",
-	})
-
-	// as it called for the root fs rather than a mount point of a partition
-	// with boot assets
-	mg = bootloader.NewGrub(s.rootdir, nil).(bootloader.ManagedAssetsBootloader)
-	c.Check(mg.ManagedAssets(), DeepEquals, []string{
-		"boot/grub/grub.cfg",
-	})
-=======
 	eg, ok := g.(bootloader.ManagedAssetsBootloader)
 	c.Assert(ok, Equals, true)
 
@@ -788,5 +790,4 @@
 	err = eg.UpdateBootConfig(opts)
 	c.Assert(err, ErrorMatches, `open .*/EFI/ubuntu/grub.cfg\..+: permission denied`)
 	c.Assert(filepath.Join(s.grubEFINativeDir(), "grub.cfg"), testutil.FileEquals, oldConfig)
->>>>>>> 1e2b4a0e
 }