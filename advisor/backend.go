--- conflicted
+++ resolved
@@ -20,11 +20,8 @@
 package advisor
 
 import (
-<<<<<<< HEAD
 	"fmt"
-=======
 	"os"
->>>>>>> 9974de78
 	"strings"
 	"time"
 
