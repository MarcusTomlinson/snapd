// -*- Mode: Go; indent-tabs-mode: t -*-

/*
 * Copyright (C) 2016 Canonical Ltd
 *
 * This program is free software: you can redistribute it and/or modify
 * it under the terms of the GNU General Public License version 3 as
 * published by the Free Software Foundation.
 *
 * This program is distributed in the hope that it will be useful,
 * but WITHOUT ANY WARRANTY; without even the implied warranty of
 * MERCHANTABILITY or FITNESS FOR A PARTICULAR PURPOSE.  See the
 * GNU General Public License for more details.
 *
 * You should have received a copy of the GNU General Public License
 * along with this program.  If not, see <http://www.gnu.org/licenses/>.
 *
 */

package builtin

import (
	"bytes"
	"fmt"
	"regexp"
	"strings"

	"github.com/snapcore/snapd/interfaces"
	"github.com/snapcore/snapd/interfaces/apparmor"
	"github.com/snapcore/snapd/interfaces/dbus"
	"github.com/snapcore/snapd/release"
	"github.com/snapcore/snapd/snap"
)

const dbusSummary = `allows owning a specifc name on DBus`

const dbusBaseDeclarationSlots = `
  dbus:
    allow-installation:
      slot-snap-type:
        - app
    deny-connection:
      slot-attributes:
        name: .+
    deny-auto-connection: true
`

const dbusPermanentSlotAppArmor = `
# Description: Allow owning a name on DBus public bus

#include <abstractions/###DBUS_ABSTRACTION###>

# register on DBus
dbus (send)
    bus=###DBUS_BUS###
    path=/org/freedesktop/DBus
    interface=org.freedesktop.DBus
    member="{Request,Release}Name"
    peer=(name=org.freedesktop.DBus, label=unconfined),

dbus (send)
    bus=###DBUS_BUS###
    path=/org/freedesktop/DBus
    interface=org.freedesktop.DBus
    member="GetConnectionUnix{ProcessID,User}"
    peer=(name=org.freedesktop.DBus, label=unconfined),

dbus (send)
    bus=###DBUS_BUS###
    path=/org/freedesktop/DBus
    interface=org.freedesktop.DBus
    member="GetConnectionCredentials"
    peer=(name=org.freedesktop.DBus, label=unconfined),

# bind to a well-known DBus name: ###DBUS_NAME###
dbus (bind)
    bus=###DBUS_BUS###
    name=###DBUS_NAME###,

# For KDE applications, also support alternation since they use org.kde.foo-PID
# as their 'well-known' name. snapd does not allow declaring a 'well-known'
# name that ends with '-[0-9]+', so this is ok.
dbus (bind)
    bus=###DBUS_BUS###
    name=###DBUS_NAME###-[1-9]{,[0-9]}{,[0-9]}{,[0-9]}{,[0-9]}{,[0-9]},

# Allow us to talk to dbus-daemon
dbus (receive)
    bus=###DBUS_BUS###
    path=###DBUS_PATH###
    peer=(name=org.freedesktop.DBus, label=unconfined),
dbus (send)
    bus=###DBUS_BUS###
    path=###DBUS_PATH###
    interface=org.freedesktop.DBus.Properties
    peer=(name=org.freedesktop.DBus, label=unconfined),

# Allow us to introspect org.freedesktop.DBus (needed by pydbus)
dbus (send)
    bus=###DBUS_BUS###
    interface=org.freedesktop.DBus.Introspectable
    member=Introspect
    peer=(name=org.freedesktop.DBus, label=unconfined),
`

const dbusPermanentSlotAppArmorClassic = `
# allow unconfined clients to introspect us on classic
dbus (receive)
    bus=###DBUS_BUS###
    interface=org.freedesktop.DBus.Introspectable
    member=Introspect
    peer=(label=unconfined),

# allow us to respond to unconfined clients via ###DBUS_INTERFACE###
# on classic (send should be handled via another snappy interface).
dbus (receive)
    bus=###DBUS_BUS###
    interface=###DBUS_INTERFACE###
    peer=(label=unconfined),

# allow us to respond to unconfined clients via ###DBUS_PATH### (eg,
# org.freedesktop.*, org.gtk.Application, etc) on classic (send should be
# handled via another snappy interface).
dbus (receive)
    bus=###DBUS_BUS###
    path=###DBUS_PATH###
    peer=(label=unconfined),
`

const dbusPermanentSlotDBus = `
<policy user="root">
    <allow own="###DBUS_NAME###"/>
    <allow send_destination="###DBUS_NAME###"/>
</policy>
<policy context="default">
    <allow send_destination="###DBUS_NAME###"/>
</policy>
`

const dbusConnectedSlotAppArmor = `
# allow snaps to introspect us. This allows clients to introspect all
# DBus interfaces of this service (but not use them).
dbus (receive)
    bus=###DBUS_BUS###
    interface=org.freedesktop.DBus.Introspectable
    member=Introspect
    peer=(label=###PLUG_SECURITY_TAGS###),

# allow connected snaps to all paths via ###DBUS_INTERFACE###
dbus (receive, send)
    bus=###DBUS_BUS###
    interface=###DBUS_INTERFACE###
    peer=(label=###PLUG_SECURITY_TAGS###),

# allow connected snaps to all interfaces via ###DBUS_PATH### (eg,
# org.freedesktop.*, org.gtk.Application, etc) to allow full integration with
# connected snaps.
dbus (receive, send)
    bus=###DBUS_BUS###
    path=###DBUS_PATH###
    peer=(label=###PLUG_SECURITY_TAGS###),
`

const dbusConnectedPlugAppArmor = `
#include <abstractions/###DBUS_ABSTRACTION###>

# allow snaps to introspect the slot servive. This allows us to introspect
# all DBus interfaces of the service (but not use them).
dbus (send)
    bus=###DBUS_BUS###
    interface=org.freedesktop.DBus.Introspectable
    member=Introspect
    peer=(label=###SLOT_SECURITY_TAGS###),

# allow connected snaps to ###DBUS_NAME###
dbus (receive, send)
    bus=###DBUS_BUS###
    peer=(name=###DBUS_NAME###, label=###SLOT_SECURITY_TAGS###),
# For KDE applications, also support alternation since they use org.kde.foo-PID
# as their 'well-known' name. snapd does not allow ###DBUS_NAME### to end with
# '-[0-9]+', so this is ok.
dbus (receive, send)
    bus=###DBUS_BUS###
    peer=(name="###DBUS_NAME###-[1-9]{,[0-9]}{,[0-9]}{,[0-9]}{,[0-9]}{,[0-9]}", label=###SLOT_SECURITY_TAGS###),

# allow connected snaps to all paths via ###DBUS_INTERFACE### to allow full
# integration with connected snaps.
dbus (receive, send)
    bus=###DBUS_BUS###
    interface=###DBUS_INTERFACE###
    peer=(label=###SLOT_SECURITY_TAGS###),

# allow connected snaps to all interfaces via ###DBUS_PATH### (eg,
# org.freedesktop.*, org.gtk.Application, etc) to allow full integration with
# connected snaps.
dbus (receive, send)
    bus=###DBUS_BUS###
    path=###DBUS_PATH###
    peer=(label=###SLOT_SECURITY_TAGS###),
`

type dbusInterface struct{}

func (iface *dbusInterface) Name() string {
	return "dbus"
}

func (iface *dbusInterface) StaticInfo() interfaces.StaticInfo {
	return interfaces.StaticInfo{
		Summary:              dbusSummary,
		BaseDeclarationSlots: dbusBaseDeclarationSlots,
	}
}

// Obtain yaml-specified bus well-known name
func (iface *dbusInterface) getAttribs(attribs interfaces.AttrGetter) (string, string, error) {
	// bus attribute
	var bus string
	if err := attribs.Attr("bus", &bus); err != nil {
		return "", "", fmt.Errorf("cannot find attribute 'bus'")
	}

	if bus != "session" && bus != "system" {
		return "", "", fmt.Errorf("bus '%s' must be one of 'session' or 'system'", bus)
	}

	// name attribute
	var name string
	if err := attribs.Attr("name", &name); err != nil {
		return "", "", fmt.Errorf("cannot find attribute 'name'")
	}

	err := interfaces.ValidateDBusBusName(name)
	if err != nil {
		return "", "", err
	}

	// snapd has AppArmor rules (see above) allowing binds to busName-PID
	// so to avoid overlap with different snaps (eg, busName running as PID
	// 123 and busName-123), don't allow busName to end with -PID. If that
	// rule is removed, this limitation can be lifted.
	invalidSnappyBusName := regexp.MustCompile("-[0-9]+$")
	if invalidSnappyBusName.MatchString(name) {
		return "", "", fmt.Errorf("DBus bus name must not end with -NUMBER")
	}

	return bus, name, nil
}

// Determine AppArmor dbus abstraction to use based on bus
func getAppArmorAbstraction(bus string) (string, error) {
	var abstraction string
	if bus == "system" {
		abstraction = "dbus-strict"
	} else if bus == "session" {
		abstraction = "dbus-session-strict"
	} else {
		return "", fmt.Errorf("unknown abstraction for specified bus '%q'", bus)
	}
	return abstraction, nil
}

// Calculate individual snippet policy based on bus and name
func getAppArmorSnippet(policy string, bus string, name string) string {
	old := "###DBUS_BUS###"
	new := bus
	snippet := strings.Replace(policy, old, new, -1)

	old = "###DBUS_NAME###"
	new = name
	snippet = strings.Replace(snippet, old, new, -1)

	// convert name to AppArmor dbus path (eg 'org.foo' to '/org/foo{,/**}')
	var pathBuf bytes.Buffer
	pathBuf.WriteString(`"/`)
	pathBuf.WriteString(strings.Replace(name, ".", "/", -1))
	pathBuf.WriteString(`{,/**}"`)

	old = "###DBUS_PATH###"
	new = pathBuf.String()
	snippet = strings.Replace(snippet, old, new, -1)

	// convert name to AppArmor dbus interface (eg, 'org.foo' to 'org.foo{,.*}')
	var ifaceBuf bytes.Buffer
	ifaceBuf.WriteString(`"`)
	ifaceBuf.WriteString(name)
	ifaceBuf.WriteString(`{,.*}"`)

	old = "###DBUS_INTERFACE###"
	new = ifaceBuf.String()
	snippet = strings.Replace(snippet, old, new, -1)

	return snippet
}

func (iface *dbusInterface) AppArmorConnectedPlug(spec *apparmor.Specification, plug *interfaces.ConnectedPlug, slot *interfaces.ConnectedSlot) error {
	bus, name, err := iface.getAttribs(plug)
	if err != nil {
		return err
	}

	busSlot, nameSlot, err := iface.getAttribs(slot)
	if err != nil {
		return err
	}

	// ensure that we only connect to slot with matching attributes
	if bus != busSlot || name != nameSlot {
		return nil
	}

	// well-known DBus name-specific connected plug policy
	snippet := getAppArmorSnippet(dbusConnectedPlugAppArmor, bus, name)

	// abstraction policy
	abstraction, err := getAppArmorAbstraction(bus)
	if err != nil {
		return err
	}

	old := "###DBUS_ABSTRACTION###"
	new := abstraction
	snippet = strings.Replace(snippet, old, new, -1)

	old = "###SLOT_SECURITY_TAGS###"
	new = slotAppLabelExpr(slot)
	snippet = strings.Replace(snippet, old, new, -1)

	spec.AddSnippet(snippet)
	return nil
}

func (iface *dbusInterface) DBusPermanentSlot(spec *dbus.Specification, slot *snap.SlotInfo) error {
	bus, name, err := iface.getAttribs(slot)
	if err != nil {
		return err
	}

	// only system services need bus policy
	if bus != "system" {
		return nil
	}

	old := "###DBUS_NAME###"
	new := name
	spec.AddSnippet(strings.Replace(dbusPermanentSlotDBus, old, new, -1))
	return nil
}

func (iface *dbusInterface) AppArmorPermanentSlot(spec *apparmor.Specification, slot *snap.SlotInfo) error {
	bus, name, err := iface.getAttribs(slot)
	if err != nil {
		return err
	}

	// well-known DBus name-specific permanent slot policy
	snippet := getAppArmorSnippet(dbusPermanentSlotAppArmor, bus, name)

	// abstraction policy
	abstraction, err := getAppArmorAbstraction(bus)
	if err != nil {
		return err
	}

	old := "###DBUS_ABSTRACTION###"
	new := abstraction
	snippet = strings.Replace(snippet, old, new, -1)
	spec.AddSnippet(snippet)

	if release.OnClassic {
		// classic-only policy
		spec.AddSnippet(getAppArmorSnippet(dbusPermanentSlotAppArmorClassic, bus, name))
	}
	return nil
}

func (iface *dbusInterface) AppArmorConnectedSlot(spec *apparmor.Specification, plug *interfaces.ConnectedPlug, slot *interfaces.ConnectedSlot) error {
	bus, name, err := iface.getAttribs(slot)
	if err != nil {
		return err
	}

	busPlug, namePlug, err := iface.getAttribs(plug)
	if err != nil {
		return err
	}

	// ensure that we only connect to slot with matching attributes. This
	// makes sure that the security policy is correct, but does not ensure
	// that 'snap interfaces' is correct.
	// TODO: we can fix the 'snap interfaces' issue when interface/policy
	// checkers when they are available
	if bus != busPlug || name != namePlug {
		return nil
	}

	// well-known DBus name-specific connected slot policy
	snippet := getAppArmorSnippet(dbusConnectedSlotAppArmor, bus, name)

	old := "###PLUG_SECURITY_TAGS###"
	new := plugAppLabelExpr(plug)
	snippet = strings.Replace(snippet, old, new, -1)
	spec.AddSnippet(snippet)
	return nil
}

<<<<<<< HEAD
func (iface *dbusInterface) SanitizePlug(plug *snap.PlugInfo) error {
	_, _, err := iface.getAttribs(plug)
	return err
}

func (iface *dbusInterface) SanitizeSlot(slot *snap.SlotInfo) error {
	_, _, err := iface.getAttribs(slot)
=======
func (iface *dbusInterface) BeforePreparePlug(plug *snap.PlugInfo) error {
	_, _, err := iface.getAttribs(plug.Attrs)
	return err
}

func (iface *dbusInterface) BeforePrepareSlot(slot *snap.SlotInfo) error {
	_, _, err := iface.getAttribs(slot.Attrs)
>>>>>>> 24bf0a14
	return err
}

func (iface *dbusInterface) AutoConnect(*interfaces.Plug, *interfaces.Slot) bool {
	// allow what declarations allowed
	return true
}

func init() {
	registerIface(&dbusInterface{})
}<|MERGE_RESOLUTION|>--- conflicted
+++ resolved
@@ -404,23 +404,13 @@
 	return nil
 }
 
-<<<<<<< HEAD
-func (iface *dbusInterface) SanitizePlug(plug *snap.PlugInfo) error {
+func (iface *dbusInterface) BeforePreparePlug(plug *snap.PlugInfo) error {
 	_, _, err := iface.getAttribs(plug)
 	return err
 }
 
-func (iface *dbusInterface) SanitizeSlot(slot *snap.SlotInfo) error {
+func (iface *dbusInterface) BeforePrepareSlot(slot *snap.SlotInfo) error {
 	_, _, err := iface.getAttribs(slot)
-=======
-func (iface *dbusInterface) BeforePreparePlug(plug *snap.PlugInfo) error {
-	_, _, err := iface.getAttribs(plug.Attrs)
-	return err
-}
-
-func (iface *dbusInterface) BeforePrepareSlot(slot *snap.SlotInfo) error {
-	_, _, err := iface.getAttribs(slot.Attrs)
->>>>>>> 24bf0a14
 	return err
 }
 
