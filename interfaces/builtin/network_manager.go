// -*- Mode: Go; indent-tabs-mode: t -*-

/*
 * Copyright (C) 2016-2017 Canonical Ltd
 *
 * This program is free software: you can redistribute it and/or modify
 * it under the terms of the GNU General Public License version 3 as
 * published by the Free Software Foundation.
 *
 * This program is distributed in the hope that it will be useful,
 * but WITHOUT ANY WARRANTY; without even the implied warranty of
 * MERCHANTABILITY or FITNESS FOR A PARTICULAR PURPOSE.  See the
 * GNU General Public License for more details.
 *
 * You should have received a copy of the GNU General Public License
 * along with this program.  If not, see <http://www.gnu.org/licenses/>.
 *
 */

package builtin

import (
	"fmt"
	"strings"

	"github.com/snapcore/snapd/interfaces"
	"github.com/snapcore/snapd/interfaces/apparmor"
	"github.com/snapcore/snapd/interfaces/dbus"
	"github.com/snapcore/snapd/interfaces/seccomp"
	"github.com/snapcore/snapd/interfaces/udev"
	"github.com/snapcore/snapd/release"
)

const networkManagerSummary = `allows operating as the NetworkManager service`

const networkManagerBaseDeclarationSlots = `
  network-manager:
    allow-installation:
      slot-snap-type:
        - app
        - core
    deny-auto-connection: true
    deny-connection:
      on-classic: false
`

const networkManagerPermanentSlotAppArmor = `
# Description: Allow operating as the NetworkManager service. This gives
# privileged access to the system.

capability net_admin,
capability net_bind_service,
capability net_raw,

network netlink,
network bridge,
network inet,
network inet6,
network packet,

@{PROC}/@{pid}/net/ r,
@{PROC}/@{pid}/net/** r,

# used by sysctl, et al
@{PROC}/sys/ r,
@{PROC}/sys/net/ r,
@{PROC}/sys/net/core/ r,
@{PROC}/sys/net/core/** rw,
@{PROC}/sys/net/ipv{4,6}/ r,
@{PROC}/sys/net/ipv{4,6}/** rw,
@{PROC}/sys/net/netfilter/ r,
@{PROC}/sys/net/netfilter/** rw,
@{PROC}/sys/net/nf_conntrack_max rw,

# Needed for systemd's dhcp implementation
@{PROC}/sys/kernel/random/boot_id r,

/sys/devices/**/**/net/**/phys_port_id r,
/sys/devices/**/**/net/**/dev_id r,
/sys/devices/virtual/net/**/phys_port_id r,
/sys/devices/virtual/net/**/dev_id r,

/dev/rfkill rw,

/run/udev/data/* r,

# Allow read and write access for all netplan configuration files
# as NetworkManager will start using them to store the network
# configuration instead of using its own internal keyfile based
# format.
/etc/netplan/{,**} rw,

# Allow access to configuration files generated on the fly
# from netplan and let NetworkManager store its DHCP leases
# in the dhcp subdirectory so that console-conf can access
# it.
/run/NetworkManager/ w,
/run/NetworkManager/{,**} r,
/run/NetworkManager/dhcp/{,**} w,

# Needed by the ifupdown plugin to check which interfaces can
# be managed an which not.
/etc/network/interfaces r,
# Needed for systemd's dhcp implementation
/etc/machine-id r,

# Needed to use resolvconf from core
/sbin/resolvconf ixr,
/run/resolvconf/{,**} r,
/run/resolvconf/** w,
/etc/resolvconf/{,**} r,
/lib/resolvconf/* ix,
# Required by resolvconf
/bin/run-parts ixr,
/etc/resolvconf/update.d/* ix,

#include <abstractions/nameservice>

# Explicitly deny plugging snaps from ptracing the slot to silence noisy
# denials. Neither the NetworkManager service nor nmcli require ptrace
# trace for full functionality.
deny ptrace (trace) peer=###PLUG_SECURITY_TAGS###,

# DBus accesses
#include <abstractions/dbus-strict>

# systemd-resolved (not yet included in nameservice abstraction)
#
# Allow access to the safe members of the systemd-resolved D-Bus API:
#
#   https://www.freedesktop.org/wiki/Software/systemd/resolved/
#
# This API may be used directly over the D-Bus system bus or it may be used
# indirectly via the nss-resolve plugin:
#
#   https://www.freedesktop.org/software/systemd/man/nss-resolve.html
#
dbus send
     bus=system
     path="/org/freedesktop/resolve1"
     interface="org.freedesktop.resolve1.Manager"
     member="Resolve{Address,Hostname,Record,Service}"
     peer=(name="org.freedesktop.resolve1"),

dbus (send)
   bus=system
   path=/org/freedesktop/DBus
   interface=org.freedesktop.DBus
   member={Request,Release}Name
   peer=(name=org.freedesktop.DBus, label=unconfined),

dbus (receive, send)
   bus=system
   path=/org/freedesktop/DBus
   interface=org.freedesktop.DBus
   member=GetConnectionUnixProcessID
   peer=(label=unconfined),

dbus (receive, send)
   bus=system
   path=/org/freedesktop/DBus
   interface=org.freedesktop.DBus
   member=GetConnectionUnixUser
   peer=(label=unconfined),

# Allow binding the service to the requested connection name
dbus (bind)
    bus=system
    name="org.freedesktop.NetworkManager",

# Allow traffic to/from our path and interface with any method for unconfined
# clients to talk to our service.
dbus (receive, send)
    bus=system
    path=/org/freedesktop/NetworkManager{,/**}
    interface=org.freedesktop.NetworkManager*
    peer=(label=unconfined),

# Allow traffic to/from org.freedesktop.DBus for NetworkManager service
dbus (receive, send)
    bus=system
    path=/org/freedesktop/NetworkManager{,/**}
    interface=org.freedesktop.DBus.*
    peer=(label=unconfined),

# Allow access to hostname system service
dbus (receive, send)
    bus=system
    path=/org/freedesktop/hostname1
    interface=org.freedesktop.DBus.Properties
    peer=(label=unconfined),
dbus(receive, send)
    bus=system
    path=/org/freedesktop/hostname1
    interface=org.freedesktop.hostname1
    member={Set,SetStatic}Hostname
    peer=(label=unconfined),

# Sleep monitor inside NetworkManager needs this
dbus (send)
    bus=system
    path=/org/freedesktop/login1
    member=Inhibit
    interface=org.freedesktop.login1.Manager
    peer=(label=unconfined),
dbus (receive)
    bus=system
    path=/org/freedesktop/login1
    member=PrepareForSleep
    interface=org.freedesktop.login1.Manager
    peer=(label=unconfined),
dbus (receive)
    bus=system
    path=/org/freedesktop/login1
    interface=org.freedesktop.login1.Manager
    member=Session{New,Removed}
    peer=(label=unconfined),

# Allow access to wpa-supplicant for managing WiFi networks
dbus (receive, send)
    bus=system
    path=/fi/w1/wpa_supplicant1{,/**}
    interface=fi.w1.wpa_supplicant1*
    peer=(label=unconfined),
dbus (receive, send)
    bus=system
    path=/fi/w1/wpa_supplicant1{,/**}
    interface=org.freedesktop.DBus.*
    peer=(label=unconfined),
`

const networkManagerConnectedSlotAppArmor = `
# Allow connected clients to interact with the service

# Allow traffic to/from our DBus path
dbus (receive, send)
    bus=system
    path=/org/freedesktop/NetworkManager{,/**}
    peer=(label=###PLUG_SECURITY_TAGS###),
`

const networkManagerConnectedPlugAppArmor = `
# Description: Allow using NetworkManager service. This gives privileged access
# to the NetworkManager service.

#include <abstractions/dbus-strict>

# Allow all access to NetworkManager service
dbus (receive, send)
    bus=system
    path=/org/freedesktop/NetworkManager{,/**}
    peer=(label=###SLOT_SECURITY_TAGS###),
`

const networkManagerPermanentSlotSecComp = `
# Description: Allow operating as the NetworkManager service. This gives
# privileged access to the system.
accept
accept4
bind
listen
sethostname
shutdown
# netlink
socket AF_NETLINK - -
`

const networkManagerPermanentSlotDBus = `
<!-- DBus policy for NetworkManager (upstream version 1.2.2) -->
<policy user="root">
    <allow own="org.freedesktop.NetworkManager"/>
    <allow send_destination="org.freedesktop.NetworkManager"/>

    <allow send_destination="org.freedesktop.NetworkManager"
           send_interface="org.freedesktop.NetworkManager.PPP"/>

    <allow send_interface="org.freedesktop.NetworkManager.SecretAgent"/>

    <!-- These are there because some broken policies do
         <deny send_interface="..." /> (see dbus-daemon(8) for details).
         This seems to override that for the known VPN plugins. -->
    <allow send_destination="org.freedesktop.NetworkManager.openconnect"/>
    <allow send_destination="org.freedesktop.NetworkManager.openswan"/>
    <allow send_destination="org.freedesktop.NetworkManager.openvpn"/>
    <allow send_destination="org.freedesktop.NetworkManager.pptp"/>
    <allow send_destination="org.freedesktop.NetworkManager.vpnc"/>
    <allow send_destination="org.freedesktop.NetworkManager.ssh"/>
    <allow send_destination="org.freedesktop.NetworkManager.iodine"/>
    <allow send_destination="org.freedesktop.NetworkManager.l2tp"/>
    <allow send_destination="org.freedesktop.NetworkManager.libreswan"/>
    <allow send_destination="org.freedesktop.NetworkManager.fortisslvpn"/>
    <allow send_destination="org.freedesktop.NetworkManager.strongswan"/>
    <allow send_interface="org.freedesktop.NetworkManager.VPN.Plugin"/>

    <!-- Allow the custom name for the dnsmasq instance spawned by NM
        from the dns dnsmasq plugin to own it's dbus name, and for
        messages to be sent to it.
    -->
    <allow own="org.freedesktop.NetworkManager.dnsmasq"/>
    <allow send_destination="org.freedesktop.NetworkManager.dnsmasq"/>
</policy>

<policy context="default">
    <deny own="org.freedesktop.NetworkManager"/>

    <deny send_destination="org.freedesktop.NetworkManager"/>

    <!-- Basic D-Bus API stuff -->
    <allow send_destination="org.freedesktop.NetworkManager"
           send_interface="org.freedesktop.DBus.Introspectable"/>
    <allow send_destination="org.freedesktop.NetworkManager"
           send_interface="org.freedesktop.DBus.Properties"/>
    <allow send_destination="org.freedesktop.NetworkManager"
           send_interface="org.freedesktop.DBus.ObjectManager"/>

    <!-- Devices (read-only properties, no methods) -->
    <allow send_destination="org.freedesktop.NetworkManager"
           send_interface="org.freedesktop.NetworkManager.Device.Adsl"/>
    <allow send_destination="org.freedesktop.NetworkManager"
           send_interface="org.freedesktop.NetworkManager.Device.Bond"/>
    <allow send_destination="org.freedesktop.NetworkManager"
           send_interface="org.freedesktop.NetworkManager.Device.Bridge"/>
    <allow send_destination="org.freedesktop.NetworkManager"
           send_interface="org.freedesktop.NetworkManager.Device.Bluetooth"/>
    <allow send_destination="org.freedesktop.NetworkManager"
           send_interface="org.freedesktop.NetworkManager.Device.Wired"/>
    <allow send_destination="org.freedesktop.NetworkManager"
           send_interface="org.freedesktop.NetworkManager.Device.Generic"/>
    <allow send_destination="org.freedesktop.NetworkManager"
           send_interface="org.freedesktop.NetworkManager.Device.Gre"/>
    <allow send_destination="org.freedesktop.NetworkManager"
           send_interface="org.freedesktop.NetworkManager.Device.Infiniband"/>
    <allow send_destination="org.freedesktop.NetworkManager"
           send_interface="org.freedesktop.NetworkManager.Device.Macvlan"/>
    <allow send_destination="org.freedesktop.NetworkManager"
           send_interface="org.freedesktop.NetworkManager.Device.Modem"/>
    <allow send_destination="org.freedesktop.NetworkManager"
           send_interface="org.freedesktop.NetworkManager.Device.OlpcMesh"/>
    <allow send_destination="org.freedesktop.NetworkManager"
           send_interface="org.freedesktop.NetworkManager.Device.Team"/>
    <allow send_destination="org.freedesktop.NetworkManager"
           send_interface="org.freedesktop.NetworkManager.Device.Tun"/>
    <allow send_destination="org.freedesktop.NetworkManager"
           send_interface="org.freedesktop.NetworkManager.Device.Veth"/>
    <allow send_destination="org.freedesktop.NetworkManager"
           send_interface="org.freedesktop.NetworkManager.Device.Vlan"/>
    <allow send_destination="org.freedesktop.NetworkManager"
           send_interface="org.freedesktop.NetworkManager.WiMax.Nsp"/>
    <allow send_destination="org.freedesktop.NetworkManager"
           send_interface="org.freedesktop.NetworkManager.AccessPoint"/>

    <!-- Devices (read-only, no security required) -->
    <allow send_destination="org.freedesktop.NetworkManager"
           send_interface="org.freedesktop.NetworkManager.Device.WiMax"/>

    <!-- Devices (read/write, secured with PolicyKit) -->
    <allow send_destination="org.freedesktop.NetworkManager"
           send_interface="org.freedesktop.NetworkManager.Device.Wireless"/>
    <allow send_destination="org.freedesktop.NetworkManager"
           send_interface="org.freedesktop.NetworkManager.Device"/>

    <!-- Core stuff (read-only properties, no methods) -->
    <allow send_destination="org.freedesktop.NetworkManager"
           send_interface="org.freedesktop.NetworkManager.Connection.Active"/>
    <allow send_destination="org.freedesktop.NetworkManager"
           send_interface="org.freedesktop.NetworkManager.DHCP4Config"/>
    <allow send_destination="org.freedesktop.NetworkManager"
           send_interface="org.freedesktop.NetworkManager.DHCP6Config"/>
    <allow send_destination="org.freedesktop.NetworkManager"
           send_interface="org.freedesktop.NetworkManager.IP4Config"/>
    <allow send_destination="org.freedesktop.NetworkManager"
           send_interface="org.freedesktop.NetworkManager.IP6Config"/>
    <allow send_destination="org.freedesktop.NetworkManager"
           send_interface="org.freedesktop.NetworkManager.VPN.Connection"/>

    <!-- Core stuff (read/write, secured with PolicyKit) -->
    <allow send_destination="org.freedesktop.NetworkManager"
           send_interface="org.freedesktop.NetworkManager"/>
    <allow send_destination="org.freedesktop.NetworkManager"
           send_interface="org.freedesktop.NetworkManager.Settings"/>
    <allow send_destination="org.freedesktop.NetworkManager"
           send_interface="org.freedesktop.NetworkManager.Settings.Connection"/>

    <!-- Agents; secured with PolicyKit.  Any process can talk to
         the AgentManager API, but only NetworkManager can talk
         to the agents themselves. -->
    <allow send_destination="org.freedesktop.NetworkManager"
           send_interface="org.freedesktop.NetworkManager.AgentManager"/>

    <!-- Root-only functions -->
    <deny send_destination="org.freedesktop.NetworkManager"
          send_interface="org.freedesktop.NetworkManager"
          send_member="SetLogging"/>
    <deny send_destination="org.freedesktop.NetworkManager"
          send_interface="org.freedesktop.NetworkManager"
          send_member="Sleep"/>
    <deny send_destination="org.freedesktop.NetworkManager"
          send_interface="org.freedesktop.NetworkManager.Settings"
          send_member="LoadConnections"/>
    <deny send_destination="org.freedesktop.NetworkManager"
          send_interface="org.freedesktop.NetworkManager.Settings"
          send_member="ReloadConnections"/>

    <deny own="org.freedesktop.NetworkManager.dnsmasq"/>
    <deny send_destination="org.freedesktop.NetworkManager.dnsmasq"/>
</policy>

<limit name="max_replies_per_connection">1024</limit>
<limit name="max_match_rules_per_connection">2048</limit>
`

const networkManagerPermanentSlotUdev = `
# This file contains udev rules for network manager.
#
# Do not edit this file, it will be overwritten on updates

KERNEL=="rfkill", TAG+="%s"
`

type networkManagerInterface struct{}

func (iface *networkManagerInterface) Name() string {
	return "network-manager"
}

func (iface *networkManagerInterface) StaticInfo() interfaces.StaticInfo {
	return interfaces.StaticInfo{
		Summary:              networkManagerSummary,
		ImplicitOnClassic:    true,
		BaseDeclarationSlots: networkManagerBaseDeclarationSlots,
	}
}

func (iface *networkManagerInterface) AppArmorConnectedPlug(spec *apparmor.Specification, plug *interfaces.Plug, plugAttrs map[string]interface{}, slot *interfaces.Slot, slotAttrs map[string]interface{}) error {
	old := "###SLOT_SECURITY_TAGS###"
	var new string
	if release.OnClassic {
		// If we're running on classic NetworkManager will be part
		// of the OS snap and will run unconfined.
		new = "unconfined"
	} else {
		new = slotAppLabelExpr(slot)
	}
	snippet := strings.Replace(networkManagerConnectedPlugAppArmor, old, new, -1)
	spec.AddSnippet(snippet)
	return nil
}

func (iface *networkManagerInterface) AppArmorConnectedSlot(spec *apparmor.Specification, plug *interfaces.Plug, plugAttrs map[string]interface{}, slot *interfaces.Slot, slotAttrs map[string]interface{}) error {
	old := "###PLUG_SECURITY_TAGS###"
	new := plugAppLabelExpr(plug)
	snippet := strings.Replace(networkManagerConnectedSlotAppArmor, old, new, -1)
	spec.AddSnippet(snippet)
	return nil
}

func (iface *networkManagerInterface) AppArmorPermanentSlot(spec *apparmor.Specification, slot *interfaces.Slot) error {
	spec.AddSnippet(networkManagerPermanentSlotAppArmor)
	return nil
}

func (iface *networkManagerInterface) DBusPermanentSlot(spec *dbus.Specification, slot *interfaces.Slot) error {
	spec.AddSnippet(networkManagerPermanentSlotDBus)
	return nil
}

func (iface *networkManagerInterface) SecCompPermanentSlot(spec *seccomp.Specification, slot *interfaces.Slot) error {
	spec.AddSnippet(networkManagerPermanentSlotSecComp)
	return nil
}

<<<<<<< HEAD
func (iface *networkManagerInterface) UDevPermanentSlot(spec *udev.Specification, slot *interfaces.Slot) error {
	for appName := range slot.Apps {
		tag := udevSnapSecurityName(slot.Snap.Name(), appName)
		spec.AddSnippet(fmt.Sprintf(networkManagerPermanentSlotUdev, tag))
	}
	return nil
}

func (iface *networkManagerInterface) SanitizePlug(plug *interfaces.Plug) error {
	return nil
}

func (iface *networkManagerInterface) SanitizeSlot(slot *interfaces.Slot) error {
	return nil
}

=======
>>>>>>> 4b73774a
func (iface *networkManagerInterface) AutoConnect(*interfaces.Plug, *interfaces.Slot) bool {
	// allow what declarations allowed
	return true
}

func init() {
	registerIface(&networkManagerInterface{})
}<|MERGE_RESOLUTION|>--- conflicted
+++ resolved
@@ -469,7 +469,6 @@
 	return nil
 }
 
-<<<<<<< HEAD
 func (iface *networkManagerInterface) UDevPermanentSlot(spec *udev.Specification, slot *interfaces.Slot) error {
 	for appName := range slot.Apps {
 		tag := udevSnapSecurityName(slot.Snap.Name(), appName)
@@ -478,16 +477,6 @@
 	return nil
 }
 
-func (iface *networkManagerInterface) SanitizePlug(plug *interfaces.Plug) error {
-	return nil
-}
-
-func (iface *networkManagerInterface) SanitizeSlot(slot *interfaces.Slot) error {
-	return nil
-}
-
-=======
->>>>>>> 4b73774a
 func (iface *networkManagerInterface) AutoConnect(*interfaces.Plug, *interfaces.Slot) bool {
 	// allow what declarations allowed
 	return true
