--- conflicted
+++ resolved
@@ -192,17 +192,14 @@
       slot-snap-type:
         - core
     deny-auto-connection: true
-<<<<<<< HEAD
   dbus-app:
     allow-installation:
       slot-snap-type:
         - app
-=======
   dcdbas-control:
     allow-installation:
       slot-snap-type:
         - core
->>>>>>> d37e6a7d
     deny-auto-connection: true
   docker:
     allow-installation: false
