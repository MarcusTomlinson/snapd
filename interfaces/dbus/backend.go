// -*- Mode: Go; indent-tabs-mode: t -*-

/*
 * Copyright (C) 2016 Canonical Ltd
 *
 * This program is free software: you can redistribute it and/or modify
 * it under the terms of the GNU General Public License version 3 as
 * published by the Free Software Foundation.
 *
 * This program is distributed in the hope that it will be useful,
 * but WITHOUT ANY WARRANTY; without even the implied warranty of
 * MERCHANTABILITY or FITNESS FOR A PARTICULAR PURPOSE.  See the
 * GNU General Public License for more details.
 *
 * You should have received a copy of the GNU General Public License
 * along with this program.  If not, see <http://www.gnu.org/licenses/>.
 *
 */

// Package dbus implements interaction between snappy and dbus.
//
// Snappy creates dbus configuration files that describe how various
// services on the system bus can communicate with other peers.
//
// Each configuration is an XML file containing <busconfig>...</busconfig>.
// Particular security snippets define whole <policy>...</policy> entires.
// This is explained in detail in https://dbus.freedesktop.org/doc/dbus-daemon.1.html
package dbus

import (
	"bytes"
	"fmt"
	"io/ioutil"
	"os"
	"path/filepath"

	"github.com/snapcore/snapd/dirs"
	"github.com/snapcore/snapd/interfaces"
	"github.com/snapcore/snapd/logger"
	"github.com/snapcore/snapd/osutil"
	"github.com/snapcore/snapd/release"
	"github.com/snapcore/snapd/snap"
	"github.com/snapcore/snapd/snapdtool"
	"github.com/snapcore/snapd/timings"
	"github.com/snapcore/snapd/wrappers"
)

// Backend is responsible for maintaining DBus policy files.
type Backend struct{}

// Initialize does nothing.
func (b *Backend) Initialize(*interfaces.SecurityBackendOptions) error {
	return nil
}

// Name returns the name of the backend.
func (b *Backend) Name() interfaces.SecuritySystem {
	return "dbus"
}

<<<<<<< HEAD
// setupHostDBusConf will ensure that we have a dbus configuration
// that points to /var/lib/snapd/dbus/{services,system-services}. This
// is needed for systems that re-exec snapd and do not have this
// configuration as part of the packaged snapd.
func setupHostDBusConf(snapInfo *snap.Info) error {
	coreRoot := snapInfo.MountDir()
	for _, conf := range []string{
		"session.d/snapd.session-services.conf",
		"system.d/snapd.system-services.conf",
	} {
		dst := filepath.Join("/usr/share/dbus-1/", conf)
		src := filepath.Join(coreRoot, dst)
		if osutil.FileExists(src) && !osutil.FilesAreEqual(src, dst) {
			if err := osutil.CopyFile(src, dst, osutil.CopyFlagPreserveAll); err != nil {
				return err
			}
		}
	}
	return nil
=======
func shouldCopyConfigFiles(snapInfo *snap.Info) bool {
	// Only copy config files on classic distros
	if !release.OnClassic {
		return false
	}
	// Only copy config files if we have been reexecuted
	if reexecd, _ := snapdtool.IsReexecd(); !reexecd {
		return false
	}
	switch snapInfo.Type() {
	case snap.TypeOS:
		// XXX: ugly but we need to make sure that the content
		// of the "snapd" snap wins
		//
		// TODO: this is also racy but the content of the
		// files in core and snapd is identical.  Cleanup
		// after link-snap and setup-profiles are unified
		return !osutil.FileExists(filepath.Join(snapInfo.MountDir(), "../..", "snapd/current"))
	case snap.TypeSnapd:
		return true
	default:
		return false
	}
>>>>>>> a7f26c9a
}

// setupDbusServiceForUserd will setup the service file for the new
// `snap userd` instance on re-exec
func setupDbusServiceForUserd(snapInfo *snap.Info) error {
	coreOrSnapdRoot := snapInfo.MountDir()

	for _, srv := range []string{
		"io.snapcraft.Launcher.service",
		"io.snapcraft.Settings.service",
	} {
		dst := filepath.Join("/usr/share/dbus-1/services/", srv)
		src := filepath.Join(coreOrSnapdRoot, dst)

		// we only need the GlobalRootDir for testing
		dst = filepath.Join(dirs.GlobalRootDir, dst)
		if !osutil.FilesAreEqual(src, dst) {
			if err := osutil.CopyFile(src, dst, osutil.CopyFlagPreserveAll); err != nil {
				return err
			}
		}
	}
	return nil
}

func setupHostDBusConf(snapInfo *snap.Info) error {
	sessionContent, systemContent, err := wrappers.DeriveSnapdDBusConfig(snapInfo)
	if err != nil {
		return err
	}

	// We don't use `dirs.SnapDBusSessionPolicyDir because we want
	// to match the path the package on the host system uses.
	dest := filepath.Join(dirs.GlobalRootDir, "/usr/share/dbus-1/session.d")
	if err = os.MkdirAll(dest, 0755); err != nil {
		return err
	}
	_, _, err = osutil.EnsureDirState(dest, "snapd.*.conf", sessionContent)
	if err != nil {
		return err
	}

	dest = filepath.Join(dirs.GlobalRootDir, "/usr/share/dbus-1/system.d")
	if err = os.MkdirAll(dest, 0755); err != nil {
		return err
	}
	_, _, err = osutil.EnsureDirState(dest, "snapd.*.conf", systemContent)
	if err != nil {
		return err
	}

	return nil
}

// Setup creates dbus configuration files specific to a given snap.
//
// DBus has no concept of a complain mode so confinment type is ignored.
func (b *Backend) Setup(snapInfo *snap.Info, opts interfaces.ConfinementOptions, repo *interfaces.Repository, tm timings.Measurer) error {
	snapName := snapInfo.InstanceName()
	// Get the snippets that apply to this snap
	spec, err := repo.SnapSpecification(b.Name(), snapName)
	if err != nil {
		return fmt.Errorf("cannot obtain dbus specification for snap %q: %s", snapName, err)
	}

	// copy some config files when installing core/snapd if we reexec
	if shouldCopyConfigFiles(snapInfo) {
		if err := setupDbusServiceForUserd(snapInfo); err != nil {
			logger.Noticef("cannot create host `snap userd` dbus service file: %s", err)
		}
<<<<<<< HEAD
		if err := setupHostDBusConf(snapInfo); err != nil {
			logger.Noticef("cannot create host dbus config: %s", err)
		}
	}

	if err := b.setupBusConfig(snapInfo, spec); err != nil {
		return err
=======
		// TODO: Make this conditional on the dbus-activation
		// feature flag.
		if err := setupHostDBusConf(snapInfo); err != nil {
			logger.Noticef("cannot create host dbus config: %s", err)
		}
>>>>>>> a7f26c9a
	}
	if err := b.setupServiceActivation(snapInfo, spec); err != nil {
		return err
	}
	return nil
}

func (b *Backend) setupBusConfig(snapInfo *snap.Info, spec interfaces.Specification) error {
	snapName := snapInfo.InstanceName()
	// Get the files that this snap should have
	content, err := b.deriveContentConfig(spec.(*Specification), snapInfo)
	if err != nil {
		return fmt.Errorf("cannot obtain expected DBus configuration files for snap %q: %s", snapName, err)
	}
	glob := fmt.Sprintf("%s.conf", interfaces.SecurityTagGlob(snapName))
	dir := dirs.SnapDBusSystemPolicyDir
	if err := os.MkdirAll(dir, 0755); err != nil {
		return fmt.Errorf("cannot create directory for DBus configuration files %q: %s", dir, err)
	}
	_, _, err = osutil.EnsureDirState(dir, glob, content)
	if err != nil {
		return fmt.Errorf("cannot synchronize DBus configuration files for snap %q: %s", snapName, err)
	}
	return nil
}

func (b *Backend) setupServiceActivation(snapInfo *snap.Info, spec interfaces.Specification) error {
	snapName := snapInfo.InstanceName()
	s := spec.(*Specification)
	for _, bus := range []struct {
		dir      string
		services map[string]*Service
	}{
		{dirs.SnapDBusSessionServicesDir, s.SessionServices()},
		{dirs.SnapDBusSystemServicesDir, s.SystemServices()},
	} {
		globs, content, err := b.deriveContentServices(snapInfo, bus.dir, bus.services)
		if err != nil {
			return err
		}
		if err := os.MkdirAll(bus.dir, 0755); err != nil {
			return err
		}
		_, _, err = osutil.EnsureDirStateGlobs(bus.dir, globs, content)
		if err != nil {
			return fmt.Errorf("cannot synchronize DBus service activation files for snap %q: %s", snapName, err)
		}
	}
	return nil
}

// Remove removes dbus configuration files of a given snap.
//
// This method should be called after removing a snap.
func (b *Backend) Remove(snapName string) error {
	if err := b.removeBusConfig(snapName); err != nil {
		return err
	}
	if err := b.removeServiceActivation(snapName); err != nil {
		return err
	}
	return nil
}

// removeBusConfig removes D-Bus configuration files associated with a snap.
func (b *Backend) removeBusConfig(snapName string) error {
	glob := fmt.Sprintf("%s.conf", interfaces.SecurityTagGlob(snapName))
	_, _, err := osutil.EnsureDirState(dirs.SnapDBusSystemPolicyDir, glob, nil)
	if err != nil {
		return fmt.Errorf("cannot synchronize DBus configuration files for snap %q: %s", snapName, err)
	}
	return nil
}

// snapServiceActivationFiles returns the list of service activation files for a snap.
func snapServiceActivationFiles(dir, snapName string) (services []string, err error) {
	glob := filepath.Join(dir, "*.service")
	matches, err := filepath.Glob(glob)
	if err != nil {
		return nil, err
	}
	for _, match := range matches {
		serviceSnap, err := snapNameFromServiceFile(match)
		if err != nil {
			return nil, err
		}
		if serviceSnap == snapName {
			services = append(services, filepath.Base(match))
		}
	}
	return services, nil
}

// removeServiceActivation removes D-Bus service activation files associated with a snap.
func (b *Backend) removeServiceActivation(snapName string) error {
	for _, servicesDir := range []string{
		dirs.SnapDBusSessionServicesDir,
		dirs.SnapDBusSystemServicesDir,
	} {
		toRemove, err := snapServiceActivationFiles(servicesDir, snapName)
		if err != nil {
			return err
		}
		_, _, err = osutil.EnsureDirStateGlobs(servicesDir, toRemove, nil)
		if err != nil {
			return fmt.Errorf("cannot synchronize DBus service files for snap %q: %s", snapName, err)
		}
	}
	return nil
}

// deriveContent combines security snippets collected from all the interfaces
// affecting a given snap into a content map applicable to EnsureDirState.
func (b *Backend) deriveContentConfig(spec *Specification, snapInfo *snap.Info) (content map[string]osutil.FileState, err error) {
	for _, appInfo := range snapInfo.Apps {
		securityTag := appInfo.SecurityTag()
		appSnippets := spec.SnippetForTag(securityTag)
		if appSnippets == "" {
			continue
		}
		if content == nil {
			content = make(map[string]osutil.FileState)
		}

		addContent(securityTag, appSnippets, content)
	}

	for _, hookInfo := range snapInfo.Hooks {
		securityTag := hookInfo.SecurityTag()
		hookSnippets := spec.SnippetForTag(securityTag)
		if hookSnippets == "" {
			continue
		}
		if content == nil {
			content = make(map[string]osutil.FileState)
		}

		addContent(securityTag, hookSnippets, content)
	}

	return content, nil
}

func addContent(securityTag string, snippet string, content map[string]osutil.FileState) {
	var buffer bytes.Buffer
	buffer.Write(xmlHeader)
	buffer.WriteString(snippet)
	buffer.Write(xmlFooter)

	content[fmt.Sprintf("%s.conf", securityTag)] = &osutil.MemoryFileState{
		Content: buffer.Bytes(),
		Mode:    0644,
	}
}

// snapNameFromServiceFile returns the snap name for the D-Bus service activation file.
func snapNameFromServiceFile(filename string) (owner string, err error) {
	content, err := ioutil.ReadFile(filename)
	if err != nil {
		return "", err
	}
	snapKey := []byte("\nX-Snap=")
	pos := bytes.Index(content, snapKey)
	if pos == -1 {
		return "", nil
	}
	snapName := content[pos+len(snapKey):]
	pos = bytes.IndexRune(snapName, '\n')
	if pos != -1 {
		snapName = snapName[:pos]
	}
	return string(snapName), nil
}

func (b *Backend) deriveContentServices(snapInfo *snap.Info, servicesDir string, services map[string]*Service) (globs []string, content map[string]osutil.FileState, err error) {
	snapName := snapInfo.InstanceName()
	// Prime globs with the already existing service activation
	// files associated with this snap.
	globs, err = snapServiceActivationFiles(servicesDir, snapName)
	if err != nil {
		return nil, nil, err
	}
	content = make(map[string]osutil.FileState)
	for _, service := range services {
		filename := service.BusName + ".service"
		if old, err := snapNameFromServiceFile(filepath.Join(servicesDir, filename)); err != nil {
			if !os.IsNotExist(err) {
				return nil, nil, fmt.Errorf("cannot add session dbus name %q: %q", service.BusName, err)
			}
		} else if old == "" {
			return nil, nil, fmt.Errorf("cannot add session dbus name %q, already taken by non-snap application", service.BusName)
		} else if old != snapName {
			return nil, nil, fmt.Errorf("cannot add session dbus name %q, already taken by: %q", service.BusName, old)
		}
		globs = append(globs, filename)
		content[filename] = &osutil.MemoryFileState{
			Content: service.Content,
			Mode:    0644,
		}
	}
	return globs, content, nil
}

func (b *Backend) NewSpecification() interfaces.Specification {
	return &Specification{}
}

// SandboxFeatures returns list of features supported by snapd for dbus communication.
func (b *Backend) SandboxFeatures() []string {
	return []string{"mediated-bus-access"}
}

// BusNameOwner returns the snap that owns a particular bus name, or an empty string.
func BusNameOwner(bus, name string) (owner string, err error) {
	var servicesDir string
	switch bus {
	case "session":
		servicesDir = dirs.SnapDBusSessionServicesDir
	case "system":
		servicesDir = dirs.SnapDBusSystemServicesDir
	default:
		return "", fmt.Errorf("unknown D-Bus bus %q", bus)
	}
	serviceFile := filepath.Join(servicesDir, name+".service")
	return snapNameFromServiceFile(serviceFile)
}<|MERGE_RESOLUTION|>--- conflicted
+++ resolved
@@ -58,27 +58,6 @@
 	return "dbus"
 }
 
-<<<<<<< HEAD
-// setupHostDBusConf will ensure that we have a dbus configuration
-// that points to /var/lib/snapd/dbus/{services,system-services}. This
-// is needed for systems that re-exec snapd and do not have this
-// configuration as part of the packaged snapd.
-func setupHostDBusConf(snapInfo *snap.Info) error {
-	coreRoot := snapInfo.MountDir()
-	for _, conf := range []string{
-		"session.d/snapd.session-services.conf",
-		"system.d/snapd.system-services.conf",
-	} {
-		dst := filepath.Join("/usr/share/dbus-1/", conf)
-		src := filepath.Join(coreRoot, dst)
-		if osutil.FileExists(src) && !osutil.FilesAreEqual(src, dst) {
-			if err := osutil.CopyFile(src, dst, osutil.CopyFlagPreserveAll); err != nil {
-				return err
-			}
-		}
-	}
-	return nil
-=======
 func shouldCopyConfigFiles(snapInfo *snap.Info) bool {
 	// Only copy config files on classic distros
 	if !release.OnClassic {
@@ -102,7 +81,6 @@
 	default:
 		return false
 	}
->>>>>>> a7f26c9a
 }
 
 // setupDbusServiceForUserd will setup the service file for the new
@@ -173,21 +151,11 @@
 		if err := setupDbusServiceForUserd(snapInfo); err != nil {
 			logger.Noticef("cannot create host `snap userd` dbus service file: %s", err)
 		}
-<<<<<<< HEAD
-		if err := setupHostDBusConf(snapInfo); err != nil {
-			logger.Noticef("cannot create host dbus config: %s", err)
-		}
-	}
-
-	if err := b.setupBusConfig(snapInfo, spec); err != nil {
-		return err
-=======
 		// TODO: Make this conditional on the dbus-activation
 		// feature flag.
 		if err := setupHostDBusConf(snapInfo); err != nil {
 			logger.Noticef("cannot create host dbus config: %s", err)
 		}
->>>>>>> a7f26c9a
 	}
 	if err := b.setupServiceActivation(snapInfo, spec); err != nil {
 		return err
