project: snapd

environment:
    GOHOME: /home/gopath
    GOPATH: $GOHOME
    REUSE_PROJECT: "$(HOST: echo \"$REUSE_PROJECT\")"
    PROJECT_PATH: $GOHOME/src/github.com/snapcore/snapd
    # /usr/lib/go-1.6/bin for trusty (needs to be last as we use
    # a different go in gccgo tests)
    PATH: $GOHOME/bin:/snap/bin:$PATH:/usr/lib/go-1.6/bin:/var/lib/snapd/snap/bin:$PROJECT_PATH/tests/lib/bin
    TESTSLIB: $PROJECT_PATH/tests/lib
    SNAPPY_TESTING: 1
    # we run the entire suite with re-exec on (the default) and modify
    # the core snap so that it contains our new code.  So we run new
    # snapd from the deb that re-execs into new snapd in core.  To
    # test purely from the deb, set "export SPREAD_SNAP_REEXEC=0"
    SNAP_REEXEC: '$(HOST: echo "${SPREAD_SNAP_REEXEC:-}")'
    MODIFY_CORE_SNAP_FOR_REEXEC: '$(HOST: echo "${SPREAD_MODIFY_CORE_SNAP_FOR_REEXEC:-1}")'
    SPREAD_STORE_USER: '$(HOST: echo "$SPREAD_STORE_USER")'
    SPREAD_STORE_PASSWORD: '$(HOST: echo "$SPREAD_STORE_PASSWORD")'
    SPREAD_STORE_EXPIRED_MACAROON: '$(HOST: echo "$SPREAD_STORE_EXPIRED_MACAROON")'
    SPREAD_STORE_EXPIRED_DISCHARGE: '$(HOST: echo "$SPREAD_STORE_EXPIRED_DISCHARGE")'
    SPREAD_DEBUG_EACH: '$(HOST: echo "${SPREAD_DEBUG_EACH:-1}")'
    LANG: "C.UTF-8"
    LANGUAGE: "en"
    # important to ensure adhoc and linode/qemu behave the same
    SUDO_USER: ""
    SUDO_UID: ""
    TRUST_TEST_KEYS: '$(HOST: echo "${SPREAD_TRUST_TEST_KEYS:-true}")'
    MANAGED_DEVICE: "false"
    CORE_CHANNEL: '$(HOST: echo "${SPREAD_CORE_CHANNEL:-edge}")'
    KERNEL_CHANNEL: '$(HOST: echo "${SPREAD_KERNEL_CHANNEL:-edge}")'
    GADGET_CHANNEL: '$(HOST: echo "${SPREAD_GADGET_CHANNEL:-edge}")'
    SNAPD_CHANNEL: '$(HOST: echo "${SPREAD_SNAPD_CHANNEL:-edge}")'
    REMOTE_STORE: '$(HOST: echo "${SPREAD_REMOTE_STORE:-production}")'
    SNAPPY_USE_STAGING_STORE: '$(HOST: if [ "$SPREAD_REMOTE_STORE" = staging ]; then echo 1; else echo 0; fi)'
    DELTA_REF: 2.37.4
    DELTA_PREFIX: snapd-$DELTA_REF/
    SNAPD_PUBLISHED_VERSION: '$(HOST: echo "$SPREAD_SNAPD_PUBLISHED_VERSION")'
    HTTP_PROXY: '$(HOST: echo "$SPREAD_HTTP_PROXY")'
    HTTPS_PROXY: '$(HOST: echo "$SPREAD_HTTPS_PROXY")'
    NO_PROXY: "127.0.0.1"
    NEW_CORE_CHANNEL: '$(HOST: echo "$SPREAD_NEW_CORE_CHANNEL")'
    SRU_VALIDATION: '$(HOST: echo "${SPREAD_SRU_VALIDATION:-0}")'
    # use the ppa_validation_name to install snapd from that ppa
    PPA_VALIDATION_NAME: '$(HOST: echo "${SPREAD_PPA_VALIDATION_NAME:-}")'
    PRE_CACHE_SNAPS: core ubuntu-core test-snapd-tools
    # always skip removing the rsync snap
    SKIP_REMOVE_SNAPS: '$(HOST: echo "${SPREAD_SKIP_REMOVE_SNAPS:-}") test-snapd-rsync test-snapd-rsync-core18'
    # Use the installed snapd and reset the systems without removing snapd
    REUSE_SNAPD: "$(HOST: echo \"${SPREAD_REUSE_SNAPD:-0}\")"

backends:
    google:
        key: '$(HOST: echo "$SPREAD_GOOGLE_KEY")'
        location: computeengine/us-east1-b
        halt-timeout: 2h
        systems:
            - ubuntu-14.04-64:
                workers: 6
            - ubuntu-16.04-32:
                workers: 6
            - ubuntu-16.04-64:
                workers: 8
            - ubuntu-18.04-64:
                workers: 6
            - ubuntu-18.10-64:
                image: ubuntu-1810
                workers: 6
            - ubuntu-19.04-64:
                workers: 6
            - ubuntu-core-16-64:
                image: ubuntu-16.04-64
                workers: 6
            - ubuntu-core-18-64:
                image: ubuntu-16.04-64
                workers: 6

            - debian-9-64:
                workers: 6
            - debian-sid-64:
                workers: 6

            - fedora-28-64:
                workers: 4
                manual: true
            - fedora-29-64:
                workers: 6
                manual: true
            - fedora-30-64:
                workers: 6
            - opensuse-42.3-64:
                workers: 4
                # golang stack cannot compile anything, needs investigation
                manual: true
            - opensuse-15.0-64:
                workers: 6
            - opensuse-tumbleweed-64:
                workers: 6
            - arch-linux-64:
                workers: 6

            - amazon-linux-2-64:
                workers: 6
                storage: preserve-size

            - centos-7-64:
                workers: 6
                image: centos-7-64

    google-sru:
        type: google
        key: '$(HOST: echo "$SPREAD_GOOGLE_KEY")'
        location: computeengine/us-east1-b
        halt-timeout: 2h
        systems:
            - ubuntu-14.04-64:
                workers: 4
            - ubuntu-16.04-64:
                workers: 4
            - ubuntu-18.04-64:
                workers: 4
            - ubuntu-18.10-64:
                image: ubuntu-1810
                workers: 4

    google-nested:
        type: google
        key: '$(HOST: echo "$SPREAD_GOOGLE_KEY")'
        location: computeengine/us-east1-b
        plan: n1-standard-2
        halt-timeout: 2h
        systems:
            - ubuntu-16.04-64:
                image: ubuntu-1604-64-virt-enabled
                workers: 1
            - ubuntu-18.04-64:
                image: ubuntu-1804-64-virt-enabled
                workers: 1

    qemu:
        systems:
            - ubuntu-14.04-32:
                username: ubuntu
                password: ubuntu
            - ubuntu-14.04-64:
                username: ubuntu
                password: ubuntu
            - ubuntu-16.04-32:
                username: ubuntu
                password: ubuntu
            - ubuntu-16.04-64:
                username: ubuntu
                password: ubuntu
            - ubuntu-core-16-64:
                image: ubuntu-16.04-64
                username: ubuntu
                password: ubuntu
            - ubuntu-core-18-64:
                image: ubuntu-16.04-64
                username: ubuntu
                password: ubuntu
            - ubuntu-17.10-64:
                username: ubuntu
                password: ubuntu
            - ubuntu-18.04-64:
                username: ubuntu
                password: ubuntu
            - ubuntu-18.04-32:
                username: ubuntu
                password: ubuntu
            - ubuntu-18.10-64:
                username: ubuntu
                password: ubuntu
            - ubuntu-18.10-32:
                username: ubuntu
                password: ubuntu
            - ubuntu-19.04-64:
                username: ubuntu
                password: ubuntu
            - ubuntu-19.04-32:
                username: ubuntu
                password: ubuntu
            - ubuntu-19.10-64:
                username: ubuntu
                password: ubuntu
            - ubuntu-19.10-32:
                username: ubuntu
                password: ubuntu
            - ubuntu-20.04-64:
                username: ubuntu
                password: ubuntu
            - ubuntu-20.04-32:
                username: ubuntu
                password: ubuntu
            - debian-sid-64:
                username: debian
                password: debian
            - debian-9-64:
                username: debian
                password: debian
            - debian-sid-64:
                username: debian
                password: debian
            - fedora-27-64:
                username: fedora
                password: fedora
            - fedora-28-64:
                username: fedora
                password: fedora
            - fedora-29-64:
                username: fedora
                password: fedora
            - centos-7-64:
                username: centos
                password: centos
    autopkgtest:
        type: adhoc
        allocate: |
            echo "Allocating ad-hoc $SPREAD_SYSTEM"
            if [ -z "${ADT_ARTIFACTS}" ]; then
                FATAL "adhoc only works inside autopkgtest"
                exit 1
            fi
            echo 'ubuntu ALL=(ALL) NOPASSWD:ALL' > /etc/sudoers.d/99-spread-users
            ADDRESS localhost:22
        discard: |
            echo "Discarding ad-hoc $SPREAD_SYSTEM"
        systems:
            # Trusty
            - ubuntu-14.04-amd64:
                username: ubuntu
                password: ubuntu
            - ubuntu-14.04-i386:
                username: ubuntu
                password: ubuntu
            # Xenial
            - ubuntu-16.04-amd64:
                username: ubuntu
                password: ubuntu
            - ubuntu-16.04-i386:
                username: ubuntu
                password: ubuntu
            - ubuntu-16.04-ppc64el:
                username: ubuntu
                password: ubuntu
            - ubuntu-16.04-armhf:
                username: ubuntu
                password: ubuntu
            - ubuntu-16.04-s390x:
                username: ubuntu
                password: ubuntu
            # Artful
            - ubuntu-17.10-amd64:
                username: ubuntu
                password: ubuntu
            - ubuntu-17.10-i386:
                username: ubuntu
                password: ubuntu
            - ubuntu-17.10-ppc64el:
                username: ubuntu
                password: ubuntu
            - ubuntu-17.10-armhf:
                username: ubuntu
                password: ubuntu
            - ubuntu-17.10-s390x:
                username: ubuntu
                password: ubuntu
            # Bionic
            - ubuntu-18.04-amd64:
                username: ubuntu
                password: ubuntu
            - ubuntu-18.04-i386:
                username: ubuntu
                password: ubuntu
            - ubuntu-18.04-ppc64el:
                username: ubuntu
                password: ubuntu
            - ubuntu-18.04-armhf:
                username: ubuntu
                password: ubuntu
            - ubuntu-18.04-s390x:
                username: ubuntu
                password: ubuntu
            - ubuntu-18.04-arm64:
                username: ubuntu
                password: ubuntu
            # Cosmic
            - ubuntu-18.10-amd64:
                username: ubuntu
                password: ubuntu
            - ubuntu-18.10-i386:
                username: ubuntu
                password: ubuntu
            - ubuntu-18.10-ppc64el:
                username: ubuntu
                password: ubuntu
            - ubuntu-18.10-armhf:
                username: ubuntu
                password: ubuntu
            - ubuntu-18.10-s390x:
                username: ubuntu
                password: ubuntu
            - ubuntu-18.10-arm64:
                username: ubuntu
                password: ubuntu
            # Disco
            - ubuntu-19.04-amd64:
                username: ubuntu
                password: ubuntu
            - ubuntu-19.04-i386:
                username: ubuntu
                password: ubuntu
            - ubuntu-19.04-ppc64el:
                username: ubuntu
                password: ubuntu
            - ubuntu-19.04-armhf:
                username: ubuntu
                password: ubuntu
            - ubuntu-19.04-s390x:
                username: ubuntu
                password: ubuntu
            - ubuntu-19.04-arm64:
                username: ubuntu
                password: ubuntu
            # Eccentric Eel (not final name!)
            - ubuntu-19.10-amd64:
                username: ubuntu
                password: ubuntu
            - ubuntu-19.10-i386:
                username: ubuntu
                password: ubuntu
            - ubuntu-19.10-ppc64el:
                username: ubuntu
                password: ubuntu
            - ubuntu-19.10-armhf:
                username: ubuntu
                password: ubuntu
            - ubuntu-19.10-s390x:
                username: ubuntu
                password: ubuntu
            - ubuntu-19.10-arm64:
                username: ubuntu
                password: ubuntu
            # Flaming Falcon (not final name!)
            - ubuntu-20.04-amd64:
                username: ubuntu
                password: ubuntu
            - ubuntu-20.04-i386:
                username: ubuntu
                password: ubuntu
            - ubuntu-20.04-ppc64el:
                username: ubuntu
                password: ubuntu
            - ubuntu-20.04-armhf:
                username: ubuntu
                password: ubuntu
            - ubuntu-20.04-s390x:
                username: ubuntu
                password: ubuntu
            - ubuntu-20.04-arm64:
                username: ubuntu
                password: ubuntu

    external:
        type: adhoc
        environment:
            SPREAD_EXTERNAL_ADDRESS: '$(HOST: echo "${SPREAD_EXTERNAL_ADDRESS:-localhost:8022}")'
            MANAGED_DEVICE: "true"
            TRUST_TEST_KEYS: "false"
        allocate: |
            ADDRESS $SPREAD_EXTERNAL_ADDRESS
        systems:
            - ubuntu-core-16-64:
                username: test
                password: ubuntu
            - ubuntu-core-16-32:
                username: test
                password: ubuntu
            - ubuntu-core-16-arm-64:
                username: test
                password: ubuntu
            - ubuntu-core-16-arm-32:
                username: test
                password: ubuntu
            - ubuntu-core-18-64:
                username: test
                password: ubuntu
            - ubuntu-core-18-32:
                username: test
                password: ubuntu
            - ubuntu-core-18-arm-64:
                username: test
                password: ubuntu
            - ubuntu-core-18-arm-32:
                username: test
                password: ubuntu

path: /home/gopath/src/github.com/snapcore/snapd

exclude:
    - .git
    - cmd/snap/snap
    - cmd/snapd/snapd
    - cmd/snapctl/snapctl
    - cmd/snap-exec/snap-exec
    - "*.o"
    - "*.a"


debug-each: |
    if [ "$SPREAD_DEBUG_EACH" = 1 ]; then
        # shellcheck source=tests/lib/journalctl.sh
        . "$TESTSLIB/journalctl.sh"
        #shellcheck source=tests/lib/state.sh
        . "$TESTSLIB/state.sh"

        echo '# journal messages for snapd'
        get_journalctl_log -u snapd
        case "$SPREAD_SYSTEM" in
            fedora-*|centos-*|amazon-*)
                if [ -e "$RUNTIME_STATE_PATH/audit-stamp" ]; then
                    ausearch -i -m AVC --checkpoint "$RUNTIME_STATE_PATH/audit-stamp" --start checkpoint || true
                else
                    ausearch -i -m AVC || true
                fi
                (
                    find /root/snap -printf '%Z\t%H/%P\n' || true
                    find /home -regex '/home/[^/]*/snap\(/.*\)?' -printf '%Z\t%H/%P\n' || true
                ) | grep -v snappy_home_t || true
                find /var/snap -printf '%Z\t%H/%P\n' | grep -v snappy_var_t || true
                ;;
            *)
               echo '# apparmor denials '
               dmesg --ctime | grep DENIED || true
               ;;
        esac
        echo '# seccomp denials (kills) '
        dmesg --ctime | grep type=1326 || true
        echo '# snap connections --all'
        snap connections --all || true
        echo '# tasks executed on system'
        cat "$RUNTIME_STATE_PATH/runs" || true
        echo '# free space'
        df -h || true
    fi

rename:
    # Move content into a directory, so that deltas computed by repack benefit
    # from the content looking similar to codeload.github.com.
    - s,^,$DELTA_PREFIX,S

repack: |
    # For Linode, compute a delta based on a known git reference that can be
    # obtained directly from GitHub. There's nothing special about that reference,
    # other than it will often be in the local repository's history already.
    # The more recent the reference, the smaller the delta.
    if ! echo "$SPREAD_BACKENDS" | grep linode; then
        cat <&3 >&4
    elif ! git show-ref "$DELTA_REF" > /dev/null; then
        cat <&3 >&4
    else
        trap "rm -f delta-ref.tar current.delta" EXIT
        git archive -o delta-ref.tar --format=tar --prefix="$DELTA_PREFIX" "$DELTA_REF"
        xdelta3 -s delta-ref.tar <&3 > current.delta
        tar c current.delta >&4
    fi

kill-timeout: 30m

prepare: |
    # NOTE: This part of the code needs to be in spread.yaml as it runs before
    # the rest of the source code (including the tests/lib directory) is
    # around. The purpose of this code is to fix some connectivity issues and
    # then apply the delta of the git repository.

    # apt update is hanging on security.ubuntu.com with IPv6, prefer IPv4 over IPv6
    cat <<EOF > gai.conf
    precedence  ::1/128       50
    precedence  ::/0          40
    precedence  2002::/16     30
    precedence ::/96          20
    precedence ::ffff:0:0/96 100
    EOF
    if ! mv gai.conf /etc/gai.conf; then
        echo "/etc/gai.conf is not writable, ubuntu-core system? apt update won't be affected in that case"
        rm -f gai.conf
    fi
    if command -v restorecon ; then
        # restore proper context otherwise SELinux may complain
        restorecon -v /etc/gai.conf
    fi

    if [[ "$SPREAD_SYSTEM" == fedora-* ]]; then
        # The Fedora archive mirror seems to be unreliable.
        # Switch to the main archive by commenting out metalink and uncommenting
        # baseurl with a tweak to go to dl.fedoraproject.org which doens't redirect
        # to mirrors again.
        #
        # https://forum.snapcraft.io/t/issues-with-the-fedora-mirror-network/3489/
        sed -i -s -E -e 's@^#?baseurl=http://download.fedoraproject.org/@baseurl=http://dl.fedoraproject.org/@g' -e 's@^metalink=@#metalink@g' /etc/yum.repos.d/fedora*.repo
        dnf --refresh -y makecache

        # enable audit daemon
        systemctl enable --now auditd.service
    fi
    if [[ "$SPREAD_SYSTEM" == opensuse-* ]]; then
        # refresh metadatadata
        zypper ref
        # We seem to be hitting a flaky openSUSE mirror from time to time,
        # increase the number of download attempts libzypp will try to
        # workaround that.
        cat <<-EOF >> /etc/zypp/zypp.conf
    # added by spread tests
    download.max_silent_tries = 20
    EOF
    fi

    if [[ "$SPREAD_SYSTEM" == arch-* ]]; then
        # Possible that AppArmor was not started and is not enabled in the
        # image, do both now
        if systemctl show -p LoadState apparmor.service | MATCH 'LoadState=loaded' ; then
            if ! systemctl is-enabled apparmor.service; then
                systemctl enable apparmor.service
            fi
            systemctl start apparmor.service
        else
            exit 1
        fi
    fi

    if [[ "$SPREAD_SYSTEM" == debian-* ]]; then
        apt-get update && apt-get install -y eatmydata
    fi

    # Unpack delta, or move content out of the prefixed directory (see rename and repack above).
    # (needs to be in spread.yaml directly because there's nothing else on the filesystem yet)
    if [ -f current.delta ]; then
        tf=$(mktemp)
        # NOTE: We can't use tests/lib/pkgdb.sh here as it doesn't exist at
        # this time when none of the test files is yet in place.
        case "$SPREAD_SYSTEM" in
            ubuntu-*|debian-*)
                apt-get update >& "$tf" || ( cat "$tf"; exit 1 )
                apt-get install -y xdelta3 curl eatmydata >& "$tf" || ( cat "$tf"; exit 1 )
                ;;
            fedora-*)
                dnf install --refresh -y xdelta curl &> "$tf" || (cat "$tf"; exit 1)
                ;;
            amazon-*|centos-*)
                yum install -y xdelta curl &> "$tf" || (cat "$tf"; exit 1)
                ;;
            opensuse-*)
                zypper -q --gpg-auto-import-keys refresh
                zypper -q install -y xdelta3 curl &> "$tf" || (cat "$tf"; exit 1)
                ;;
            arch-*)
                # NOTE: we ought to do pacman -Syu, but this may update the
                # kernel which we will not detect at this stage and fail to
                # reboot; actual distro upgrade is done later in prepare
                pacman -Sy --noconfirm xdelta3 curl &> "$tf" || (cat "$tf"; exit 1)
                ;;
        esac
        rm -f "$tf"
        curl -sS -o - "https://codeload.github.com/snapcore/snapd/tar.gz/$DELTA_REF" | gunzip > delta-ref.tar
        xdelta3 -q -d -s delta-ref.tar current.delta | tar x --strip-components=1
        rm -f delta-ref.tar current.delta
    elif [ -d "$DELTA_PREFIX" ]; then
        find "$DELTA_PREFIX" -mindepth 1 -maxdepth 1 -exec mv {} . \;
        rmdir "$DELTA_PREFIX"
    fi

    # Take the MATCH and REBOOT functions from spread and allow our shell scripts to use them.
    type MATCH | tail -n +2 > "$TESTSLIB"/spread-funcs.sh
    type REBOOT | tail -n +2 >> "$TESTSLIB"/spread-funcs.sh

    if [ -e /etc/profile.d/go.sh ]; then
        # Up until recently openSUSE golang packaging injected environment
        # variables into the global shell profile. This caused issues across
        # updates and was, in fact, entirely useless. As such, if we are
        # working against an older image that still has that file, we can
        # remove it and unset certain variables to avoid the problem.
        unset GOBIN
        unset GOARCH
        unset GOROOT
        unset GOOS
        rm -f /etc/profile.d/go.sh
    fi

    # NOTE: At this stage the source tree is available and no more special
    # considerations apply.
    "$TESTSLIB"/prepare-restore.sh --prepare-project
prepare-each: |
    "$TESTSLIB"/prepare-restore.sh --prepare-project-each
restore: |
    "$TESTSLIB"/prepare-restore.sh --restore-project
restore-each: |
    "$TESTSLIB"/prepare-restore.sh --restore-project-each
    if journalctl -u snapd.service | grep -F "signal: terminated"; then exit 1; fi
    case "$SPREAD_SYSTEM" in
        fedora-*|centos-*)
            # Make sure that we are not leaving behind incorrectly labeled snap
            # files on systems supporting SELinux
            (
                find /root/snap -printf '%Z\t%H/%P\n' || true
                find /home -regex '/home/[^/]*/snap\(/.*\)?' -printf '%Z\t%H/%P\n' || true
            ) | grep -c -v snappy_home_t | MATCH "0"

            find /var/snap -printf '%Z\t%H/%P\n' | grep -c -v snappy_var_t  | MATCH "0"
            ;;
    esac

suites:
    # The essential tests designed to run inside the autopkgtest
    # environment on each platform. On autopkgtest we cannot run all tests
    # as this is very slow and we run into timeouts.
    #
    # These tests are executed on all other plattforms as they
    # are designed to run on pristine systems
    tests/smoke/:
        summary: Essenial system level tests for snapd
        prepare: |
            "$TESTSLIB"/prepare-restore.sh --prepare-suite
        prepare-each: |
            "$TESTSLIB"/prepare-restore.sh --prepare-suite-each
        restore-each: |
            "$TESTSLIB"/prepare-restore.sh --restore-suite-each
        restore: |
            "$TESTSLIB"/prepare-restore.sh --restore-suite
    # All other tests run now and will heavily modify the system.
    tests/main/:
        summary: Full-system tests for snapd
        prepare: |
            "$TESTSLIB"/prepare-restore.sh --prepare-suite
        debug: |
            systemctl status snapd.socket || true
            journalctl -xe
        prepare-each: |
            "$TESTSLIB"/prepare-restore.sh --prepare-suite-each
        restore-each: |
            "$TESTSLIB"/prepare-restore.sh --restore-suite-each
        restore: |
            "$TESTSLIB"/prepare-restore.sh --restore-suite
    tests/core18/:
        summary: Subset of core18 specific tests
        systems: [ubuntu-core-18-*]
        prepare: |
            "$TESTSLIB"/prepare-restore.sh --prepare-suite
        prepare-each: |
            "$TESTSLIB"/prepare-restore.sh --prepare-suite-each
        restore-each: |
            "$TESTSLIB"/prepare-restore.sh --restore-suite-each
        restore: |
            "$TESTSLIB"/prepare-restore.sh --restore-suite
    tests/completion/:
        summary: completion tests
        # ppc64el disabled because of https://bugs.launchpad.net/snappy/+bug/1655594
        systems: [-ubuntu-core-*, -ubuntu-*-ppc64el]
        prepare: |
            "$TESTSLIB"/prepare-restore.sh --prepare-suite
        prepare-each: |
            "$TESTSLIB"/prepare-restore.sh --prepare-suite-each
        restore-each: |
            "$TESTSLIB"/prepare-restore.sh --restore-suite-each
        restore: |
            "$TESTSLIB"/prepare-restore.sh --restore-suite
        environment:
          _/plain: _
          _/plain_plusdirs: _
          _/funky: _
          _/files: _
          # dirs fails on indirection because of (mis)handling of trailing
          # slashes. This might be configuration-dependent.
          # _/dirs: _
          _/hosts: _
          _/hosts_n_dirs: _
          # twisted fails in travis (but not regular spread).
          # _/twisted: _
          _/func: _
          _/funkyfunc: _
          _/funcarg: _

    tests/regression/:
        summary: Regression tests for snapd
        prepare: |
            "$TESTSLIB"/prepare-restore.sh --prepare-suite
        prepare-each: |
            "$TESTSLIB"/prepare-restore.sh --prepare-suite-each
        restore-each: |
            "$TESTSLIB"/prepare-restore.sh --restore-suite-each
        restore: |
            "$TESTSLIB"/prepare-restore.sh --restore-suite

    tests/upgrade/:
        summary: Tests for snapd upgrade
        # Test cases are not yet ported to openSUSE that is why we keep
        # it disabled. A later PR will enable most tests and
        # drop this blacklist.
        systems: [-ubuntu-core-*, -opensuse-*]
        prepare-each: |
            # FIXME: this should really use prepare-restore.sh --prepare-suite-each
            # like other suites, needs more investigation

            # shellcheck source=tests/lib/state.sh
            . "$TESTSLIB"/state.sh
            mkdir -p "$RUNTIME_STATE_PATH"
            # save the job which is going to be executed in the system
            echo -n "$SPREAD_JOB " >> "$RUNTIME_STATE_PATH/runs"
        restore: |
            if [ "$REMOTE_STORE" = staging ]; then
                echo "skip upgrade tests while talking to the staging store"
                exit 0
            fi
        restore-each: |
            if [ "$REMOTE_STORE" = staging ]; then
                echo "skip upgrade tests while talking to the staging store"
                exit 0
            fi
            #shellcheck source=tests/lib/pkgdb.sh
            . "$TESTSLIB"/pkgdb.sh
            distro_purge_package snapd
            distro_purge_package snapd-xdg-open || true
    tests/cross/:
        summary: Cross-compile tests
        systems: [ubuntu-16.04-64, ubuntu-18.04-64]

    tests/unit/:
        summary: Suite to run unit tests (non-go and different go runtimes)
        # Test cases are not yet ported to Fedora/openSUSE/Arch that is why
        # we keep them disabled. A later PR will enable most tests and
        # drop this blacklist.
        systems: [-ubuntu-core-*, -fedora-*, -opensuse-*, -arch-*, -amazon-*, -centos-*]
        # unittests are run as part of the autopkgtest build already
        backends: [-autopkgtest]
        environment:
            # env vars required for coverage reporting from a spread task
            TRAVIS_BUILD_NUMBER: '$(HOST: echo "$TRAVIS_BUILD_NUMBER")'
            TRAVIS_BRANCH: '$(HOST: echo "$TRAVIS_BRANCH")'
            TRAVIS_COMMIT: '$(HOST: echo "$TRAVIS_COMMIT")'
            TRAVIS_JOB_NUMBER: '$(HOST: echo "$TRAVIS_JOB_NUMBER")'
            TRAVIS_PULL_REQUEST: '$(HOST: echo "$TRAVIS_PULL_REQUEST")'
            TRAVIS_JOB_ID: '$(HOST: echo "$TRAVIS_JOB_ID")'
            TRAVIS_REPO_SLUG: '$(HOST: echo "$TRAVIS_REPO_SLUG")'
            TRAVIS_TAG: '$(HOST: echo "$TRAVIS_TAG")'
            COVERMODE: '$(HOST: echo "$COVERMODE")'
        prepare: |
            #shellcheck source=tests/lib/prepare.sh
            . "$TESTSLIB"/prepare.sh
            prepare_classic
        prepare-each: |
            "$TESTSLIB"/reset.sh --reuse-core
            #shellcheck source=tests/lib/prepare.sh
            . "$TESTSLIB"/prepare.sh
            prepare_each_classic
        restore: |
            "$TESTSLIB"/reset.sh --store
            #shellcheck source=tests/lib/pkgdb.sh
            . "$TESTSLIB"/pkgdb.sh

            distro_purge_package snapd
            case "$SPREAD_SYSTEM" in
                arch-*)
                    # there is no snap-confine and ubuntu-core-launcher
                    # in Arch
                    ;;
                *)
                    distro_purge_package snap-confine ubuntu-core-launcher
                    ;;
            esac

    tests/nightly/:
        summary: Suite for nightly, expensive, tests
        manual: true
        # Test cases are not yet ported to Fedora/openSUSE/Arch/AMZN2 that is why
        # we keep them disabled. A later PR will enable most tests and
        # drop this blacklist.
        systems: [-fedora-*, -opensuse-*, -arch-*, -amazon-*, -centos-*]
        prepare: |
            "$TESTSLIB"/prepare-restore.sh --prepare-suite
        prepare-each: |
            "$TESTSLIB"/prepare-restore.sh --prepare-suite-each
        restore-each: |
            "$TESTSLIB"/prepare-restore.sh --restore-suite-each
        restore: |
            "$TESTSLIB"/prepare-restore.sh --restore-suite

    tests/nested/classic/:
        summary: Tests for nested images
        backends: [google-nested]
        systems: [ubuntu-16.04-64, ubuntu-18.04-64]
        environment:
            NESTED_TYPE: classic
<<<<<<< HEAD
            # Channel used to create the nested vm
            CORE_CHANNEL: "$(HOST: echo ${SPREAD_CORE_CHANNEL:-stable})"
            # Channel used to refresh when testing refresh and revert
            CORE_REFRESH_CHANNEL: "$(HOST: echo ${SPREAD_CORE_REFRESH_CHANNEL:-edge})"
            # Channel used to update the core/snapd snaps on some tests
            NEW_CORE_CHANNEL: "$(HOST: echo ${SPREAD_NEW_CORE_CHANNEL:-edge})"
=======
            CORE_CHANNEL: '$(HOST: echo "${SPREAD_CORE_CHANNEL:-stable}")'
            CORE_REFRESH_CHANNEL: '$(HOST: echo "${SPREAD_CORE_REFRESH_CHANNEL:-edge}")'
>>>>>>> a067cd86
        manual: true
        prepare: |
            "$TESTSLIB"/prepare-restore.sh --prepare-suite
            #shellcheck source=tests/lib/pkgdb.sh
            . "$TESTSLIB"/pkgdb.sh
            distro_update_package_db
            distro_install_package snapd qemu genisoimage sshpass qemu-kvm cloud-image-utils ubuntu-image

            #shellcheck source=tests/lib/nested.sh
            . "$TESTSLIB/nested.sh"
            create_nested_classic_vm
        prepare-each: |
            #shellcheck source=tests/lib/nested.sh
            . "$TESTSLIB/nested.sh"
            start_nested_classic_vm
        restore-each: |
            #shellcheck source=tests/lib/nested.sh
            . "$TESTSLIB/nested.sh"
            destroy_nested_vm
        restore: |
            #shellcheck source=tests/lib/nested.sh
            . "$TESTSLIB/nested.sh"
            cleanup_nested_env

            #shellcheck source=tests/lib/pkgdb.sh
            . "$TESTSLIB"/pkgdb.sh
            distro_purge_package qemu genisoimage sshpass qemu-kvm cloud-image-utils ubuntu-image

    tests/nested/core/:
        summary: Tests for nested images
        backends: [google-nested]
        systems: [ubuntu-16.04-64, ubuntu-18.04-64]
        environment:
            NESTED_TYPE: core
<<<<<<< HEAD
            # Channel used to create the nested vm
            CORE_CHANNEL: "$(HOST: echo ${SPREAD_CORE_CHANNEL:-stable})"
            # Channel used to refresh when testing refresh and revert
            CORE_REFRESH_CHANNEL: "$(HOST: echo ${SPREAD_CORE_REFRESH_CHANNEL:-edge})"
            # Channel used to update the core/snapd snaps on some tests
            NEW_CORE_CHANNEL: "$(HOST: echo ${SPREAD_NEW_CORE_CHANNEL:-edge})"
=======
            CORE_CHANNEL: '$(HOST: echo "${SPREAD_CORE_CHANNEL:-stable}")'
            CORE_REFRESH_CHANNEL: '$(HOST: echo "${SPREAD_CORE_REFRESH_CHANNEL:-edge}")'
>>>>>>> a067cd86
        manual: true
        prepare: |
            #shellcheck source=tests/lib/pkgdb.sh
            . "$TESTSLIB"/pkgdb.sh
            distro_update_package_db
            distro_install_package snapd qemu genisoimage sshpass qemu-kvm cloud-image-utils ubuntu-image

            #shellcheck source=tests/lib/nested.sh
            . "$TESTSLIB/nested.sh"
            create_nested_core_vm
        prepare-each: |
            #shellcheck source=tests/lib/nested.sh
            . "$TESTSLIB/nested.sh"
            start_nested_core_vm
        restore-each: |
            #shellcheck source=tests/lib/nested.sh
            . "$TESTSLIB/nested.sh"
            destroy_nested_vm
        restore: |
            #shellcheck source=tests/lib/nested.sh
            . "$TESTSLIB/nested.sh"
            cleanup_nested_env

            #shellcheck source=tests/lib/pkgdb.sh
            . "$TESTSLIB"/pkgdb.sh
            distro_purge_package qemu genisoimage sshpass qemu-kvm cloud-image-utils ubuntu-image

# vim:ts=4:sw=4:et<|MERGE_RESOLUTION|>--- conflicted
+++ resolved
@@ -789,18 +789,13 @@
         backends: [google-nested]
         systems: [ubuntu-16.04-64, ubuntu-18.04-64]
         environment:
-            NESTED_TYPE: classic
-<<<<<<< HEAD
+            NESTED_TYPE: "classic"
             # Channel used to create the nested vm
-            CORE_CHANNEL: "$(HOST: echo ${SPREAD_CORE_CHANNEL:-stable})"
+            CORE_CHANNEL: '$(HOST: echo "${SPREAD_CORE_CHANNEL:-stable}")'
             # Channel used to refresh when testing refresh and revert
-            CORE_REFRESH_CHANNEL: "$(HOST: echo ${SPREAD_CORE_REFRESH_CHANNEL:-edge})"
+            CORE_REFRESH_CHANNEL: '$(HOST: echo "${SPREAD_CORE_REFRESH_CHANNEL:-edge}")'
             # Channel used to update the core/snapd snaps on some tests
-            NEW_CORE_CHANNEL: "$(HOST: echo ${SPREAD_NEW_CORE_CHANNEL:-edge})"
-=======
-            CORE_CHANNEL: '$(HOST: echo "${SPREAD_CORE_CHANNEL:-stable}")'
-            CORE_REFRESH_CHANNEL: '$(HOST: echo "${SPREAD_CORE_REFRESH_CHANNEL:-edge}")'
->>>>>>> a067cd86
+            NEW_CORE_CHANNEL: '$(HOST: echo "${SPREAD_NEW_CORE_CHANNEL:-edge}")'
         manual: true
         prepare: |
             "$TESTSLIB"/prepare-restore.sh --prepare-suite
@@ -833,19 +828,13 @@
         summary: Tests for nested images
         backends: [google-nested]
         systems: [ubuntu-16.04-64, ubuntu-18.04-64]
-        environment:
-            NESTED_TYPE: core
-<<<<<<< HEAD
+            NESTED_TYPE: "core"
             # Channel used to create the nested vm
-            CORE_CHANNEL: "$(HOST: echo ${SPREAD_CORE_CHANNEL:-stable})"
+            CORE_CHANNEL: '$(HOST: echo "${SPREAD_CORE_CHANNEL:-stable}")'
             # Channel used to refresh when testing refresh and revert
-            CORE_REFRESH_CHANNEL: "$(HOST: echo ${SPREAD_CORE_REFRESH_CHANNEL:-edge})"
+            CORE_REFRESH_CHANNEL: '$(HOST: echo "${SPREAD_CORE_REFRESH_CHANNEL:-edge}")'
             # Channel used to update the core/snapd snaps on some tests
-            NEW_CORE_CHANNEL: "$(HOST: echo ${SPREAD_NEW_CORE_CHANNEL:-edge})"
-=======
-            CORE_CHANNEL: '$(HOST: echo "${SPREAD_CORE_CHANNEL:-stable}")'
-            CORE_REFRESH_CHANNEL: '$(HOST: echo "${SPREAD_CORE_REFRESH_CHANNEL:-edge}")'
->>>>>>> a067cd86
+            NEW_CORE_CHANNEL: '$(HOST: echo "${SPREAD_NEW_CORE_CHANNEL:-edge}")'
         manual: true
         prepare: |
             #shellcheck source=tests/lib/pkgdb.sh
