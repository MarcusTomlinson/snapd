// -*- Mode: Go; indent-tabs-mode: t -*-

/*
 * Copyright (C) 2014-2015 Canonical Ltd
 *
 * This program is free software: you can redistribute it and/or modify
 * it under the terms of the GNU General Public License version 3 as
 * published by the Free Software Foundation.
 *
 * This program is distributed in the hope that it will be useful,
 * but WITHOUT ANY WARRANTY; without even the implied warranty of
 * MERCHANTABILITY or FITNESS FOR A PARTICULAR PURPOSE.  See the
 * GNU General Public License for more details.
 *
 * You should have received a copy of the GNU General Public License
 * along with this program.  If not, see <http://www.gnu.org/licenses/>.
 *
 */

package snappy

import (
	"errors"
	"fmt"
	"io/ioutil"
	"os"
	"path/filepath"
	"regexp"
	"strings"

	. "gopkg.in/check.v1"

	"github.com/ubuntu-core/snappy/arch"
	"github.com/ubuntu-core/snappy/dirs"
	"github.com/ubuntu-core/snappy/helpers"
	"github.com/ubuntu-core/snappy/policy"
	"github.com/ubuntu-core/snappy/progress"
	"github.com/ubuntu-core/snappy/snap"
	"github.com/ubuntu-core/snappy/snap/squashfs"
	"github.com/ubuntu-core/snappy/systemd"
	"github.com/ubuntu-core/snappy/timeout"
)

func (s *SnapTestSuite) testLocalSnapInstall(c *C) string {
	snapFile := makeTestSnapPackage(c, "")
	name, err := installClick(snapFile, 0, nil, testOrigin)
	c.Assert(err, IsNil)
	c.Check(name, Equals, "foo")

<<<<<<< HEAD
	baseDir := filepath.Join(dirs.SnapAppsDir, fooComposedName, "1.0")
	c.Assert(helpers.FileExists(baseDir), Equals, true)
	_, err = os.Stat(filepath.Join(s.tempdir, "var", "lib", "apps", "foo."+testOrigin, "1.0"))
=======
	baseDir := filepath.Join(dirs.SnapSnapsDir, fooComposedName, "1.0")
	contentFile := filepath.Join(baseDir, "bin", "foo")
	content, err := ioutil.ReadFile(contentFile)
	c.Assert(err, IsNil)
	c.Assert(string(content), Equals, "#!/bin/sh\necho \"hello\"")

	// ensure we have the data dir
	_, err = os.Stat(filepath.Join(s.tempdir, "var", "lib", "snaps", "foo."+testOrigin, "1.0"))
>>>>>>> 0487a31b
	c.Assert(err, IsNil)

	return snapFile
}

func (s *SnapTestSuite) TestLocalSnapInstall(c *C) {
	s.testLocalSnapInstall(c)
}

func (s *SnapTestSuite) TestLocalSnapInstallFailsAlreadyInstalled(c *C) {
	snapFile := s.testLocalSnapInstall(c)

	_, err := installClick(snapFile, 0, nil, "originother")
	c.Assert(err, Equals, ErrPackageNameAlreadyInstalled)
}

<<<<<<< HEAD
=======
func (s *SnapTestSuite) TestLocalSnapInstallDebsigVerifyFails(c *C) {
	old := clickdeb.VerifyCmd
	clickdeb.VerifyCmd = "false"
	defer func() { clickdeb.VerifyCmd = old }()

	snapFile := makeTestSnapPackage(c, "")
	_, err := installClick(snapFile, 0, nil, testOrigin)
	c.Assert(err, NotNil)

	contentFile := filepath.Join(s.tempdir, "snaps", fooComposedName, "1.0", "bin", "foo")
	_, err = os.Stat(contentFile)
	c.Assert(err, NotNil)
}

// ensure that the right parameters are passed to runDebsigVerify()
func (s *SnapTestSuite) TestLocalSnapInstallDebsigVerifyPassesUnauth(c *C) {
	// make a fake debsig that fails with unauth
	f := filepath.Join(c.MkDir(), "fakedebsig")
	c.Assert(ioutil.WriteFile(f, []byte("#!/bin/sh\nexit 10\n"), 0755), IsNil)

	old := clickdeb.VerifyCmd
	clickdeb.VerifyCmd = f
	defer func() { clickdeb.VerifyCmd = old }()

	snapFile := makeTestSnapPackage(c, "")
	name, err := installClick(snapFile, AllowUnauthenticated, nil, testOrigin)
	c.Assert(err, IsNil)
	c.Check(name, Equals, "foo")

	_, err = installClick(snapFile, 0, nil, testOrigin)
	c.Assert(err, NotNil)
}

>>>>>>> 0487a31b
// if the snap asks for accepting a license, and an agreer isn't provided,
// install fails
func (s *SnapTestSuite) TestLocalSnapInstallMissingAccepterFails(c *C) {
	pkg := makeTestSnapPackage(c, `
name: foo
version: 1.0
explicit-license-agreement: Y`)
	_, err := installClick(pkg, 0, nil, testOrigin)
	c.Check(err, Equals, ErrLicenseNotAccepted)
	c.Check(IsLicenseNotAccepted(err), Equals, true)
}

// if the snap asks for accepting a license, and an agreer is provided, and
// Agreed returns false, install fails
func (s *SnapTestSuite) TestLocalSnapInstallNegAccepterFails(c *C) {
	pkg := makeTestSnapPackage(c, `
name: foo
version: 1.0
explicit-license-agreement: Y`)
	_, err := installClick(pkg, 0, &MockProgressMeter{y: false}, testOrigin)
	c.Check(err, Equals, ErrLicenseNotAccepted)
	c.Check(IsLicenseNotAccepted(err), Equals, true)
}

// if the snap asks for accepting a license, and an agreer is provided, but
// the click has no license, install fails
func (s *SnapTestSuite) TestLocalSnapInstallNoLicenseFails(c *C) {
	licenseChecker = func(string) error { return nil }
	defer func() { licenseChecker = checkLicenseExists }()

	pkg := makeTestSnapPackageFull(c, `
name: foo
version: 1.0
explicit-license-agreement: Y`, false)
	_, err := installClick(pkg, 0, &MockProgressMeter{y: true}, testOrigin)
	c.Check(err, Equals, ErrLicenseNotProvided)
	c.Check(IsLicenseNotAccepted(err), Equals, false)
}

// if the snap asks for accepting a license, and an agreer is provided, and
// Agreed returns true, install succeeds
func (s *SnapTestSuite) TestLocalSnapInstallPosAccepterWorks(c *C) {
	pkg := makeTestSnapPackage(c, `
name: foo
version: 1.0
explicit-license-agreement: Y`)
	_, err := installClick(pkg, 0, &MockProgressMeter{y: true}, testOrigin)
	c.Check(err, Equals, nil)
	c.Check(IsLicenseNotAccepted(err), Equals, false)
}

// Agreed is given reasonable values for intro and license
func (s *SnapTestSuite) TestLocalSnapInstallAccepterReasonable(c *C) {
	pkg := makeTestSnapPackage(c, `
name: foobar
version: 1.0
explicit-license-agreement: Y`)
	ag := &MockProgressMeter{y: true}
	_, err := installClick(pkg, 0, ag, testOrigin)
	c.Assert(err, Equals, nil)
	c.Check(IsLicenseNotAccepted(err), Equals, false)
	c.Check(ag.intro, Matches, ".*foobar.*requires.*license.*")
	c.Check(ag.license, Equals, "WTFPL")
}

// If a previous version is installed with the same license version, the agreer
// isn't called
func (s *SnapTestSuite) TestPreviouslyAcceptedLicense(c *C) {
	ag := &MockProgressMeter{y: true}
	yaml := `name: foox
explicit-license-agreement: Y
license-version: 2
`
	yamlFile, err := makeInstalledMockSnap(s.tempdir, yaml+"version: 1")
	pkgdir := filepath.Dir(filepath.Dir(yamlFile))
	c.Assert(os.MkdirAll(filepath.Join(pkgdir, ".click", "info"), 0755), IsNil)
	c.Assert(ioutil.WriteFile(filepath.Join(pkgdir, ".click", "info", "foox."+testOrigin+".manifest"), []byte(`{"name": "foox"}`), 0644), IsNil)
	part, err := NewInstalledSnapPart(yamlFile, testOrigin)
	c.Assert(err, IsNil)
	c.Assert(part.activate(true, ag), IsNil)

	pkg := makeTestSnapPackage(c, yaml+"version: 2")
	_, err = installClick(pkg, 0, ag, testOrigin)
	c.Assert(err, Equals, nil)
	c.Check(IsLicenseNotAccepted(err), Equals, false)
	c.Check(ag.intro, Equals, "")
	c.Check(ag.license, Equals, "")
}

// If a previous version is installed with the same license version, but without
// explicit license agreement set, the agreer *is* called
func (s *SnapTestSuite) TestSameLicenseVersionButNotRequired(c *C) {
	ag := &MockProgressMeter{y: true}
	yaml := `name: foox
license-version: 2
version: 1.0
`
	yamlFile, err := makeInstalledMockSnap(s.tempdir, yaml+"version: 1")
	pkgdir := filepath.Dir(filepath.Dir(yamlFile))
	c.Assert(os.MkdirAll(filepath.Join(pkgdir, ".click", "info"), 0755), IsNil)
	c.Assert(ioutil.WriteFile(filepath.Join(pkgdir, ".click", "info", "foox."+testOrigin+".manifest"), []byte(`{"name": "foox"}`), 0644), IsNil)
	part, err := NewInstalledSnapPart(yamlFile, testOrigin)
	c.Assert(err, IsNil)
	c.Assert(part.activate(true, ag), IsNil)

	pkg := makeTestSnapPackage(c, yaml+"version: 2\nexplicit-license-agreement: Y\n")
	_, err = installClick(pkg, 0, ag, testOrigin)
	c.Check(IsLicenseNotAccepted(err), Equals, false)
	c.Assert(err, Equals, nil)
	c.Check(ag.license, Equals, "WTFPL")
}

// If a previous version is installed with a different license version, the
// agreer *is* called
func (s *SnapTestSuite) TestDifferentLicenseVersion(c *C) {
	ag := &MockProgressMeter{y: true}
	yaml := `name: foox
explicit-license-agreement: Y
`
	yamlFile, err := makeInstalledMockSnap(s.tempdir, yaml+"license-version: 2\nversion: 1")
	pkgdir := filepath.Dir(filepath.Dir(yamlFile))
	c.Assert(os.MkdirAll(filepath.Join(pkgdir, ".click", "info"), 0755), IsNil)
	c.Assert(ioutil.WriteFile(filepath.Join(pkgdir, ".click", "info", "foox."+testOrigin+".manifest"), []byte(`{"name": "foox"}`), 0644), IsNil)
	part, err := NewInstalledSnapPart(yamlFile, testOrigin)
	c.Assert(err, IsNil)
	c.Assert(part.activate(true, ag), IsNil)

	pkg := makeTestSnapPackage(c, yaml+"license-version: 3\nversion: 2")
	_, err = installClick(pkg, 0, ag, testOrigin)
	c.Assert(err, Equals, nil)
	c.Check(IsLicenseNotAccepted(err), Equals, false)
	c.Check(ag.license, Equals, "WTFPL")
}

func (s *SnapTestSuite) TestSnapRemove(c *C) {
	c.Skip("needs porting to new squashfs based snap activation!")

	allSystemctl := []string{}
	systemd.SystemctlCmd = func(cmd ...string) ([]byte, error) {
		allSystemctl = append(allSystemctl, cmd[0])
		return nil, nil
	}

	targetDir := filepath.Join(s.tempdir, "snaps")
	_, err := installClick(makeTestSnapPackage(c, ""), 0, nil, testOrigin)
	c.Assert(err, IsNil)

	instDir := filepath.Join(targetDir, fooComposedName, "1.0")
	_, err = os.Stat(instDir)
	c.Assert(err, IsNil)

	yamlPath := filepath.Join(instDir, "meta", "package.yaml")
	part, err := NewInstalledSnapPart(yamlPath, testOrigin)
	c.Assert(err, IsNil)
	err = part.remove(&MockProgressMeter{})
	c.Assert(err, IsNil)

	_, err = os.Stat(instDir)
	c.Assert(err, NotNil)

	// we don't run unneeded systemctl reloads
	c.Assert(allSystemctl, HasLen, 0)
}

func (s *SnapTestSuite) buildFramework(c *C) string {
	allSystemctl := []string{}
	systemd.SystemctlCmd = func(cmd ...string) ([]byte, error) {
		allSystemctl = append(allSystemctl, cmd[0])
		return nil, nil
	}

	tmpdir := c.MkDir()
	appg := filepath.Join(tmpdir, "meta", "framework-policy", "apparmor", "policygroups")
	c.Assert(os.MkdirAll(appg, 0755), IsNil)
	c.Assert(ioutil.WriteFile(filepath.Join(appg, "one"), []byte("hello"), 0644), IsNil)

	yaml := []byte(`name: hello
version: 1.0.1
type: framework
`)

	yamlFile := filepath.Join(tmpdir, "meta", "package.yaml")
	c.Assert(ioutil.WriteFile(yamlFile, yaml, 0644), IsNil)
	readmeMd := filepath.Join(tmpdir, "meta", "readme.md")
	c.Assert(ioutil.WriteFile(readmeMd, []byte("blah\nx"), 0644), IsNil)
	m, err := parsePackageYamlData(yaml, false)
	c.Assert(err, IsNil)
	snapName := fmt.Sprintf("%s_%s_all.snap", m.Name, m.Version)
	d := squashfs.New(snapName)
	c.Assert(d.Build(tmpdir), IsNil)
	defer os.Remove(snapName)

	_, err = installClick(snapName, 0, nil, testOrigin)
	c.Assert(err, IsNil)

	return snapName
}

func (s *SnapTestSuite) TestSnapInstallPackagePolicyDelta(c *C) {
	secbase := policy.SecBase
	defer func() { policy.SecBase = secbase }()
	policy.SecBase = c.MkDir()

	s.buildFramework(c)

	// ...?

	// rename the policy
	//poldir := filepath.Join(tmpdir, "meta", "framework-policy", "apparmor", "policygroups")

	// _, err := installClick(snapName, 0, nil, testOrigin)
	// c.Assert(err, IsNil)
	// appdir := filepath.Join(s.tempdir, "snaps", "hello.testspacethename", "1.0.1")
	// c.Assert(removeClick(appdir, nil), IsNil)
}

func (s *SnapTestSuite) TestSnapRemovePackagePolicy(c *C) {
	c.Skip("need porting to the new squashfs based tests")

	secbase := policy.SecBase
	defer func() { policy.SecBase = secbase }()
	policy.SecBase = c.MkDir()

	s.buildFramework(c)
	appdir := filepath.Join(s.tempdir, "snaps", "hello", "1.0.1")
	yamlPath := filepath.Join(appdir, "meta", "package.yaml")
	part, err := NewInstalledSnapPart(yamlPath, testOrigin)
	c.Assert(err, IsNil)
	err = part.remove(&MockProgressMeter{})
	c.Assert(err, IsNil)
}

func (s *SnapTestSuite) TestLocalGadgetSnapInstall(c *C) {
	snapFile := makeTestSnapPackage(c, `name: foo
version: 1.0
type: gadget
icon: foo.svg`)
	_, err := installClick(snapFile, AllowGadget, nil, testOrigin)
	c.Assert(err, IsNil)

	contentFile := filepath.Join(s.tempdir, "snaps", "foo", "1.0", "bin", "foo")
	_, err = os.Stat(contentFile)
	c.Assert(err, IsNil)
}

func (s *SnapTestSuite) TestLocalGadgetSnapInstallVariants(c *C) {
	snapFile := makeTestSnapPackage(c, `name: foo
version: 1.0
type: gadget
icon: foo.svg`)
	_, err := installClick(snapFile, AllowGadget, nil, testOrigin)
	c.Assert(err, IsNil)
	c.Assert(storeMinimalRemoteManifest("foo", "foo", testOrigin, "1.0", "", "remote-channel"), IsNil)

	contentFile := filepath.Join(s.tempdir, "snaps", "foo", "1.0", "bin", "foo")
	_, err = os.Stat(contentFile)
	c.Assert(err, IsNil)

	// a package update
	snapFile = makeTestSnapPackage(c, `name: foo
version: 2.0
type: gadget
icon: foo.svg`)
	_, err = installClick(snapFile, 0, nil, testOrigin)
	c.Check(err, IsNil)
	c.Assert(storeMinimalRemoteManifest("foo", "foo", testOrigin, "2.0", "", "remote-channel"), IsNil)

	// XXX: I think this next test now tests something we actually don't
	// want. At least for fwks and apps, sideloading something installed
	// is a no-no. Are Gadgets different in this regard?
	//
	// // different origin, this shows we have no origin support at this
	// // level, but sideloading also works.
	// _, err = installClick(snapFile, 0, nil, SideloadedOrigin)
	// c.Check(err, IsNil)
	// c.Assert(storeMinimalRemoteManifest("foo", "foo", SideloadedOrigin, "1.0", ""), IsNil)

	// a package name fork, IOW, a different Gadget package.
	snapFile = makeTestSnapPackage(c, `name: foo-fork
version: 2.0
type: gadget
icon: foo.svg`)
	_, err = installClick(snapFile, 0, nil, testOrigin)
	c.Check(err, Equals, ErrGadgetPackageInstall)

	// this will cause chaos, but let's test if it works
	_, err = installClick(snapFile, AllowGadget, nil, testOrigin)
	c.Check(err, IsNil)
}

func (s *SnapTestSuite) TestClickSetActive(c *C) {
	packageYaml := `name: foo
icon: foo.svg
`
	snapFile := makeTestSnapPackage(c, packageYaml+"version: 1.0")
	_, err := installClick(snapFile, AllowUnauthenticated, nil, testOrigin)
	c.Assert(err, IsNil)

	snapFile = makeTestSnapPackage(c, packageYaml+"version: 2.0")
	_, err = installClick(snapFile, AllowUnauthenticated, nil, testOrigin)
	c.Assert(err, IsNil)

	// ensure v2 is active
	repo := NewLocalSnapRepository(filepath.Join(s.tempdir, "snaps"))
	parts, err := repo.Installed()
	c.Assert(err, IsNil)
	c.Assert(parts, HasLen, 2)
	c.Assert(parts[0].Version(), Equals, "1.0")
	c.Assert(parts[0].IsActive(), Equals, false)
	c.Assert(parts[1].Version(), Equals, "2.0")
	c.Assert(parts[1].IsActive(), Equals, true)

	// set v1 active
	err = parts[0].(*SnapPart).activate(false, nil)
	parts, err = repo.Installed()
	c.Assert(err, IsNil)
	c.Assert(parts[0].Version(), Equals, "1.0")
	c.Assert(parts[0].IsActive(), Equals, true)
	c.Assert(parts[1].Version(), Equals, "2.0")
	c.Assert(parts[1].IsActive(), Equals, false)

}

func (s *SnapTestSuite) TestClickCopyData(c *C) {
	dirs.SnapDataHomeGlob = filepath.Join(s.tempdir, "home", "*", "snaps")
	homeDir := filepath.Join(s.tempdir, "home", "user1", "snaps")
	appDir := "foo." + testOrigin
	homeData := filepath.Join(homeDir, appDir, "1.0")
	err := os.MkdirAll(homeData, 0755)
	c.Assert(err, IsNil)

	packageYaml := `name: foo
icon: foo.svg
`
	canaryData := []byte("ni ni ni")

	snapFile := makeTestSnapPackage(c, packageYaml+"version: 1.0")
	_, err = installClick(snapFile, AllowUnauthenticated, nil, testOrigin)
	c.Assert(err, IsNil)
	canaryDataFile := filepath.Join(dirs.SnapDataDir, appDir, "1.0", "canary.txt")
	err = ioutil.WriteFile(canaryDataFile, canaryData, 0644)
	c.Assert(err, IsNil)
	err = ioutil.WriteFile(filepath.Join(homeData, "canary.home"), canaryData, 0644)
	c.Assert(err, IsNil)

	snapFile = makeTestSnapPackage(c, packageYaml+"version: 2.0")
	_, err = installClick(snapFile, AllowUnauthenticated, nil, testOrigin)
	c.Assert(err, IsNil)
	newCanaryDataFile := filepath.Join(dirs.SnapDataDir, appDir, "2.0", "canary.txt")
	content, err := ioutil.ReadFile(newCanaryDataFile)
	c.Assert(err, IsNil)
	c.Assert(content, DeepEquals, canaryData)

	newHomeDataCanaryFile := filepath.Join(homeDir, appDir, "2.0", "canary.home")
	content, err = ioutil.ReadFile(newHomeDataCanaryFile)
	c.Assert(err, IsNil)
	c.Assert(content, DeepEquals, canaryData)
}

// ensure that even with no home dir there is no error and the
// system data gets copied
func (s *SnapTestSuite) TestClickCopyDataNoUserHomes(c *C) {
	// this home dir path does not exist
	dirs.SnapDataHomeGlob = filepath.Join(s.tempdir, "no-such-home", "*", "snaps")

	packageYaml := `name: foo
icon: foo.svg
`
	appDir := "foo." + testOrigin
	snapFile := makeTestSnapPackage(c, packageYaml+"version: 1.0")
	_, err := installClick(snapFile, AllowUnauthenticated, nil, testOrigin)
	c.Assert(err, IsNil)
	canaryDataFile := filepath.Join(dirs.SnapDataDir, appDir, "1.0", "canary.txt")
	err = ioutil.WriteFile(canaryDataFile, []byte(""), 0644)
	c.Assert(err, IsNil)

	snapFile = makeTestSnapPackage(c, packageYaml+"version: 2.0")
	_, err = installClick(snapFile, AllowUnauthenticated, nil, testOrigin)
	c.Assert(err, IsNil)
	_, err = os.Stat(filepath.Join(dirs.SnapDataDir, appDir, "2.0", "canary.txt"))
	c.Assert(err, IsNil)
}

const expectedWrapper = `#!/bin/sh
set -e

# app info (deprecated)
export SNAPP_APP_PATH="/snaps/pastebinit.mvo/1.4.0.0.1/"
export SNAPP_APP_DATA_PATH="/var/lib/snaps/pastebinit.mvo/1.4.0.0.1/"
export SNAPP_APP_TMPDIR="/tmp/snaps/pastebinit.mvo/1.4.0.0.1/tmp"
export SNAPPY_APP_ARCH="%[1]s"
export SNAPP_APP_USER_DATA_PATH="$HOME/snaps/pastebinit.mvo/1.4.0.0.1/"
export SNAPP_OLD_PWD="$(pwd)"

# app info
export TMPDIR="/tmp/snaps/pastebinit.mvo/1.4.0.0.1/tmp"
export TEMPDIR="/tmp/snaps/pastebinit.mvo/1.4.0.0.1/tmp"
export SNAP_APP_PATH="/snaps/pastebinit.mvo/1.4.0.0.1/"
export SNAP_APP_DATA_PATH="/var/lib/snaps/pastebinit.mvo/1.4.0.0.1/"
export SNAP_APP_TMPDIR="/tmp/snaps/pastebinit.mvo/1.4.0.0.1/tmp"
export SNAP_NAME="pastebinit"
export SNAP_VERSION="1.4.0.0.1"
export SNAP_ORIGIN="mvo"
export SNAP_FULLNAME="pastebinit.mvo"
export SNAP_ARCH="%[1]s"
export SNAP_APP_USER_DATA_PATH="$HOME/snaps/pastebinit.mvo/1.4.0.0.1/"

if [ ! -d "$SNAP_APP_USER_DATA_PATH" ]; then
   mkdir -p "$SNAP_APP_USER_DATA_PATH"
fi
export HOME="$SNAP_APP_USER_DATA_PATH"

# export old pwd
export SNAP_OLD_PWD="$(pwd)"
cd /snaps/pastebinit.mvo/1.4.0.0.1/
ubuntu-core-launcher pastebinit.mvo pastebinit.mvo_pastebinit_1.4.0.0.1 /snaps/pastebinit.mvo/1.4.0.0.1/bin/pastebinit "$@"
`

func (s *SnapTestSuite) TestSnappyGenerateSnapBinaryWrapper(c *C) {
	binary := Binary{Name: "pastebinit", Exec: "bin/pastebinit"}
	pkgPath := "/snaps/pastebinit.mvo/1.4.0.0.1/"
	aaProfile := "pastebinit.mvo_pastebinit_1.4.0.0.1"
	m := packageYaml{Name: "pastebinit",
		Version: "1.4.0.0.1"}

	expected := fmt.Sprintf(expectedWrapper, arch.UbuntuArchitecture())

	generatedWrapper, err := generateSnapBinaryWrapper(binary, pkgPath, aaProfile, &m)
	c.Assert(err, IsNil)
	c.Assert(generatedWrapper, Equals, expected)
}

func (s *SnapTestSuite) TestSnappyGenerateSnapBinaryWrapperFmk(c *C) {
	binary := Binary{Name: "echo", Exec: "bin/echo"}
	pkgPath := "/snaps/fmk/1.4.0.0.1/"
	aaProfile := "fmk_echo_1.4.0.0.1"
	m := packageYaml{Name: "fmk",
		Version: "1.4.0.0.1",
		Type:    "framework"}

	expected := strings.Replace(expectedWrapper, "pastebinit.mvo", "fmk", -1)
	expected = strings.Replace(expected, `NAME="pastebinit"`, `NAME="fmk"`, 1)
	expected = strings.Replace(expected, "mvo", "", -1)
	expected = strings.Replace(expected, "pastebinit", "echo", -1)
	expected = fmt.Sprintf(expected, arch.UbuntuArchitecture())

	generatedWrapper, err := generateSnapBinaryWrapper(binary, pkgPath, aaProfile, &m)
	c.Assert(err, IsNil)
	c.Assert(generatedWrapper, Equals, expected)
}

func (s *SnapTestSuite) TestSnappyGenerateSnapBinaryWrapperIllegalChars(c *C) {
	binary := Binary{Name: "bin/pastebinit\nSomething nasty"}
	pkgPath := "/snaps/pastebinit.mvo/1.4.0.0.1/"
	aaProfile := "pastebinit.mvo_pastebinit_1.4.0.0.1"
	m := packageYaml{Name: "pastebinit",
		Version: "1.4.0.0.1"}

	_, err := generateSnapBinaryWrapper(binary, pkgPath, aaProfile, &m)
	c.Assert(err, NotNil)
}

func (s *SnapTestSuite) TestSnappyBinPathForBinaryNoExec(c *C) {
	binary := Binary{Name: "pastebinit", Exec: "bin/pastebinit"}
	pkgPath := "/snaps/pastebinit.mvo/1.0/"
	c.Assert(binPathForBinary(pkgPath, binary), Equals, "/snaps/pastebinit.mvo/1.0/bin/pastebinit")
}

func (s *SnapTestSuite) TestSnappyBinPathForBinaryWithExec(c *C) {
	binary := Binary{
		Name: "pastebinit",
		Exec: "bin/random-pastebin",
	}
	pkgPath := "/snaps/pastebinit.mvo/1.1/"
	c.Assert(binPathForBinary(pkgPath, binary), Equals, "/snaps/pastebinit.mvo/1.1/bin/random-pastebin")
}

<<<<<<< HEAD
=======
func (s *SnapTestSuite) TestSnappyHandleBinariesOnInstall(c *C) {
	packageYaml := `name: foo
icon: foo.svg
binaries:
 - name: bin/bar
`
	snapFile := makeTestSnapPackage(c, packageYaml+"version: 1.0")
	_, err := installClick(snapFile, AllowUnauthenticated, nil, "mvo")
	c.Assert(err, IsNil)

	// ensure that the binary wrapper file go generated with the right
	// name
	binaryWrapper := filepath.Join(dirs.SnapBinariesDir, "foo.bar")
	c.Assert(helpers.FileExists(binaryWrapper), Equals, true)

	// and that it gets removed on remove
	snapDir := filepath.Join(dirs.SnapSnapsDir, "foo.mvo", "1.0")
	yamlPath := filepath.Join(snapDir, "meta", "package.yaml")
	part, err := NewInstalledSnapPart(yamlPath, testOrigin)
	c.Assert(err, IsNil)
	err = part.remove(nil)
	c.Assert(err, IsNil)
	c.Assert(helpers.FileExists(binaryWrapper), Equals, false)
	c.Assert(helpers.FileExists(snapDir), Equals, false)
}

>>>>>>> 0487a31b
func (s *SnapTestSuite) TestSnappyHandleBinariesOnUpgrade(c *C) {
	packageYaml := `name: foo
icon: foo.svg
binaries:
 - name: bin/bar
`
	snapFile := makeTestSnapPackage(c, packageYaml+"version: 1.0")
	_, err := installClick(snapFile, AllowUnauthenticated, nil, "mvo")
	c.Assert(err, IsNil)

	// ensure that the binary wrapper file go generated with the right
	// path
	oldSnapBin := filepath.Join(dirs.SnapSnapsDir[len(dirs.GlobalRootDir):], "foo.mvo", "1.0", "bin", "bar")
	binaryWrapper := filepath.Join(dirs.SnapBinariesDir, "foo.bar")
	content, err := ioutil.ReadFile(binaryWrapper)
	c.Assert(err, IsNil)
	c.Assert(strings.Contains(string(content), oldSnapBin), Equals, true)

	// and that it gets updated on upgrade
	snapFile = makeTestSnapPackage(c, packageYaml+"version: 2.0")
	_, err = installClick(snapFile, AllowUnauthenticated, nil, "mvo")
	c.Assert(err, IsNil)
	newSnapBin := filepath.Join(dirs.SnapSnapsDir[len(dirs.GlobalRootDir):], "foo.mvo", "2.0", "bin", "bar")
	content, err = ioutil.ReadFile(binaryWrapper)
	c.Assert(err, IsNil)
	c.Assert(strings.Contains(string(content), newSnapBin), Equals, true)
}

func (s *SnapTestSuite) TestSnappyHandleServicesOnInstall(c *C) {
	packageYaml := `name: foo
icon: foo.svg
services:
 - name: service
   start: bin/hello
`
	snapFile := makeTestSnapPackage(c, packageYaml+"version: 1.0")
	_, err := installClick(snapFile, AllowUnauthenticated, nil, "mvo")
	c.Assert(err, IsNil)

	servicesFile := filepath.Join(dirs.SnapServicesDir, "foo_service_1.0.service")
	c.Assert(helpers.FileExists(servicesFile), Equals, true)
	st, err := os.Stat(servicesFile)
	c.Assert(err, IsNil)
	// should _not_ be executable
	c.Assert(st.Mode().String(), Equals, "-rw-r--r--")

	// and that it gets removed on remove
	snapDir := filepath.Join(dirs.SnapSnapsDir, "foo.mvo", "1.0")
	yamlPath := filepath.Join(snapDir, "meta", "package.yaml")
	part, err := NewInstalledSnapPart(yamlPath, testOrigin)
	c.Assert(err, IsNil)
	err = part.remove(&progress.NullProgress{})
	c.Assert(err, IsNil)
	c.Assert(helpers.FileExists(servicesFile), Equals, false)
	c.Assert(helpers.FileExists(snapDir), Equals, false)
}

func (s *SnapTestSuite) setupSnappyDependentServices(c *C) (string, *MockProgressMeter) {
	inter := &MockProgressMeter{}
	fmkYaml := `name: fmk
version: 1.0
type: framework
version: `
	fmkFile := makeTestSnapPackage(c, fmkYaml+"1")
	_, err := installClick(fmkFile, AllowUnauthenticated, inter, "")
	c.Assert(err, IsNil)

	packageYaml := `name: foo
icon: foo.svg
frameworks:
 - fmk
services:
 - name: svc1
   start: bin/hello
 - name: svc2
   start: bin/bye
version: `
	snapFile := makeTestSnapPackage(c, packageYaml+"1.0")
	_, err = installClick(snapFile, AllowUnauthenticated, inter, testOrigin)
	c.Assert(err, IsNil)

	c.Assert(helpers.FileExists(filepath.Join(dirs.SnapServicesDir, "foo_svc1_1.0.service")), Equals, true)
	c.Assert(helpers.FileExists(filepath.Join(dirs.SnapServicesDir, "foo_svc2_1.0.service")), Equals, true)

	return fmkYaml, inter
}

func (s *SnapTestSuite) TestSnappyHandleDependentServicesOnInstall(c *C) {
	c.Skip("needs porting to new squashfs based snap activation!")

	fmkYaml, inter := s.setupSnappyDependentServices(c)

	var cmdlog []string
	systemd.SystemctlCmd = func(cmd ...string) ([]byte, error) {
		cmdlog = append(cmdlog, cmd[0])
		return []byte("ActiveState=inactive\n"), nil
	}

	upFile := makeTestSnapPackage(c, fmkYaml+"2")
	_, err := installClick(upFile, AllowUnauthenticated, inter, "")
	c.Assert(err, IsNil)
	c.Check(cmdlog, DeepEquals, []string{"stop", "show", "stop", "show", "start", "start"})

	// check it got set active
	content, err := ioutil.ReadFile(filepath.Join(dirs.SnapSnapsDir, "fmk", "current", "meta", "package.yaml"))
	c.Assert(err, IsNil)
	c.Assert(strings.Contains(string(content), "version: 2"), Equals, true)

	// just in case (cf. the following tests)
	_, err = os.Stat(filepath.Join(dirs.SnapSnapsDir, "fmk", "2"))
	c.Assert(err, IsNil)

}

func (s *SnapTestSuite) TestSnappyHandleDependentServicesOnInstallFailingToStop(c *C) {
	c.Skip("needs porting to new squashfs based snap activation!")

	fmkYaml, inter := s.setupSnappyDependentServices(c)

	anError := errors.New("failure")
	var cmdlog []string
	systemd.SystemctlCmd = func(cmd ...string) ([]byte, error) {
		cmdlog = append(cmdlog, cmd[0])
		if len(cmdlog) == 3 && cmd[0] == "stop" {
			return nil, anError
		}
		return []byte("ActiveState=inactive\n"), nil
	}

	upFile := makeTestSnapPackage(c, fmkYaml+"2")
	_, err := installClick(upFile, AllowUnauthenticated, inter, "")
	c.Check(err, Equals, anError)
	c.Check(cmdlog, DeepEquals, []string{"stop", "show", "stop", "start"})

	// check it got rolled back
	content, err := ioutil.ReadFile(filepath.Join(dirs.SnapSnapsDir, "fmk", "current", "meta", "package.yaml"))
	c.Assert(err, IsNil)
	c.Assert(strings.Contains(string(content), "version: 1"), Equals, true)

	// no leftovers from the failed install
	_, err = os.Stat(filepath.Join(dirs.SnapSnapsDir, "fmk", "2"))
	c.Assert(err, NotNil)
}

func (s *SnapTestSuite) TestSnappyHandleDependentServicesOnInstallFailingToStart(c *C) {
	c.Skip("needs porting to new squashfs based snap activation!")

	fmkYaml, inter := s.setupSnappyDependentServices(c)

	anError := errors.New("failure")
	var cmdlog []string
	systemd.SystemctlCmd = func(cmd ...string) ([]byte, error) {
		cmdlog = append(cmdlog, cmd[0])
		if len(cmdlog) == 6 && cmd[0] == "start" {
			return nil, anError
		}
		return []byte("ActiveState=inactive\n"), nil
	}

	upFile := makeTestSnapPackage(c, fmkYaml+"2")
	_, err := installClick(upFile, AllowUnauthenticated, inter, "")
	c.Assert(err, Equals, anError)
	c.Check(cmdlog, DeepEquals, []string{
		"stop", "show", "stop", "show", "start", "start", // <- this one fails
		"stop", "show", "start", "start",
	})

	// check it got rolled back
	content, err := ioutil.ReadFile(filepath.Join(dirs.SnapSnapsDir, "fmk", "current", "meta", "package.yaml"))
	c.Assert(err, IsNil)
	c.Assert(strings.Contains(string(content), "version: 1"), Equals, true)

	// no leftovers from the failed install
	_, err = os.Stat(filepath.Join(dirs.SnapSnapsDir, "fmk", "2"))
	c.Assert(err, NotNil)

}

func (s *SnapTestSuite) TestSnappyHandleServicesOnInstallInhibit(c *C) {
	c.Skip("needs porting to new squashfs based snap activation!")

	allSystemctl := [][]string{}
	systemd.SystemctlCmd = func(cmd ...string) ([]byte, error) {
		allSystemctl = append(allSystemctl, cmd)
		return []byte("ActiveState=inactive\n"), nil
	}

	packageYaml := `name: foo
icon: foo.svg
services:
 - name: service
   start: bin/hello
`
	snapFile := makeTestSnapPackage(c, packageYaml+"version: 1.0")
	_, err := installClick(snapFile, InhibitHooks, nil, testOrigin)
	c.Assert(err, IsNil)

	c.Assert(allSystemctl, HasLen, 0)

}

func (s *SnapTestSuite) TestAddPackageServicesStripsGlobalRootdir(c *C) {
	// ensure that even with a global rootdir the paths in the generated
	// .services file are setup correctly (i.e. that the global root
	// is stripped)
	c.Assert(dirs.GlobalRootDir, Not(Equals), "/")

	yamlFile, err := makeInstalledMockSnap(s.tempdir, "")
	c.Assert(err, IsNil)
	m, err := parsePackageYamlFile(yamlFile)
	c.Assert(err, IsNil)
	baseDir := filepath.Dir(filepath.Dir(yamlFile))
	err = m.addPackageServices(baseDir, false, nil)
	c.Assert(err, IsNil)

	content, err := ioutil.ReadFile(filepath.Join(s.tempdir, "/etc/systemd/system/hello-app_svc1_1.10.service"))
	c.Assert(err, IsNil)

	baseDirWithoutRootPrefix := "/snaps/" + helloAppComposedName + "/1.10"
	verbs := []string{"Start", "Stop", "StopPost"}
	bins := []string{"hello", "goodbye", "missya"}
	for i := range verbs {
		expected := fmt.Sprintf("Exec%s=/usr/bin/ubuntu-core-launcher hello-app.%s %s_svc1_1.10 %s/bin/%s", verbs[i], testOrigin, helloAppComposedName, baseDirWithoutRootPrefix, bins[i])
		c.Check(string(content), Matches, "(?ms).*^"+regexp.QuoteMeta(expected)) // check.v1 adds ^ and $ around the regexp provided
	}
}

func (s *SnapTestSuite) TestAddPackageServicesBusPolicyFramework(c *C) {
	yaml := `name: foo
version: 1
type: framework
services:
  - name: bar
    bus-name: foo.bar.baz
`
	yamlFile, err := makeInstalledMockSnap(s.tempdir, yaml)
	c.Assert(err, IsNil)
	m, err := parsePackageYamlFile(yamlFile)
	c.Assert(err, IsNil)
	baseDir := filepath.Dir(filepath.Dir(yamlFile))
	err = m.addPackageServices(baseDir, false, nil)
	c.Assert(err, IsNil)

	content, err := ioutil.ReadFile(filepath.Join(s.tempdir, "/etc/dbus-1/system.d/foo_bar_1.conf"))
	c.Assert(err, IsNil)
	c.Assert(strings.Contains(string(content), "<allow own=\"foo.bar.baz\"/>\n"), Equals, true)
}

func (s *SnapTestSuite) TestAddPackageServicesBusPolicyNoFramework(c *C) {
	yaml := `name: foo
version: 1
type: app
services:
  - name: bar
    bus-name: foo.bar.baz
`
	yamlFile, err := makeInstalledMockSnap(s.tempdir, yaml)
	c.Assert(err, IsNil)
	m, err := parsePackageYamlFile(yamlFile)
	c.Assert(err, IsNil)
	baseDir := filepath.Dir(filepath.Dir(yamlFile))
	err = m.addPackageServices(baseDir, false, nil)
	c.Assert(err, IsNil)

	_, err = ioutil.ReadFile(filepath.Join(s.tempdir, "/etc/dbus-1/system.d/foo_bar_1.conf"))
	c.Assert(err, NotNil)
}

func (s *SnapTestSuite) TestAddPackageBinariesStripsGlobalRootdir(c *C) {
	// ensure that even with a global rootdir the paths in the generated
	// .services file are setup correctly (i.e. that the global root
	// is stripped)
	c.Assert(dirs.GlobalRootDir, Not(Equals), "/")

	yamlFile, err := makeInstalledMockSnap(s.tempdir, "")
	c.Assert(err, IsNil)
	m, err := parsePackageYamlFile(yamlFile)
	c.Assert(err, IsNil)
	baseDir := filepath.Dir(filepath.Dir(yamlFile))
	err = m.addPackageBinaries(baseDir)
	c.Assert(err, IsNil)

	content, err := ioutil.ReadFile(filepath.Join(s.tempdir, "/snaps/bin/hello-app.hello"))
	c.Assert(err, IsNil)

	needle := fmt.Sprintf(`
cd /snaps/hello-app.testspacethename/1.10
ubuntu-core-launcher hello-app.%s hello-app.testspacethename_hello_1.10 /snaps/hello-app.testspacethename/1.10/bin/hello "$@"
`, testOrigin)
	c.Assert(string(content), Matches, "(?ms).*"+regexp.QuoteMeta(needle)+".*")
}

var (
	expectedServiceWrapperFmt = `[Unit]
Description=A fun webserver
%s
X-Snappy=yes

[Service]
ExecStart=/usr/bin/ubuntu-core-launcher xkcd-webserver%s xkcd-webserver%[2]s_xkcd-webserver_0.3.4 /snaps/xkcd-webserver%[2]s/0.3.4/bin/foo start
Restart=on-failure
WorkingDirectory=/snaps/xkcd-webserver%[2]s/0.3.4/
Environment="SNAP_APP=xkcd-webserver_xkcd-webserver_0.3.4" "TMPDIR=/tmp/snaps/xkcd-webserver%[2]s/0.3.4/tmp" "TEMPDIR=/tmp/snaps/xkcd-webserver%[2]s/0.3.4/tmp" "SNAP_APP_PATH=/snaps/xkcd-webserver%[2]s/0.3.4/" "SNAP_APP_DATA_PATH=/var/lib/snaps/xkcd-webserver%[2]s/0.3.4/" "SNAP_APP_TMPDIR=/tmp/snaps/xkcd-webserver%[2]s/0.3.4/tmp" "SNAP_NAME=xkcd-webserver" "SNAP_VERSION=0.3.4" "SNAP_ORIGIN=%[3]s" "SNAP_FULLNAME=xkcd-webserver%[2]s" "SNAP_ARCH=%[5]s" "SNAP_APP_USER_DATA_PATH=%%h/snaps/xkcd-webserver%[2]s/0.3.4/" "SNAPP_APP_PATH=/snaps/xkcd-webserver%[2]s/0.3.4/" "SNAPP_APP_DATA_PATH=/var/lib/snaps/xkcd-webserver%[2]s/0.3.4/" "SNAPP_APP_TMPDIR=/tmp/snaps/xkcd-webserver%[2]s/0.3.4/tmp" "SNAPPY_APP_ARCH=%[5]s" "SNAPP_APP_USER_DATA_PATH=%%h/snaps/xkcd-webserver%[2]s/0.3.4/"
ExecStop=/usr/bin/ubuntu-core-launcher xkcd-webserver%[2]s xkcd-webserver%[2]s_xkcd-webserver_0.3.4 /snaps/xkcd-webserver%[2]s/0.3.4/bin/foo stop
ExecStopPost=/usr/bin/ubuntu-core-launcher xkcd-webserver%[2]s xkcd-webserver%[2]s_xkcd-webserver_0.3.4 /snaps/xkcd-webserver%[2]s/0.3.4/bin/foo post-stop
TimeoutStopSec=30
%[4]s

[Install]
WantedBy=multi-user.target
`
	expectedServiceAppWrapper     = fmt.Sprintf(expectedServiceWrapperFmt, "After=ubuntu-snappy.frameworks.target\nRequires=ubuntu-snappy.frameworks.target", ".canonical", "canonical", "\n", arch.UbuntuArchitecture())
	expectedNetAppWrapper         = fmt.Sprintf(expectedServiceWrapperFmt, "After=ubuntu-snappy.frameworks.target\nRequires=ubuntu-snappy.frameworks.target\nAfter=snappy-wait4network.service\nRequires=snappy-wait4network.service", ".canonical", "canonical", "\n", arch.UbuntuArchitecture())
	expectedServiceFmkWrapper     = fmt.Sprintf(expectedServiceWrapperFmt, "Before=ubuntu-snappy.frameworks.target\nAfter=ubuntu-snappy.frameworks-pre.target\nRequires=ubuntu-snappy.frameworks-pre.target", "", "", "BusName=foo.bar.baz\nType=dbus", arch.UbuntuArchitecture())
	expectedSocketUsingWrapper    = fmt.Sprintf(expectedServiceWrapperFmt, "After=ubuntu-snappy.frameworks.target xkcd-webserver_xkcd-webserver_0.3.4.socket\nRequires=ubuntu-snappy.frameworks.target xkcd-webserver_xkcd-webserver_0.3.4.socket", ".canonical", "canonical", "\n", arch.UbuntuArchitecture())
	expectedTypeForkingFmkWrapper = fmt.Sprintf(expectedServiceWrapperFmt, "After=ubuntu-snappy.frameworks.target\nRequires=ubuntu-snappy.frameworks.target", ".canonical", "canonical", "Type=forking\n", arch.UbuntuArchitecture())
)

func (s *SnapTestSuite) TestSnappyGenerateSnapServiceTypeForking(c *C) {
	service := ServiceYaml{
		Name:        "xkcd-webserver",
		Start:       "bin/foo start",
		Stop:        "bin/foo stop",
		PostStop:    "bin/foo post-stop",
		StopTimeout: timeout.DefaultTimeout,
		Description: "A fun webserver",
		Forking:     true,
	}
	pkgPath := "/snaps/xkcd-webserver.canonical/0.3.4/"
	aaProfile := "xkcd-webserver.canonical_xkcd-webserver_0.3.4"
	m := packageYaml{Name: "xkcd-webserver",
		Version: "0.3.4"}

	generatedWrapper, err := generateSnapServicesFile(service, pkgPath, aaProfile, &m)
	c.Assert(err, IsNil)
	c.Assert(generatedWrapper, Equals, expectedTypeForkingFmkWrapper)
}

func (s *SnapTestSuite) TestSnappyGenerateSnapServiceAppWrapper(c *C) {
	service := ServiceYaml{
		Name:        "xkcd-webserver",
		Start:       "bin/foo start",
		Stop:        "bin/foo stop",
		PostStop:    "bin/foo post-stop",
		StopTimeout: timeout.DefaultTimeout,
		Description: "A fun webserver",
	}
	pkgPath := "/snaps/xkcd-webserver.canonical/0.3.4/"
	aaProfile := "xkcd-webserver.canonical_xkcd-webserver_0.3.4"
	m := packageYaml{Name: "xkcd-webserver",
		Version: "0.3.4"}

	generatedWrapper, err := generateSnapServicesFile(service, pkgPath, aaProfile, &m)
	c.Assert(err, IsNil)
	c.Assert(generatedWrapper, Equals, expectedServiceAppWrapper)
}

func (s *SnapTestSuite) TestSnappyGenerateSnapServiceAppWrapperWithExternalPort(c *C) {
	service := ServiceYaml{
		Name:        "xkcd-webserver",
		Start:       "bin/foo start",
		Stop:        "bin/foo stop",
		PostStop:    "bin/foo post-stop",
		StopTimeout: timeout.DefaultTimeout,
		Description: "A fun webserver",
		Ports:       &Ports{External: map[string]Port{"foo": Port{}}},
	}
	pkgPath := "/snaps/xkcd-webserver.canonical/0.3.4/"
	aaProfile := "xkcd-webserver.canonical_xkcd-webserver_0.3.4"
	m := packageYaml{Name: "xkcd-webserver",
		Version: "0.3.4"}

	generatedWrapper, err := generateSnapServicesFile(service, pkgPath, aaProfile, &m)
	c.Assert(err, IsNil)
	c.Assert(generatedWrapper, Equals, expectedNetAppWrapper)
}

func (s *SnapTestSuite) TestSnappyGenerateSnapServiceFmkWrapper(c *C) {
	service := ServiceYaml{
		Name:        "xkcd-webserver",
		Start:       "bin/foo start",
		Stop:        "bin/foo stop",
		PostStop:    "bin/foo post-stop",
		StopTimeout: timeout.DefaultTimeout,
		Description: "A fun webserver",
		BusName:     "foo.bar.baz",
	}
	pkgPath := "/snaps/xkcd-webserver/0.3.4/"
	aaProfile := "xkcd-webserver_xkcd-webserver_0.3.4"
	m := packageYaml{
		Name:    "xkcd-webserver",
		Version: "0.3.4",
		Type:    snap.TypeFramework,
	}

	generatedWrapper, err := generateSnapServicesFile(service, pkgPath, aaProfile, &m)
	c.Assert(err, IsNil)
	c.Assert(generatedWrapper, Equals, expectedServiceFmkWrapper)
}

func (s *SnapTestSuite) TestSnappyGenerateSnapServiceRestart(c *C) {
	service := ServiceYaml{
		Name:        "xkcd-webserver",
		RestartCond: systemd.RestartOnAbort,
	}
	pkgPath := "/snaps/xkcd-webserver/0.3.4/"
	aaProfile := "xkcd-webserver_xkcd-webserver_0.3.4"
	m := packageYaml{
		Name:    "xkcd-webserver",
		Version: "0.3.4",
	}

	generatedWrapper, err := generateSnapServicesFile(service, pkgPath, aaProfile, &m)
	c.Assert(err, IsNil)
	c.Assert(generatedWrapper, Matches, `(?ms).*^Restart=on-abort$.*`)
}

func (s *SnapTestSuite) TestSnappyGenerateSnapServiceWrapperWhitelist(c *C) {
	service := ServiceYaml{Name: "xkcd-webserver",
		Start:       "bin/foo start",
		Stop:        "bin/foo stop",
		PostStop:    "bin/foo post-stop",
		StopTimeout: timeout.DefaultTimeout,
		Description: "A fun webserver\nExec=foo",
	}
	pkgPath := "/snaps/xkcd-webserver.canonical/0.3.4/"
	aaProfile := "xkcd-webserver.canonical_xkcd-webserver_0.3.4"
	m := packageYaml{Name: "xkcd-webserver",
		Version: "0.3.4"}

	_, err := generateSnapServicesFile(service, pkgPath, aaProfile, &m)
	c.Assert(err, NotNil)
}

func (s *SnapTestSuite) TestServiceWhitelistSimple(c *C) {
	c.Assert(verifyServiceYaml(ServiceYaml{Name: "foo"}), IsNil)
	c.Assert(verifyServiceYaml(ServiceYaml{Description: "foo"}), IsNil)
	c.Assert(verifyServiceYaml(ServiceYaml{Start: "foo"}), IsNil)
	c.Assert(verifyServiceYaml(ServiceYaml{Stop: "foo"}), IsNil)
	c.Assert(verifyServiceYaml(ServiceYaml{PostStop: "foo"}), IsNil)
}

func (s *SnapTestSuite) TestServiceWhitelistIllegal(c *C) {
	c.Assert(verifyServiceYaml(ServiceYaml{Name: "x\n"}), NotNil)
	c.Assert(verifyServiceYaml(ServiceYaml{Description: "foo\n"}), NotNil)
	c.Assert(verifyServiceYaml(ServiceYaml{Start: "foo\n"}), NotNil)
	c.Assert(verifyServiceYaml(ServiceYaml{Stop: "foo\n"}), NotNil)
	c.Assert(verifyServiceYaml(ServiceYaml{PostStop: "foo\n"}), NotNil)
}

func (s *SnapTestSuite) TestServiceWhitelistError(c *C) {
	err := verifyServiceYaml(ServiceYaml{Name: "x\n"})
	c.Assert(err.Error(), Equals, "services description field 'Name' contains illegal 'x\n' (legal: '^[A-Za-z0-9/. _#:-]*$')")
}

func (s *SnapTestSuite) TestBinariesWhitelistSimple(c *C) {
	c.Assert(verifyBinariesYaml(Binary{Name: "foo"}), IsNil)
	c.Assert(verifyBinariesYaml(Binary{Exec: "foo"}), IsNil)
	c.Assert(verifyBinariesYaml(Binary{
		SecurityDefinitions: SecurityDefinitions{
			SecurityTemplate: "foo"},
	}), IsNil)
	c.Assert(verifyBinariesYaml(Binary{
		SecurityDefinitions: SecurityDefinitions{
			SecurityPolicy: &SecurityPolicyDefinition{
				AppArmor: "foo"},
		},
	}), IsNil)
}

func (s *SnapTestSuite) TestBinariesWhitelistIllegal(c *C) {
	c.Assert(verifyBinariesYaml(Binary{Name: "test!me"}), NotNil)
	c.Assert(verifyBinariesYaml(Binary{Name: "x\n"}), NotNil)
	c.Assert(verifyBinariesYaml(Binary{Exec: "x\n"}), NotNil)
	c.Assert(verifyBinariesYaml(Binary{
		SecurityDefinitions: SecurityDefinitions{
			SecurityTemplate: "x\n"},
	}), NotNil)
	c.Assert(verifyBinariesYaml(Binary{
		SecurityDefinitions: SecurityDefinitions{
			SecurityPolicy: &SecurityPolicyDefinition{
				AppArmor: "x\n"},
		},
	}), NotNil)
}

func (s *SnapTestSuite) TestInstallChecksForClashes(c *C) {
	// creating the thing by hand (as build refuses to)...
	tmpdir := c.MkDir()
	os.MkdirAll(filepath.Join(tmpdir, "meta"), 0755)
	yaml := []byte(`name: hello
version: 1.0.1
services:
 - name: foo
binaries:
 - name: foo
`)
	yamlFile := filepath.Join(tmpdir, "meta", "package.yaml")
	c.Assert(ioutil.WriteFile(yamlFile, yaml, 0644), IsNil)
	readmeMd := filepath.Join(tmpdir, "meta", "readme.md")
	c.Assert(ioutil.WriteFile(readmeMd, []byte("blah\nx"), 0644), IsNil)
	m, err := parsePackageYamlData(yaml, false)
	c.Assert(err, IsNil)
	snapName := fmt.Sprintf("%s_%s_all.snap", m.Name, m.Version)
	d := squashfs.New(snapName)
	c.Assert(d.Build(tmpdir), IsNil)

	_, err = installClick(snapName, 0, nil, testOrigin)
	c.Assert(err, ErrorMatches, ".*binary and service both called foo.*")
}

func (s *SnapTestSuite) TestInstallChecksFrameworks(c *C) {
	packageYaml := `name: foo
version: 0.1
frameworks:
  - missing
`
	snapFile := makeTestSnapPackage(c, packageYaml)
	_, err := installClick(snapFile, 0, nil, testOrigin)
	c.Assert(err, ErrorMatches, `.*missing framework.*`)
}

func (s *SnapTestSuite) TestRemovePackageServiceKills(c *C) {
	c.Skip("needs porting to new squashfs based snap activation!")

	// make Stop not work
	var sysdLog [][]string
	systemd.SystemctlCmd = func(cmd ...string) ([]byte, error) {
		sysdLog = append(sysdLog, cmd)
		return []byte("ActiveState=active\n"), nil
	}
	yamlFile, err := makeInstalledMockSnap(s.tempdir, `name: wat
version: 42
icon: meta/wat.ico
services:
 - name: wat
   stop-timeout: 25
`)
	c.Assert(err, IsNil)
	m, err := parsePackageYamlFile(yamlFile)
	c.Assert(err, IsNil)
	inter := &MockProgressMeter{}
	c.Check(m.removePackageServices(filepath.Dir(filepath.Dir(yamlFile)), inter), IsNil)
	c.Assert(len(inter.notified) > 0, Equals, true)
	c.Check(inter.notified[len(inter.notified)-1], Equals, "wat_wat_42.service refused to stop, killing.")
	c.Assert(len(sysdLog) >= 3, Equals, true)
	sd1 := sysdLog[len(sysdLog)-3]
	sd2 := sysdLog[len(sysdLog)-2]
	c.Check(sd1, DeepEquals, []string{"kill", "wat_wat_42.service", "-s", "TERM"})
	c.Check(sd2, DeepEquals, []string{"kill", "wat_wat_42.service", "-s", "KILL"})
}

func (s *SnapTestSuite) TestCopySnapDataDirectoryError(c *C) {
	oldPath := c.MkDir()
	newPath := "/nonono-i-can-not-write-here"
	err := copySnapDataDirectory(oldPath, newPath)
	c.Assert(err, DeepEquals, &ErrDataCopyFailed{
		OldPath:  oldPath,
		NewPath:  newPath,
		ExitCode: 1,
	})
}

func (s *SnapTestSuite) TestSnappyGenerateSnapSocket(c *C) {
	service := ServiceYaml{Name: "xkcd-webserver",
		Start:        "bin/foo start",
		Description:  "meep",
		Socket:       true,
		ListenStream: "/var/run/docker.sock",
		SocketMode:   "0660",
		SocketUser:   "root",
		SocketGroup:  "adm",
	}
	pkgPath := "/snaps/xkcd-webserver.canonical/0.3.4/"
	aaProfile := "xkcd-webserver.canonical_xkcd-webserver_0.3.4"
	m := packageYaml{
		Name:    "xkcd-webserver",
		Version: "0.3.4"}

	content, err := generateSnapSocketFile(service, pkgPath, aaProfile, &m)
	c.Assert(err, IsNil)
	c.Assert(content, Equals, `[Unit]
Description= Socket Unit File
PartOf=xkcd-webserver_xkcd-webserver_0.3.4.service
X-Snappy=yes

[Socket]
ListenStream=/var/run/docker.sock
SocketMode=0660
SocketUser=root
SocketGroup=adm

[Install]
WantedBy=sockets.target
`)
}

func (s *SnapTestSuite) TestSnappyGenerateSnapServiceWithSockte(c *C) {
	service := ServiceYaml{
		Name:        "xkcd-webserver",
		Start:       "bin/foo start",
		Stop:        "bin/foo stop",
		PostStop:    "bin/foo post-stop",
		StopTimeout: timeout.DefaultTimeout,
		Description: "A fun webserver",
		Socket:      true,
	}
	pkgPath := "/snaps/xkcd-webserver.canonical/0.3.4/"
	aaProfile := "xkcd-webserver.canonical_xkcd-webserver_0.3.4"
	m := packageYaml{Name: "xkcd-webserver",
		Version: "0.3.4"}

	generatedWrapper, err := generateSnapServicesFile(service, pkgPath, aaProfile, &m)
	c.Assert(err, IsNil)
	c.Assert(generatedWrapper, Equals, expectedSocketUsingWrapper)
}

func (s *SnapTestSuite) TestGenerateSnapSocketFile(c *C) {
	srv := ServiceYaml{}
	baseDir := "/base/dir"
	aaProfile := "pkg_app_1.0"
	m := &packageYaml{}

	// no socket mode means 0660
	content, err := generateSnapSocketFile(srv, baseDir, aaProfile, m)
	c.Assert(err, IsNil)
	c.Assert(content, Matches, "(?ms).*SocketMode=0660")

	// SocketMode itself is honored
	srv.SocketMode = "0600"
	content, err = generateSnapSocketFile(srv, baseDir, aaProfile, m)
	c.Assert(err, IsNil)
	c.Assert(content, Matches, "(?ms).*SocketMode=0600")

}

func (s *SnapTestSuite) TestSnappyHandleBinariesOnInstall(c *C) {
	packageYaml := `name: foo
icon: foo.svg
binaries:
 - name: bin/bar
`
	snapFile := makeTestSnapPackage(c, packageYaml+"version: 1.0")
	_, err := installClick(snapFile, AllowUnauthenticated, nil, "mvo")
	c.Assert(err, IsNil)

	// ensure that the binary wrapper file go generated with the right
	// name
	binaryWrapper := filepath.Join(dirs.SnapBinariesDir, "foo.bar")
	c.Assert(helpers.FileExists(binaryWrapper), Equals, true)

	// and that it gets removed on remove
	snapDir := filepath.Join(dirs.SnapAppsDir, "foo.mvo", "1.0")
	yamlPath := filepath.Join(snapDir, "meta", "package.yaml")
	part, err := NewInstalledSnapPart(yamlPath, testOrigin)
	c.Assert(err, IsNil)
	err = part.remove(&MockProgressMeter{})
	c.Assert(err, IsNil)
	c.Assert(helpers.FileExists(binaryWrapper), Equals, false)
	c.Assert(helpers.FileExists(snapDir), Equals, false)
}<|MERGE_RESOLUTION|>--- conflicted
+++ resolved
@@ -47,20 +47,9 @@
 	c.Assert(err, IsNil)
 	c.Check(name, Equals, "foo")
 
-<<<<<<< HEAD
-	baseDir := filepath.Join(dirs.SnapAppsDir, fooComposedName, "1.0")
+	baseDir := filepath.Join(dirs.SnapSnapsDir, fooComposedName, "1.0")
 	c.Assert(helpers.FileExists(baseDir), Equals, true)
-	_, err = os.Stat(filepath.Join(s.tempdir, "var", "lib", "apps", "foo."+testOrigin, "1.0"))
-=======
-	baseDir := filepath.Join(dirs.SnapSnapsDir, fooComposedName, "1.0")
-	contentFile := filepath.Join(baseDir, "bin", "foo")
-	content, err := ioutil.ReadFile(contentFile)
-	c.Assert(err, IsNil)
-	c.Assert(string(content), Equals, "#!/bin/sh\necho \"hello\"")
-
-	// ensure we have the data dir
 	_, err = os.Stat(filepath.Join(s.tempdir, "var", "lib", "snaps", "foo."+testOrigin, "1.0"))
->>>>>>> 0487a31b
 	c.Assert(err, IsNil)
 
 	return snapFile
@@ -77,42 +66,6 @@
 	c.Assert(err, Equals, ErrPackageNameAlreadyInstalled)
 }
 
-<<<<<<< HEAD
-=======
-func (s *SnapTestSuite) TestLocalSnapInstallDebsigVerifyFails(c *C) {
-	old := clickdeb.VerifyCmd
-	clickdeb.VerifyCmd = "false"
-	defer func() { clickdeb.VerifyCmd = old }()
-
-	snapFile := makeTestSnapPackage(c, "")
-	_, err := installClick(snapFile, 0, nil, testOrigin)
-	c.Assert(err, NotNil)
-
-	contentFile := filepath.Join(s.tempdir, "snaps", fooComposedName, "1.0", "bin", "foo")
-	_, err = os.Stat(contentFile)
-	c.Assert(err, NotNil)
-}
-
-// ensure that the right parameters are passed to runDebsigVerify()
-func (s *SnapTestSuite) TestLocalSnapInstallDebsigVerifyPassesUnauth(c *C) {
-	// make a fake debsig that fails with unauth
-	f := filepath.Join(c.MkDir(), "fakedebsig")
-	c.Assert(ioutil.WriteFile(f, []byte("#!/bin/sh\nexit 10\n"), 0755), IsNil)
-
-	old := clickdeb.VerifyCmd
-	clickdeb.VerifyCmd = f
-	defer func() { clickdeb.VerifyCmd = old }()
-
-	snapFile := makeTestSnapPackage(c, "")
-	name, err := installClick(snapFile, AllowUnauthenticated, nil, testOrigin)
-	c.Assert(err, IsNil)
-	c.Check(name, Equals, "foo")
-
-	_, err = installClick(snapFile, 0, nil, testOrigin)
-	c.Assert(err, NotNil)
-}
-
->>>>>>> 0487a31b
 // if the snap asks for accepting a license, and an agreer isn't provided,
 // install fails
 func (s *SnapTestSuite) TestLocalSnapInstallMissingAccepterFails(c *C) {
@@ -590,35 +543,6 @@
 	c.Assert(binPathForBinary(pkgPath, binary), Equals, "/snaps/pastebinit.mvo/1.1/bin/random-pastebin")
 }
 
-<<<<<<< HEAD
-=======
-func (s *SnapTestSuite) TestSnappyHandleBinariesOnInstall(c *C) {
-	packageYaml := `name: foo
-icon: foo.svg
-binaries:
- - name: bin/bar
-`
-	snapFile := makeTestSnapPackage(c, packageYaml+"version: 1.0")
-	_, err := installClick(snapFile, AllowUnauthenticated, nil, "mvo")
-	c.Assert(err, IsNil)
-
-	// ensure that the binary wrapper file go generated with the right
-	// name
-	binaryWrapper := filepath.Join(dirs.SnapBinariesDir, "foo.bar")
-	c.Assert(helpers.FileExists(binaryWrapper), Equals, true)
-
-	// and that it gets removed on remove
-	snapDir := filepath.Join(dirs.SnapSnapsDir, "foo.mvo", "1.0")
-	yamlPath := filepath.Join(snapDir, "meta", "package.yaml")
-	part, err := NewInstalledSnapPart(yamlPath, testOrigin)
-	c.Assert(err, IsNil)
-	err = part.remove(nil)
-	c.Assert(err, IsNil)
-	c.Assert(helpers.FileExists(binaryWrapper), Equals, false)
-	c.Assert(helpers.FileExists(snapDir), Equals, false)
-}
-
->>>>>>> 0487a31b
 func (s *SnapTestSuite) TestSnappyHandleBinariesOnUpgrade(c *C) {
 	packageYaml := `name: foo
 icon: foo.svg
@@ -1271,7 +1195,7 @@
 	c.Assert(helpers.FileExists(binaryWrapper), Equals, true)
 
 	// and that it gets removed on remove
-	snapDir := filepath.Join(dirs.SnapAppsDir, "foo.mvo", "1.0")
+	snapDir := filepath.Join(dirs.SnapSnapsDir, "foo.mvo", "1.0")
 	yamlPath := filepath.Join(snapDir, "meta", "package.yaml")
 	part, err := NewInstalledSnapPart(yamlPath, testOrigin)
 	c.Assert(err, IsNil)
