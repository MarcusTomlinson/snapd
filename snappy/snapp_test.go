package snappy

import (
	"io"
	"io/ioutil"
	"net/http"
	"net/http/httptest"
	"os"
	"path/filepath"
	"strings"
	"time"

	partition "launchpad.net/snappy/partition"

	. "launchpad.net/gocheck"
)

type SnapTestSuite struct {
	tempdir string
}

var _ = Suite(&SnapTestSuite{})

func (s *SnapTestSuite) SetUpTest(c *C) {
	s.tempdir = c.MkDir()
	newPartition = func() (p partition.Interface) {
		return new(MockPartition)
	}

	snapDataDir = filepath.Join(s.tempdir, "/var/lib/apps/")
	snapAppsDir = filepath.Join(s.tempdir, "/apps/")
	snapOemDir = filepath.Join(s.tempdir, "/oem/")
	snapAppArmorDir = filepath.Join(s.tempdir, "/var/lib/apparmor/clicks/")

	// we may not have debsig-verify installed (and we don't need it
	// for the unittests)
	runDebsigVerify = func(snapFile string, allowUnauth bool) (err error) {
		return nil
	}
}

<<<<<<< HEAD
func (s *SnapTestSuite) TearDownTest(c *C) {
	// ensure all functions are back to their original state
	regenerateAppArmorRules = regenerateAppArmorRulesImpl
}

func (s *SnapTestSuite) makeMockSnap() (yamlFile string, err error) {
	return makeMockSnap(s.tempdir)
=======
func (s *SnapTestSuite) makeInstalledMockSnap() (yamlFile string, err error) {
	return makeInstalledMockSnap(s.tempdir)
>>>>>>> 43359cb2
}

func makeSnapActive(packageYamlPath string) (err error) {
	snapdir := filepath.Dir(filepath.Dir(packageYamlPath))
	parent := filepath.Dir(snapdir)
	err = os.Symlink(snapdir, filepath.Join(parent, "current"))

	return err
}

func (s *SnapTestSuite) TestLocalSnapInvalidPath(c *C) {
	snap := NewInstalledSnapPart("invalid-path")
	c.Assert(snap, IsNil)
}

func (s *SnapTestSuite) TestLocalSnapSimple(c *C) {
	snapYaml, err := s.makeInstalledMockSnap()
	c.Assert(err, IsNil)

	snap := NewInstalledSnapPart(snapYaml)
	c.Assert(snap, NotNil)
	c.Assert(snap.Name(), Equals, "hello-app")
	c.Assert(snap.Version(), Equals, "1.10")
	c.Assert(snap.IsActive(), Equals, false)

	// ensure we get valid Date()
	st, err := os.Stat(snap.basedir)
	c.Assert(err, IsNil)
	c.Assert(snap.Date(), Equals, st.ModTime())

	c.Assert(snap.basedir, Equals, filepath.Join(s.tempdir, "apps", "hello-app", "1.10"))
	c.Assert(snap.InstalledSize(), Not(Equals), -1)
}

func (s *SnapTestSuite) TestLocalSnapHash(c *C) {
	snapYaml, err := s.makeInstalledMockSnap()
	c.Assert(err, IsNil)

	hashesFile := filepath.Join(filepath.Dir(snapYaml), "hashes")
	err = ioutil.WriteFile(hashesFile, []byte("sha512: F00F00"), 0644)
	c.Assert(err, IsNil)

	snap := NewInstalledSnapPart(snapYaml)
	c.Assert(snap.Hash(), Equals, "F00F00")
}

func (s *SnapTestSuite) TestLocalSnapActive(c *C) {
	snapYaml, err := s.makeInstalledMockSnap()
	c.Assert(err, IsNil)
	makeSnapActive(snapYaml)

	snap := NewInstalledSnapPart(snapYaml)
	c.Assert(snap.IsActive(), Equals, true)
}

func (s *SnapTestSuite) TestLocalSnapRepositoryInvalid(c *C) {
	snap := NewLocalSnapRepository("invalid-path")
	c.Assert(snap, IsNil)
}

func (s *SnapTestSuite) TestLocalSnapRepositorySimple(c *C) {
	yamlPath, err := s.makeInstalledMockSnap()
	c.Assert(err, IsNil)
	err = makeSnapActive(yamlPath)
	c.Assert(err, IsNil)

	snap := NewLocalSnapRepository(filepath.Join(s.tempdir, "apps"))
	c.Assert(snap, NotNil)

	installed, err := snap.Installed()
	c.Assert(err, IsNil)
	c.Assert(len(installed), Equals, 1)
	c.Assert(installed[0].Name(), Equals, "hello-app")
	c.Assert(installed[0].Version(), Equals, "1.10")
}

/* acquired via:
   curl  -H 'accept: application/hal+json' -H "X-Ubuntu-Frameworks: ubuntu-core-15.04-dev1" -H "X-Ubuntu-Architecture: amd64" https://search.apps.ubuntu.com/api/v1/search?q=hello
*/
const MockSearchJSON = `{
  "_links": {
    "self": {
      "href": "https:\/\/search.apps.ubuntu.com\/api\/v1\/search?q=xkcd"
    },
    "curies": [
      {
        "templated": true,
        "name": "clickindex",
        "href": "https:\/\/search.apps.ubuntu.com\/docs\/relations.html{#rel}"
      }
    ]
  },
  "_embedded": {
    "clickindex:package": [
      {
        "prices": null,
        "_links": {
          "self": {
            "href": "https:\/\/search.apps.ubuntu.com\/api\/v1\/package\/com.ubuntu.snappy.xkcd-webserver"
          }
        },
        "version": "0.1",
        "ratings_average": 0.0,
        "content": "application",
        "price": 0.0,
        "icon_url": "https:\/\/myapps.developer.ubuntu.com\/site_media\/appmedia\/2014\/12\/xkcd.svg.png",
        "title": "Show random XKCD comic",
        "name": "xkcd-webserver.mvo",
        "publisher": "Canonical"
      }
    ]
  }
}`

/* acquired via:
curl --data-binary '{"name":["docker","foo","com.ubuntu.snappy.hello-world","httpd-minimal-golang-example","owncloud","xkcd-webserver"]}'  -H 'content-type: application/json' https://myapps.developer.ubuntu.com/dev/api/click-metadata/
*/
const MockUpdatesJSON = `
[
    {
        "status": "Published",
        "name": "hello-world",
        "changelog": "",
        "icon_url": "https://myapps.developer.ubuntu.com/site_media/appmedia/2015/01/hello.svg.png",
        "title": "Hello world example",
        "binary_filesize": 31166,
        "anon_download_url": "https://public.apps.ubuntu.com/anon/download/com.ubuntu.snappy/hello-world/hello-world_1.0.5_all.snap",
        "allow_unauthenticated": true,
        "version": "1.0.5",
        "download_url": "https://public.apps.ubuntu.com/download/com.ubuntu.snappy/hello-world/hello-world_1.0.5_all.snap",
        "download_sha512": "3e8b192e18907d8195c2e380edd048870eda4f6dbcba8f65e4625d6efac3c37d11d607147568ade6f002b6baa30762c6da02e7ee462de7c56301ddbdc10d87f6"
    }
]
`

/* acquired via
   curl -H "accept: application/hal+json" -H "X-Ubuntu-Frameworks: ubuntu-core-15.04-dev1" https://search.apps.ubuntu.com/api/v1/package/com.ubuntu.snappy.xkcd-webserver
*/
const MockDetailsJSON = `
{
  "architecture": [
    "all"
  ],
  "allow_unauthenticated": true,
  "click_version": "0.1",
  "changelog": "",
  "date_published": "2014-12-05T13:12:31.785911Z",
  "license": "Apache License",
  "name": "xkcd-webserver",
  "publisher": "Canonical",
  "blacklist_country_codes": [],
  "icon_urls": {
    "256": "https:\/\/myapps.developer.ubuntu.com\/site_media\/appmedia\/2014\/12\/xkcd.svg.png"
  },
  "prices": null,
  "framework": [
    "ubuntu-core-15.04-dev1"
  ],
  "translations": null,
  "price": 0.0,
  "click_framework": [
    "ubuntu-core-15.04-dev1"
  ],
  "description": "Snappy\nThis is meant as a fun example for a snappy package.\r\n",
  "download_sha512": "3a9152b8bff494c036f40e2ca03d1dfaa4ddcfe651eae1c9419980596f48fa95b2f2a91589305af7d55dc08e9489b8392585bbe2286118550b288368e5d9a620",
  "website": "",
  "screenshot_urls": [],
  "department": [
    "entertainment"
  ],
  "company_name": "Canonical",
  "_links": {
    "self": {
      "href": "https:\/\/search.apps.ubuntu.com\/api\/v1\/package\/com.ubuntu.snappy.xkcd-webserver"
    },
    "curies": [
      {
        "templated": true,
        "name": "clickindex",
        "href": "https:\/\/search.apps.ubuntu.com\/docs\/v1\/relations.html{#rel}"
      }
    ]
  },
  "version": "0.3.1",
  "developer_name": "Snappy App Dev",
  "content": "application",
  "anon_download_url": "https:\/\/public.apps.ubuntu.com\/anon\/download\/com.ubuntu.snappy\/xkcd-webserver\/com.ubuntu.snappy.xkcd-webserver_0.3.1_all.click",
  "binary_filesize": 21236,
  "icon_url": "https:\/\/myapps.developer.ubuntu.com\/site_media\/appmedia\/2014\/12\/xkcd.svg.png",
  "support_url": "mailto:michael.vogt@ubuntu.com",
  "title": "Show random XKCD compic via a build-in webserver",
  "ratings_average": 0.0,
  "id": 1287,
  "screenshot_url": null,
  "terms_of_service": "",
  "download_url": "https:\/\/public.apps.ubuntu.com\/download\/com.ubuntu.snappy\/xkcd-webserver\/com.ubuntu.snappy.xkcd-webserver_0.3.1_all.click",
  "video_urls": [],
  "keywords": [
    "snappy"
  ],
  "video_embedded_html_urls": [],
  "last_updated": "2014-12-05T12:33:05.928364Z",
  "status": "Published",
  "whitelist_country_codes": []
}`
const MockNoDetailsJSON = `{"errors": ["No such package"], "result": "error"}`

type MockUbuntuStoreServer struct {
	quit chan int

	searchURI string
}

func (s *SnapTestSuite) TestUbuntuStoreRepositorySearch(c *C) {
	mockServer := httptest.NewServer(http.HandlerFunc(func(w http.ResponseWriter, r *http.Request) {
		io.WriteString(w, MockSearchJSON)
	}))
	c.Assert(mockServer, NotNil)
	defer mockServer.Close()

	snap := NewUbuntuStoreSnapRepository()
	c.Assert(snap, NotNil)
	snap.searchURI = mockServer.URL + "/%s"

	results, err := snap.Search("xkcd")
	c.Assert(err, IsNil)
	c.Assert(len(results), Equals, 1)
	c.Assert(results[0].Name(), Equals, "xkcd-webserver.mvo")
	c.Assert(results[0].Version(), Equals, "0.1")
	c.Assert(results[0].Description(), Equals, "Show random XKCD comic")
}

func mockInstalledSnapNamesByType(mockSnaps []string) (mockRestorer func()) {
	origFunc := InstalledSnapNamesByType
	InstalledSnapNamesByType = func(snapTs ...SnapType) (res []string, err error) {
		return mockSnaps, nil
	}
	return func() {
		InstalledSnapNamesByType = origFunc
	}
}

func (s *SnapTestSuite) TestUbuntuStoreRepositoryUpdates(c *C) {
	mockServer := httptest.NewServer(http.HandlerFunc(func(w http.ResponseWriter, r *http.Request) {
		jsonReq, err := ioutil.ReadAll(r.Body)
		c.Assert(err, IsNil)
		c.Assert(string(jsonReq), Equals, `{"name":["hello-world"]}`)
		io.WriteString(w, MockUpdatesJSON)
	}))

	c.Assert(mockServer, NotNil)
	defer mockServer.Close()

	snap := NewUbuntuStoreSnapRepository()
	c.Assert(snap, NotNil)
	snap.bulkURI = mockServer.URL + "/updates/"

	// override the real InstalledSnapNamesByType to return our
	// mock data
	mockRestorer := mockInstalledSnapNamesByType([]string{"hello-world"})
	defer mockRestorer()

	// the actual test
	results, err := snap.Updates()
	c.Assert(err, IsNil)
	c.Assert(len(results), Equals, 1)
	c.Assert(results[0].Name(), Equals, "hello-world")
	c.Assert(results[0].Version(), Equals, "1.0.5")
}

func (s *SnapTestSuite) TestUbuntuStoreRepositoryUpdatesNoSnaps(c *C) {

	snap := NewUbuntuStoreSnapRepository()
	c.Assert(snap, NotNil)

	// ensure we do not hit the net if there is nothing installed
	// (otherwise the store will send us all snaps)
	snap.bulkURI = "http://i-do.not-exist.really-not"
	mockRestorer := mockInstalledSnapNamesByType([]string{})
	defer mockRestorer()

	// the actual test
	results, err := snap.Updates()
	c.Assert(err, IsNil)
	c.Assert(len(results), Equals, 0)
}

func (s *SnapTestSuite) TestUbuntuStoreRepositoryDetails(c *C) {
	mockServer := httptest.NewServer(http.HandlerFunc(func(w http.ResponseWriter, r *http.Request) {
		c.Assert(strings.HasSuffix(r.URL.String(), "xkcd-webserver"), Equals, true)
		io.WriteString(w, MockDetailsJSON)
	}))

	c.Assert(mockServer, NotNil)
	defer mockServer.Close()

	snap := NewUbuntuStoreSnapRepository()
	c.Assert(snap, NotNil)
	snap.detailsURI = mockServer.URL + "/details/%s"

	// the actual test
	results, err := snap.Details("xkcd-webserver")
	c.Assert(err, IsNil)
	c.Assert(len(results), Equals, 1)
	c.Assert(results[0].Name(), Equals, "xkcd-webserver")
	c.Assert(results[0].Version(), Equals, "0.3.1")
	c.Assert(results[0].Hash(), Equals, "3a9152b8bff494c036f40e2ca03d1dfaa4ddcfe651eae1c9419980596f48fa95b2f2a91589305af7d55dc08e9489b8392585bbe2286118550b288368e5d9a620")
	c.Assert(results[0].Date(), Equals, time.Date(2014, time.December, 05, 12, 33, 05, 928364000, time.UTC))
	c.Assert(results[0].DownloadSize(), Equals, int64(21236))
}

func (s *SnapTestSuite) TestUbuntuStoreRepositoryNoDetails(c *C) {
	mockServer := httptest.NewServer(http.HandlerFunc(func(w http.ResponseWriter, r *http.Request) {
		c.Assert(strings.HasSuffix(r.URL.String(), "no-such-pkg"), Equals, true)
		w.WriteHeader(404)
		io.WriteString(w, MockNoDetailsJSON)
	}))

	c.Assert(mockServer, NotNil)
	defer mockServer.Close()

	snap := NewUbuntuStoreSnapRepository()
	c.Assert(snap, NotNil)
	snap.detailsURI = mockServer.URL + "/details/%s"

	// the actual test
	results, err := snap.Details("no-such-pkg")
	c.Assert(len(results), Equals, 0)
	c.Assert(err, NotNil)
}<|MERGE_RESOLUTION|>--- conflicted
+++ resolved
@@ -39,18 +39,13 @@
 	}
 }
 
-<<<<<<< HEAD
 func (s *SnapTestSuite) TearDownTest(c *C) {
 	// ensure all functions are back to their original state
 	regenerateAppArmorRules = regenerateAppArmorRulesImpl
 }
 
-func (s *SnapTestSuite) makeMockSnap() (yamlFile string, err error) {
-	return makeMockSnap(s.tempdir)
-=======
 func (s *SnapTestSuite) makeInstalledMockSnap() (yamlFile string, err error) {
 	return makeInstalledMockSnap(s.tempdir)
->>>>>>> 43359cb2
 }
 
 func makeSnapActive(packageYamlPath string) (err error) {
