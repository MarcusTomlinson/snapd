// -*- Mode: Go; indent-tabs-mode: t -*-

/*
 * Copyright (C) 2014-2015 Canonical Ltd
 *
 * This program is free software: you can redistribute it and/or modify
 * it under the terms of the GNU General Public License version 3 as
 * published by the Free Software Foundation.
 *
 * This program is distributed in the hope that it will be useful,
 * but WITHOUT ANY WARRANTY; without even the implied warranty of
 * MERCHANTABILITY or FITNESS FOR A PARTICULAR PURPOSE.  See the
 * GNU General Public License for more details.
 *
 * You should have received a copy of the GNU General Public License
 * along with this program.  If not, see <http://www.gnu.org/licenses/>.
 *
 */

package snappy

import (
	"fmt"
	"io"
	"io/ioutil"
	"net/http"
	"net/http/httptest"
	"net/url"
	"os"
	"path/filepath"

	"github.com/ubuntu-core/snappy/arch"
	"github.com/ubuntu-core/snappy/dirs"
	"github.com/ubuntu-core/snappy/policy"
	"github.com/ubuntu-core/snappy/release"
	"github.com/ubuntu-core/snappy/snap"
	"github.com/ubuntu-core/snappy/snap/snapenv"
	"github.com/ubuntu-core/snappy/store"
	"github.com/ubuntu-core/snappy/systemd"

	. "gopkg.in/check.v1"
)

type SnapTestSuite struct {
	tempdir  string
	secbase  string
	storeCfg *store.SnapUbuntuStoreConfig
	overlord Overlord
}

var _ = Suite(&SnapTestSuite{})

func (s *SnapTestSuite) SetUpTest(c *C) {
	s.secbase = policy.SecBase
	s.tempdir = c.MkDir()
	dirs.SetRootDir(s.tempdir)

	policy.SecBase = filepath.Join(s.tempdir, "security")
	os.MkdirAll(dirs.SnapServicesDir, 0755)
	os.MkdirAll(dirs.SnapSeccompDir, 0755)
	os.MkdirAll(dirs.SnapSnapsDir, 0755)

	release.Override(release.Release{Flavor: "core", Series: "15.04"})

	// create a fake systemd environment
	os.MkdirAll(filepath.Join(dirs.SnapServicesDir, "multi-user.target.wants"), 0755)

	systemd.SystemctlCmd = func(cmd ...string) ([]byte, error) {
		return []byte("ActiveState=inactive\n"), nil
	}

	// do not attempt to hit the real store servers in the tests
	nowhereURI, _ := url.Parse("")
	s.storeCfg = &store.SnapUbuntuStoreConfig{
		SearchURI: nowhereURI,
		BulkURI:   nowhereURI,
	}
	storeConfig = s.storeCfg
}

func (s *SnapTestSuite) TearDownTest(c *C) {
	// ensure all functions are back to their original state
	storeConfig = nil
	policy.SecBase = s.secbase
	ActiveSnapIterByType = activeSnapIterByTypeImpl
	stripGlobalRootDir = stripGlobalRootDirImpl
}

func makeSnapActive(snapYamlPath string) (err error) {
	snapdir := filepath.Dir(filepath.Dir(snapYamlPath))
	parent := filepath.Dir(snapdir)
	err = os.Symlink(snapdir, filepath.Join(parent, "current"))

	return err
}

func (s *SnapTestSuite) TestLocalSnapInvalidPath(c *C) {
	_, err := NewInstalledSnap("invalid-path")
	c.Assert(err, NotNil)
}

func (s *SnapTestSuite) TestLocalSnapSimple(c *C) {
	snapYaml, err := makeInstalledMockSnap("", 15)
	c.Assert(err, IsNil)

	snap, err := NewInstalledSnap(snapYaml)
	c.Assert(err, IsNil)
	c.Assert(snap, NotNil)
	c.Check(snap.Name(), Equals, "hello-snap")
	c.Check(snap.Version(), Equals, "1.10")
	c.Check(snap.IsActive(), Equals, false)
	c.Check(snap.Info().Summary(), Equals, "hello in summary")
	c.Check(snap.Info().Description(), Equals, "Hello...")
	c.Check(snap.Info().Revision, Equals, 15)

	mountDir := snap.Info().MountDir()
	_, err = os.Stat(mountDir)
	c.Assert(err, IsNil)

	c.Assert(mountDir, Equals, filepath.Join(dirs.SnapSnapsDir, helloSnapComposedName, "15"))
}

func (s *SnapTestSuite) TestLocalSnapActive(c *C) {
	snapYaml, err := makeInstalledMockSnap("", 11)
	c.Assert(err, IsNil)
	makeSnapActive(snapYaml)

	snap, err := NewInstalledSnap(snapYaml)
	c.Assert(err, IsNil)
	c.Assert(snap.IsActive(), Equals, true)
}

func (s *SnapTestSuite) TestLocalSnapRepositoryInvalidIsStillOk(c *C) {
	dirs.SnapSnapsDir = "invalid-path"

	installed, err := (&Overlord{}).Installed()
	c.Assert(err, IsNil)
	c.Assert(installed, HasLen, 0)
}

func (s *SnapTestSuite) TestLocalSnapRepositorySimple(c *C) {
	yamlPath, err := makeInstalledMockSnap("", 11)
	c.Assert(err, IsNil)
	err = makeSnapActive(yamlPath)
	c.Assert(err, IsNil)

	installed, err := (&Overlord{}).Installed()
	c.Assert(err, IsNil)
	c.Assert(installed, HasLen, 1)
	c.Assert(installed[0].Name(), Equals, "hello-snap")
	c.Assert(installed[0].Version(), Equals, "1.10")
}

const (
	funkyAppName = "8nzc1x4iim2xj1g2ul64"
)

/* acquired via:
curl -s --data-binary '{"name":["8nzc1x4iim2xj1g2ul64.chipaca"]}'  -H 'content-type: application/json' https://search.apps.ubuntu.com/api/v1/click-metadata
*/
const MockUpdatesJSON = `[
    {
        "status": "Published",
        "name": "8nzc1x4iim2xj1g2ul64.chipaca",
        "package_name": "8nzc1x4iim2xj1g2ul64",
        "origin": "chipaca",
        "changelog": "",
        "icon_url": "https://myapps.developer.ubuntu.com/site_media/appmedia/2015/04/hello.svg_Dlrd3L4.png",
        "title": "Returns for store credit only.",
        "binary_filesize": 65375,
        "anon_download_url": "https://public.apps.ubuntu.com/anon/download/chipaca/8nzc1x4iim2xj1g2ul64.chipaca/8nzc1x4iim2xj1g2ul64.chipaca_42_all.snap",
        "allow_unauthenticated": true,
        "revision": 3,
        "version": "42",
        "download_url": "https://public.apps.ubuntu.com/download/chipaca/8nzc1x4iim2xj1g2ul64.chipaca/8nzc1x4iim2xj1g2ul64.chipaca_42_all.snap",
        "download_sha512": "5364253e4a988f4f5c04380086d542f410455b97d48cc6c69ca2a5877d8aef2a6b2b2f83ec4f688cae61ebc8a6bf2cdbd4dbd8f743f0522fc76540429b79df42"
    }
]`

func mockActiveSnapIterByType(mockSnaps []string) {
	ActiveSnapIterByType = func(f func(*snap.Info) string, snapTs ...snap.Type) (res []string, err error) {
		return mockSnaps, nil
	}
}

func (s *SnapTestSuite) TestUbuntuStoreRepositoryUpdates(c *C) {
	mockServer := httptest.NewServer(http.HandlerFunc(func(w http.ResponseWriter, r *http.Request) {
		jsonReq, err := ioutil.ReadAll(r.Body)
		c.Assert(err, IsNil)
		c.Assert(string(jsonReq), Equals, `{"name":["`+funkyAppName+`"]}`)
		io.WriteString(w, MockUpdatesJSON)
	}))

	c.Assert(mockServer, NotNil)
	defer mockServer.Close()

	var err error
	s.storeCfg.BulkURI, err = url.Parse(mockServer.URL + "/updates/")
	c.Assert(err, IsNil)
	repo := store.NewUbuntuStoreSnapRepository(s.storeCfg, "")
	c.Assert(repo, NotNil)

	// override the real ActiveSnapIterByType to return our
	// mock data
	mockActiveSnapIterByType([]string{funkyAppName})

	// the actual test
	results, err := snapUpdates(repo)
	c.Assert(err, IsNil)
	c.Assert(results, HasLen, 1)
	c.Assert(results[0].Name(), Equals, funkyAppName)
	c.Assert(results[0].Revision, Equals, 3)
	c.Assert(results[0].Version, Equals, "42")
}

func (s *SnapTestSuite) TestUbuntuStoreRepositoryUpdatesNoSnaps(c *C) {

	var err error
	s.storeCfg.SearchURI, err = url.Parse("https://some-uri")
	c.Assert(err, IsNil)
	repo := store.NewUbuntuStoreSnapRepository(s.storeCfg, "")
	c.Assert(repo, NotNil)

	mockActiveSnapIterByType([]string{})

	// the actual test
	results, err := snapUpdates(repo)
	c.Assert(err, IsNil)
	c.Assert(results, HasLen, 0)
}

func (s *SnapTestSuite) TestMakeConfigEnv(c *C) {
	yamlFile, err := makeInstalledMockSnap("", 11)
	c.Assert(err, IsNil)
	snap, err := NewInstalledSnap(yamlFile)
	c.Assert(err, IsNil)
	c.Assert(snap, NotNil)

	os.Setenv("SNAP_NAME", "override-me")
	defer os.Setenv("SNAP_NAME", "")

	env := makeSnapHookEnv(snap)

	// now ensure that the environment we get back is what we want
	envMap := snapenv.MakeMapFromEnvList(env)
	// regular env is unaltered
	c.Assert(envMap["PATH"], Equals, os.Getenv("PATH"))
	// SNAP_* is overriden
	c.Assert(envMap["SNAP_NAME"], Equals, "hello-snap")
	c.Assert(envMap["SNAP_VERSION"], Equals, "1.10")
	c.Check(envMap["LC_ALL"], Equals, "C.UTF-8")
}

func (s *SnapTestSuite) TestUbuntuStoreRepositoryInstallRemoteSnap(c *C) {
	snapPackage := makeTestSnapPackage(c, "")
	snapR, err := os.Open(snapPackage)
	c.Assert(err, IsNil)

	mockServer := httptest.NewServer(http.HandlerFunc(func(w http.ResponseWriter, r *http.Request) {
		switch r.URL.Path {
		case "/snap":
			io.Copy(w, snapR)
		default:
			panic("unexpected url path: " + r.URL.Path)
		}
	}))
	c.Assert(mockServer, NotNil)
	defer mockServer.Close()

	r := &snap.Info{}
	r.OfficialName = "foo"
	r.Revision = 42
	r.Developer = "bar"
	r.EditedDescription = "this is a description"
	r.Version = "1.0"
	r.AnonDownloadURL = mockServer.URL + "/snap"
	r.DownloadURL = mockServer.URL + "/snap"
	r.IconURL = mockServer.URL + "/icon"

	mStore := store.NewUbuntuStoreSnapRepository(s.storeCfg, "")
	p := &MockProgressMeter{}
	name, err := installRemote(mStore, r, 0, p)
	c.Assert(err, IsNil)
	c.Check(name, Equals, "foo")
	st, err := os.Stat(snapPackage)
	c.Assert(err, IsNil)
	c.Assert(p.written, Equals, int(st.Size()))

	installed, err := (&Overlord{}).Installed()
	c.Assert(err, IsNil)
	c.Assert(installed, HasLen, 1)

	c.Check(installed[0].Info().Revision, Equals, 42)
	c.Check(installed[0].Developer(), Equals, "bar")
	c.Check(installed[0].Info().Description(), Equals, "this is a description")

	_, err = os.Stat(filepath.Join(dirs.SnapMetaDir, "foo_42.manifest"))
	c.Check(err, IsNil)
}

func (s *SnapTestSuite) TestRemoteSnapUpgradeService(c *C) {
	snapPackage := makeTestSnapPackage(c, `name: foo
version: 1.0
apps:
 svc:
  command: svc
  daemon: forking
`)
	snapR, err := os.Open(snapPackage)
	c.Assert(err, IsNil)

	iconContent := "icon"
	mockServer := httptest.NewServer(http.HandlerFunc(func(w http.ResponseWriter, r *http.Request) {
		switch r.URL.Path {
		case "/snap":
			io.Copy(w, snapR)
			snapR.Seek(0, 0)
		case "/icon":
			fmt.Fprintf(w, iconContent)
		default:
			panic("unexpected url path: " + r.URL.Path)
		}
	}))
	c.Assert(mockServer, NotNil)
	defer mockServer.Close()

	r := &snap.Info{}
	r.OfficialName = "foo"
	r.Developer = "bar"
	r.Version = "1.0"
	r.Developer = testDeveloper
	r.AnonDownloadURL = mockServer.URL + "/snap"
	r.DownloadURL = mockServer.URL + "/snap"
	r.IconURL = mockServer.URL + "/icon"

	mStore := store.NewUbuntuStoreSnapRepository(s.storeCfg, "")
	p := &MockProgressMeter{}
	name, err := installRemote(mStore, r, 0, p)
	c.Assert(err, IsNil)
	c.Check(name, Equals, "foo")
	c.Check(p.notified, HasLen, 0)

	_, err = installRemote(mStore, r, 0, p)
	c.Assert(err, IsNil)
	c.Check(name, Equals, "foo")
	c.Check(p.notified, HasLen, 1)
	c.Check(p.notified[0], Matches, "Waiting for .* stop.")
}

func (s *SnapTestSuite) TestErrorOnUnsupportedArchitecture(c *C) {
	const packageHello = `name: hello-snap
version: 1.10
architectures:
    - yadayada
    - blahblah
`

	snapPkg := makeTestSnapPackage(c, packageHello)
	_, err := s.overlord.Install(snapPkg, 0, &MockProgressMeter{})
	errorMsg := fmt.Sprintf("package's supported architectures (yadayada, blahblah) is incompatible with this system (%s)", arch.UbuntuArchitecture())
	c.Assert(err.Error(), Equals, errorMsg)
}

func (s *SnapTestSuite) TestServicesWithPorts(c *C) {
	const packageHello = `name: hello-snap
version: 1.10
apps:
 hello:
  command: bin/hello
 svc1:
   command: svc1
   type: forking
   description: "Service #1"
   ports:
      external:
        ui:
          port: 8080/tcp
        nothing:
          port: 8081/tcp
          negotiable: yes
 svc2:
   command: svc2
   type: forking
   description: "Service #2"
`

	yamlFile, err := makeInstalledMockSnap(packageHello, 11)
	c.Assert(err, IsNil)

	snap, err := NewInstalledSnap(yamlFile)
	c.Assert(err, IsNil)
	c.Assert(snap, NotNil)

	c.Assert(snap.Name(), Equals, "hello-snap")
	c.Assert(snap.Developer(), Equals, testDeveloper)
	c.Assert(snap.Version(), Equals, "1.10")
	c.Assert(snap.IsActive(), Equals, false)

	apps := snap.Info().Apps
	c.Assert(apps, HasLen, 3)

	c.Assert(apps["svc1"].Name, Equals, "svc1")

	c.Assert(apps["svc2"].Name, Equals, "svc2")
}

<<<<<<< HEAD
func (s *SnapTestSuite) TestSnapYamlMultipleArchitecturesParsing(c *C) {
	y := filepath.Join(s.tempdir, "snap.yaml")
	ioutil.WriteFile(y, []byte(`name: fatbinary
version: 1.0
architectures: [i386, armhf]
`), 0644)
	m, err := parseSnapYamlFile(y)
	c.Assert(err, IsNil)
	c.Assert(m.Architectures, DeepEquals, []string{"i386", "armhf"})
}

func (s *SnapTestSuite) TestSnapYamlSingleArchitecturesParsing(c *C) {
	y := filepath.Join(s.tempdir, "snap.yaml")
	ioutil.WriteFile(y, []byte(`name: fatbinary
version: 1.0
architectures: [i386]
`), 0644)
	m, err := parseSnapYamlFile(y)
	c.Assert(err, IsNil)
	c.Assert(m.Architectures, DeepEquals, []string{"i386"})
}

func (s *SnapTestSuite) TestSnapYamlNoArchitecturesParsing(c *C) {
	y := filepath.Join(s.tempdir, "snap.yaml")
	ioutil.WriteFile(y, []byte(`name: fatbinary
version: 1.0
`), 0644)
	m, err := parseSnapYamlFile(y)
	c.Assert(err, IsNil)
	c.Assert(m.Architectures, DeepEquals, []string{"all"})
}

func (s *SnapTestSuite) TestSnapYamlBadArchitectureParsing(c *C) {
	data := []byte(`name: fatbinary
version: 1.0
architectures:
  armhf:
    no
`)
	_, err := parseSnapYamlData(data, false)
	c.Assert(err, NotNil)
}

func (s *SnapTestSuite) TestSnapYamlWorseArchitectureParsing(c *C) {
	data := []byte(`name: fatbinary
version: 1.0
architectures:
  - armhf:
      sometimes
`)
	_, err := parseSnapYamlData(data, false)
	c.Assert(err, NotNil)
}

func (s *SnapTestSuite) TestSnapYamlLicenseParsing(c *C) {
	y := filepath.Join(s.tempdir, "snap.yaml")
	ioutil.WriteFile(y, []byte(`
name: foo
version: 1.0
license-agreement: explicit`), 0644)
	m, err := parseSnapYamlFile(y)
	c.Assert(err, IsNil)
	c.Assert(m.LicenseAgreement, Equals, "explicit")
=======
func (s *SnapTestSuite) TestUbuntuStoreRepositoryGadgetStoreId(c *C) {
	mockServer := httptest.NewServer(http.HandlerFunc(func(w http.ResponseWriter, r *http.Request) {
		// ensure we get the right header
		storeID := r.Header.Get("X-Ubuntu-Store")
		c.Assert(storeID, Equals, "my-store")
		w.WriteHeader(404)
	}))
	c.Assert(mockServer, NotNil)
	defer mockServer.Close()

	// install custom gadget snap with store-id
	snapYamlFn, err := makeInstalledMockSnap(`name: gadget-test
version: 1.0
gadget:
  store:
    id: my-store
type: gadget
`, 11)

	c.Assert(err, IsNil)
	makeSnapActive(snapYamlFn)

	s.storeCfg.SearchURI, err = url.Parse(mockServer.URL)
	c.Assert(err, IsNil)
	repo := NewConfiguredUbuntuStoreSnapRepository()
	c.Assert(repo, NotNil)

	// we just ensure that the right header is set
	repo.Snap("xkcd", "edge", nil)
}

func (s *SnapTestSuite) TestUninstallBuiltIn(c *C) {
	// install custom gadget snap with store-id
	gadgetYaml, err := makeInstalledMockSnap(`name: gadget-test
version: 1.0
gadget:
  store:
    id: my-store
  software:
    built-in:
      - hello-snap
type: gadget
`, 11)

	c.Assert(err, IsNil)
	makeSnapActive(gadgetYaml)

	snapYamlFn, err := makeInstalledMockSnap("", 11)
	c.Assert(err, IsNil)
	makeSnapActive(snapYamlFn)

	p := &MockProgressMeter{}

	installed, err := (&Overlord{}).Installed()
	c.Assert(err, IsNil)
	snaps := FindSnapsByName("hello-snap", installed)
	c.Assert(snaps, HasLen, 1)
	c.Check(s.overlord.Uninstall(snaps[0], p), Equals, ErrPackageNotRemovable)
>>>>>>> c99083fe
}

var securityBinarySnapYaml = []byte(`name: test-snap
version: 1.2.8
apps:
 testme:
   command: bin/testme
   description: "testme client"
   plugs: [testme]
 testme-override:
   command: bin/testme-override
   plugs: [testme-override]
 testme-policy:
   command: bin/testme-policy
   plugs: [testme-policy]

plugs:
 testme:
   interface: old-security
   caps:
     - "foo_group"
   security-template: "foo_template"
 testme-override:
   interface: old-security
   security-override:
     read-paths:
         - "/foo"
     syscalls:
         - "bar"
 testme-policy:
   interface: old-security
   security-policy:
     apparmor: meta/testme-policy.profile

`)

var hardwareYaml = []byte(`name: gadget-foo
version: 1.0
gadget:
 hardware:
  assign:
   - part-id: device-hive-iot-hal
     rules:
     - kernel: ttyUSB0
     - subsystem: tty
       with-subsystems: usb-serial
       with-driver: pl2303
       with-attrs:
       - idVendor=0xf00f00
       - idProduct=0xb00
       with-props:
       - BAUD=9600
       - META1=foo*
       - META2=foo?
       - META3=foo[a-z]
       - META4=a|b
`)

<<<<<<< HEAD
func (s *SnapTestSuite) TestParseSnapYamlDataChecksName(c *C) {
	_, err := parseSnapYamlData([]byte(`
version: 1.0
`), false)
	c.Assert(err, ErrorMatches, "can not parse snap.yaml: missing required fields 'name'.*")
}

func (s *SnapTestSuite) TestParseSnapYamlDataChecksVersion(c *C) {
	_, err := parseSnapYamlData([]byte(`
name: foo
`), false)
	c.Assert(err, ErrorMatches, "can not parse snap.yaml: missing required fields 'version'.*")
}

func (s *SnapTestSuite) TestParseSnapYamlDataChecksMultiple(c *C) {
	_, err := parseSnapYamlData([]byte(`
`), false)
	c.Assert(err, ErrorMatches, "can not parse snap.yaml: missing required fields 'name, version'.*")
=======
func (s *SnapTestSuite) TestParseHardwareYaml(c *C) {
	info, err := snap.InfoFromSnapYaml(hardwareYaml)
	c.Assert(err, IsNil)

	c.Assert(info.Legacy.Gadget.Hardware.Assign[0].PartID, Equals, "device-hive-iot-hal")
	c.Assert(info.Legacy.Gadget.Hardware.Assign[0].Rules[0].Kernel, Equals, "ttyUSB0")
	c.Assert(info.Legacy.Gadget.Hardware.Assign[0].Rules[1].Subsystem, Equals, "tty")
	c.Assert(info.Legacy.Gadget.Hardware.Assign[0].Rules[1].WithDriver, Equals, "pl2303")
	c.Assert(info.Legacy.Gadget.Hardware.Assign[0].Rules[1].WithAttrs[0], Equals, "idVendor=0xf00f00")
	c.Assert(info.Legacy.Gadget.Hardware.Assign[0].Rules[1].WithAttrs[1], Equals, "idProduct=0xb00")
}

var expectedUdevRule = `KERNEL=="ttyUSB0", TAG:="snappy-assign", ENV{SNAPPY_APP}:="device-hive-iot-hal"

SUBSYSTEM=="tty", SUBSYSTEMS=="usb-serial", DRIVER=="pl2303", ATTRS{idVendor}=="0xf00f00", ATTRS{idProduct}=="0xb00", ENV{BAUD}=="9600", ENV{META1}=="foo*", ENV{META2}=="foo?", ENV{META3}=="foo[a-z]", ENV{META4}=="a|b", TAG:="snappy-assign", ENV{SNAPPY_APP}:="device-hive-iot-hal"

`

func (s *SnapTestSuite) TestGenerateHardwareYamlData(c *C) {
	info, err := snap.InfoFromSnapYaml(hardwareYaml)
	c.Assert(err, IsNil)

	output, err := generateUdevRuleContent(&info.Legacy.Gadget.Hardware.Assign[0])
	c.Assert(err, IsNil)

	c.Assert(output, Equals, expectedUdevRule)
}

func (s *SnapTestSuite) TestWriteHardwareUdevEtc(c *C) {
	info, err := snap.InfoFromSnapYaml(hardwareYaml)
	c.Assert(err, IsNil)

	dirs.SnapUdevRulesDir = c.MkDir()
	writeGadgetHardwareUdevRules(info)

	c.Assert(osutil.FileExists(filepath.Join(dirs.SnapUdevRulesDir, "80-snappy_gadget-foo_device-hive-iot-hal.rules")), Equals, true)
}

func (s *SnapTestSuite) TestWriteHardwareUdevCleanup(c *C) {
	info, err := snap.InfoFromSnapYaml(hardwareYaml)
	c.Assert(err, IsNil)

	dirs.SnapUdevRulesDir = c.MkDir()
	udevRulesFile := filepath.Join(dirs.SnapUdevRulesDir, "80-snappy_gadget-foo_device-hive-iot-hal.rules")
	c.Assert(ioutil.WriteFile(udevRulesFile, nil, 0644), Equals, nil)
	cleanupGadgetHardwareUdevRules(info)

	c.Assert(osutil.FileExists(udevRulesFile), Equals, false)
}

func (s *SnapTestSuite) TestWriteHardwareUdevActivate(c *C) {
	type aCmd []string
	var cmds = []aCmd{}

	runUdevAdm = func(args ...string) error {
		cmds = append(cmds, args)
		return nil
	}
	defer func() { runUdevAdm = runUdevAdmImpl }()

	err := activateGadgetHardwareUdevRules()
	c.Assert(err, IsNil)
	c.Assert(cmds[0], DeepEquals, aCmd{"udevadm", "control", "--reload-rules"})
	c.Assert(cmds[1], DeepEquals, aCmd{"udevadm", "trigger"})
	c.Assert(cmds, HasLen, 2)
>>>>>>> c99083fe
}<|MERGE_RESOLUTION|>--- conflicted
+++ resolved
@@ -404,132 +404,6 @@
 	c.Assert(apps["svc2"].Name, Equals, "svc2")
 }
 
-<<<<<<< HEAD
-func (s *SnapTestSuite) TestSnapYamlMultipleArchitecturesParsing(c *C) {
-	y := filepath.Join(s.tempdir, "snap.yaml")
-	ioutil.WriteFile(y, []byte(`name: fatbinary
-version: 1.0
-architectures: [i386, armhf]
-`), 0644)
-	m, err := parseSnapYamlFile(y)
-	c.Assert(err, IsNil)
-	c.Assert(m.Architectures, DeepEquals, []string{"i386", "armhf"})
-}
-
-func (s *SnapTestSuite) TestSnapYamlSingleArchitecturesParsing(c *C) {
-	y := filepath.Join(s.tempdir, "snap.yaml")
-	ioutil.WriteFile(y, []byte(`name: fatbinary
-version: 1.0
-architectures: [i386]
-`), 0644)
-	m, err := parseSnapYamlFile(y)
-	c.Assert(err, IsNil)
-	c.Assert(m.Architectures, DeepEquals, []string{"i386"})
-}
-
-func (s *SnapTestSuite) TestSnapYamlNoArchitecturesParsing(c *C) {
-	y := filepath.Join(s.tempdir, "snap.yaml")
-	ioutil.WriteFile(y, []byte(`name: fatbinary
-version: 1.0
-`), 0644)
-	m, err := parseSnapYamlFile(y)
-	c.Assert(err, IsNil)
-	c.Assert(m.Architectures, DeepEquals, []string{"all"})
-}
-
-func (s *SnapTestSuite) TestSnapYamlBadArchitectureParsing(c *C) {
-	data := []byte(`name: fatbinary
-version: 1.0
-architectures:
-  armhf:
-    no
-`)
-	_, err := parseSnapYamlData(data, false)
-	c.Assert(err, NotNil)
-}
-
-func (s *SnapTestSuite) TestSnapYamlWorseArchitectureParsing(c *C) {
-	data := []byte(`name: fatbinary
-version: 1.0
-architectures:
-  - armhf:
-      sometimes
-`)
-	_, err := parseSnapYamlData(data, false)
-	c.Assert(err, NotNil)
-}
-
-func (s *SnapTestSuite) TestSnapYamlLicenseParsing(c *C) {
-	y := filepath.Join(s.tempdir, "snap.yaml")
-	ioutil.WriteFile(y, []byte(`
-name: foo
-version: 1.0
-license-agreement: explicit`), 0644)
-	m, err := parseSnapYamlFile(y)
-	c.Assert(err, IsNil)
-	c.Assert(m.LicenseAgreement, Equals, "explicit")
-=======
-func (s *SnapTestSuite) TestUbuntuStoreRepositoryGadgetStoreId(c *C) {
-	mockServer := httptest.NewServer(http.HandlerFunc(func(w http.ResponseWriter, r *http.Request) {
-		// ensure we get the right header
-		storeID := r.Header.Get("X-Ubuntu-Store")
-		c.Assert(storeID, Equals, "my-store")
-		w.WriteHeader(404)
-	}))
-	c.Assert(mockServer, NotNil)
-	defer mockServer.Close()
-
-	// install custom gadget snap with store-id
-	snapYamlFn, err := makeInstalledMockSnap(`name: gadget-test
-version: 1.0
-gadget:
-  store:
-    id: my-store
-type: gadget
-`, 11)
-
-	c.Assert(err, IsNil)
-	makeSnapActive(snapYamlFn)
-
-	s.storeCfg.SearchURI, err = url.Parse(mockServer.URL)
-	c.Assert(err, IsNil)
-	repo := NewConfiguredUbuntuStoreSnapRepository()
-	c.Assert(repo, NotNil)
-
-	// we just ensure that the right header is set
-	repo.Snap("xkcd", "edge", nil)
-}
-
-func (s *SnapTestSuite) TestUninstallBuiltIn(c *C) {
-	// install custom gadget snap with store-id
-	gadgetYaml, err := makeInstalledMockSnap(`name: gadget-test
-version: 1.0
-gadget:
-  store:
-    id: my-store
-  software:
-    built-in:
-      - hello-snap
-type: gadget
-`, 11)
-
-	c.Assert(err, IsNil)
-	makeSnapActive(gadgetYaml)
-
-	snapYamlFn, err := makeInstalledMockSnap("", 11)
-	c.Assert(err, IsNil)
-	makeSnapActive(snapYamlFn)
-
-	p := &MockProgressMeter{}
-
-	installed, err := (&Overlord{}).Installed()
-	c.Assert(err, IsNil)
-	snaps := FindSnapsByName("hello-snap", installed)
-	c.Assert(snaps, HasLen, 1)
-	c.Check(s.overlord.Uninstall(snaps[0], p), Equals, ErrPackageNotRemovable)
->>>>>>> c99083fe
-}
-
 var securityBinarySnapYaml = []byte(`name: test-snap
 version: 1.2.8
 apps:
@@ -584,92 +458,4 @@
        - META2=foo?
        - META3=foo[a-z]
        - META4=a|b
-`)
-
-<<<<<<< HEAD
-func (s *SnapTestSuite) TestParseSnapYamlDataChecksName(c *C) {
-	_, err := parseSnapYamlData([]byte(`
-version: 1.0
-`), false)
-	c.Assert(err, ErrorMatches, "can not parse snap.yaml: missing required fields 'name'.*")
-}
-
-func (s *SnapTestSuite) TestParseSnapYamlDataChecksVersion(c *C) {
-	_, err := parseSnapYamlData([]byte(`
-name: foo
-`), false)
-	c.Assert(err, ErrorMatches, "can not parse snap.yaml: missing required fields 'version'.*")
-}
-
-func (s *SnapTestSuite) TestParseSnapYamlDataChecksMultiple(c *C) {
-	_, err := parseSnapYamlData([]byte(`
-`), false)
-	c.Assert(err, ErrorMatches, "can not parse snap.yaml: missing required fields 'name, version'.*")
-=======
-func (s *SnapTestSuite) TestParseHardwareYaml(c *C) {
-	info, err := snap.InfoFromSnapYaml(hardwareYaml)
-	c.Assert(err, IsNil)
-
-	c.Assert(info.Legacy.Gadget.Hardware.Assign[0].PartID, Equals, "device-hive-iot-hal")
-	c.Assert(info.Legacy.Gadget.Hardware.Assign[0].Rules[0].Kernel, Equals, "ttyUSB0")
-	c.Assert(info.Legacy.Gadget.Hardware.Assign[0].Rules[1].Subsystem, Equals, "tty")
-	c.Assert(info.Legacy.Gadget.Hardware.Assign[0].Rules[1].WithDriver, Equals, "pl2303")
-	c.Assert(info.Legacy.Gadget.Hardware.Assign[0].Rules[1].WithAttrs[0], Equals, "idVendor=0xf00f00")
-	c.Assert(info.Legacy.Gadget.Hardware.Assign[0].Rules[1].WithAttrs[1], Equals, "idProduct=0xb00")
-}
-
-var expectedUdevRule = `KERNEL=="ttyUSB0", TAG:="snappy-assign", ENV{SNAPPY_APP}:="device-hive-iot-hal"
-
-SUBSYSTEM=="tty", SUBSYSTEMS=="usb-serial", DRIVER=="pl2303", ATTRS{idVendor}=="0xf00f00", ATTRS{idProduct}=="0xb00", ENV{BAUD}=="9600", ENV{META1}=="foo*", ENV{META2}=="foo?", ENV{META3}=="foo[a-z]", ENV{META4}=="a|b", TAG:="snappy-assign", ENV{SNAPPY_APP}:="device-hive-iot-hal"
-
-`
-
-func (s *SnapTestSuite) TestGenerateHardwareYamlData(c *C) {
-	info, err := snap.InfoFromSnapYaml(hardwareYaml)
-	c.Assert(err, IsNil)
-
-	output, err := generateUdevRuleContent(&info.Legacy.Gadget.Hardware.Assign[0])
-	c.Assert(err, IsNil)
-
-	c.Assert(output, Equals, expectedUdevRule)
-}
-
-func (s *SnapTestSuite) TestWriteHardwareUdevEtc(c *C) {
-	info, err := snap.InfoFromSnapYaml(hardwareYaml)
-	c.Assert(err, IsNil)
-
-	dirs.SnapUdevRulesDir = c.MkDir()
-	writeGadgetHardwareUdevRules(info)
-
-	c.Assert(osutil.FileExists(filepath.Join(dirs.SnapUdevRulesDir, "80-snappy_gadget-foo_device-hive-iot-hal.rules")), Equals, true)
-}
-
-func (s *SnapTestSuite) TestWriteHardwareUdevCleanup(c *C) {
-	info, err := snap.InfoFromSnapYaml(hardwareYaml)
-	c.Assert(err, IsNil)
-
-	dirs.SnapUdevRulesDir = c.MkDir()
-	udevRulesFile := filepath.Join(dirs.SnapUdevRulesDir, "80-snappy_gadget-foo_device-hive-iot-hal.rules")
-	c.Assert(ioutil.WriteFile(udevRulesFile, nil, 0644), Equals, nil)
-	cleanupGadgetHardwareUdevRules(info)
-
-	c.Assert(osutil.FileExists(udevRulesFile), Equals, false)
-}
-
-func (s *SnapTestSuite) TestWriteHardwareUdevActivate(c *C) {
-	type aCmd []string
-	var cmds = []aCmd{}
-
-	runUdevAdm = func(args ...string) error {
-		cmds = append(cmds, args)
-		return nil
-	}
-	defer func() { runUdevAdm = runUdevAdmImpl }()
-
-	err := activateGadgetHardwareUdevRules()
-	c.Assert(err, IsNil)
-	c.Assert(cmds[0], DeepEquals, aCmd{"udevadm", "control", "--reload-rules"})
-	c.Assert(cmds[1], DeepEquals, aCmd{"udevadm", "trigger"})
-	c.Assert(cmds, HasLen, 2)
->>>>>>> c99083fe
-}+`)