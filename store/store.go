--- conflicted
+++ resolved
@@ -584,7 +584,6 @@
 	})
 }
 
-<<<<<<< HEAD
 func maybeLogRetryAttempt(reqOptions *requestOptions, attempt *retry.Attempt, startTime time.Time) {
 	if osutil.GetenvBool("SNAPPY_TESTING") || attempt.Count() > 1 {
 		delta := time.Since(startTime) / time.Millisecond
@@ -606,8 +605,6 @@
 	}
 }
 
-=======
->>>>>>> 9647ca27
 // retryRequest calls doRequest and decodes the response in a retry loop.
 func (s *Store) retryRequest(ctx context.Context, client *http.Client, reqOptions *requestOptions, user *auth.UserState, decode func(ok bool, resp *http.Response) error) (resp *http.Response, err error) {
 	var attempt *retry.Attempt
@@ -649,14 +646,7 @@
 		// break out from retry loop
 		break
 	}
-<<<<<<< HEAD
 	maybeLogRetrySummary(reqOptions, attempt, resp, err, startTime)
-=======
-
-	if attempt.Count() > 1 {
-		logRetryTime(startTime, reqOptions.URL.String(), attempt, resp, err)
-	}
->>>>>>> 9647ca27
 
 	return resp, err
 }
