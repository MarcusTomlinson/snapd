--- conflicted
+++ resolved
@@ -36,7 +36,6 @@
 	"testing"
 	"time"
 
-	"github.com/juju/ratelimit"
 	"golang.org/x/crypto/sha3"
 	"golang.org/x/net/context"
 	. "gopkg.in/check.v1"
@@ -165,12 +164,7 @@
 	localUser *auth.UserState
 	device    *auth.DeviceState
 
-<<<<<<< HEAD
-	origDownloadFunc func(context.Context, string, string, string, *auth.UserState, *store.Store, io.ReadWriteSeeker, int64, progress.Meter) error
-	mockXDelta       *testutil.MockCmd
-=======
 	mockXDelta *testutil.MockCmd
->>>>>>> d625e1f0
 
 	restoreLogger func()
 }
@@ -423,11 +417,7 @@
 func (s *storeTestSuite) TestDownloadOK(c *C) {
 	expectedContent := []byte("I was downloaded")
 
-<<<<<<< HEAD
-	restore := store.MockDownload(func(ctx context.Context, name, sha3, url string, user *auth.UserState, s *store.Store, w io.ReadWriteSeeker, resume int64, pbar progress.Meter) error {
-=======
 	restore := store.MockDownload(func(ctx context.Context, name, sha3, url string, user *auth.UserState, s *store.Store, w io.ReadWriteSeeker, resume int64, pbar progress.Meter, dlOpts *store.DownloadOptions) error {
->>>>>>> d625e1f0
 		c.Check(url, Equals, "anon-url")
 		w.Write(expectedContent)
 		return nil
@@ -453,11 +443,7 @@
 	missingContentStr := "was downloaded"
 	expectedContentStr := partialContentStr + missingContentStr
 
-<<<<<<< HEAD
-	restore := store.MockDownload(func(ctx context.Context, name, sha3, url string, user *auth.UserState, s *store.Store, w io.ReadWriteSeeker, resume int64, pbar progress.Meter) error {
-=======
 	restore := store.MockDownload(func(ctx context.Context, name, sha3, url string, user *auth.UserState, s *store.Store, w io.ReadWriteSeeker, resume int64, pbar progress.Meter, dlOpts *store.DownloadOptions) error {
->>>>>>> d625e1f0
 		c.Check(resume, Equals, int64(len(partialContentStr)))
 		c.Check(url, Equals, "anon-url")
 		w.Write([]byte(missingContentStr))
@@ -485,12 +471,6 @@
 func (s *storeTestSuite) TestResumeOfCompleted(c *C) {
 	expectedContentStr := "nothing downloaded"
 
-<<<<<<< HEAD
-	// FIXME: hu?
-	//download = nil
-
-=======
->>>>>>> d625e1f0
 	snap := &snap.Info{}
 	snap.RealName = "foo"
 	snap.AnonDownloadURL = "anon-url"
@@ -665,11 +645,7 @@
 	partialContentStr := "partial content "
 
 	n := 0
-<<<<<<< HEAD
-	restore := store.MockDownload(func(ctx context.Context, name, sha3, url string, user *auth.UserState, s *store.Store, w io.ReadWriteSeeker, resume int64, pbar progress.Meter) error {
-=======
 	restore := store.MockDownload(func(ctx context.Context, name, sha3, url string, user *auth.UserState, s *store.Store, w io.ReadWriteSeeker, resume int64, pbar progress.Meter, dlOpts *store.DownloadOptions) error {
->>>>>>> d625e1f0
 		n++
 		if n == 1 {
 			// force sha3 error on first download
@@ -703,11 +679,7 @@
 	partialContentStr := "partial content "
 
 	n := 0
-<<<<<<< HEAD
-	restore := store.MockDownload(func(ctx context.Context, name, sha3, url string, user *auth.UserState, s *store.Store, w io.ReadWriteSeeker, resume int64, pbar progress.Meter) error {
-=======
 	restore := store.MockDownload(func(ctx context.Context, name, sha3, url string, user *auth.UserState, s *store.Store, w io.ReadWriteSeeker, resume int64, pbar progress.Meter, dlOpts *store.DownloadOptions) error {
->>>>>>> d625e1f0
 		n++
 		return store.NewHashError("foo", "1234", "5678")
 	})
@@ -732,11 +704,7 @@
 
 func (s *storeTestSuite) TestAuthenticatedDownloadDoesNotUseAnonURL(c *C) {
 	expectedContent := []byte("I was downloaded")
-<<<<<<< HEAD
-	restore := store.MockDownload(func(ctx context.Context, name, sha3, url string, user *auth.UserState, _ *store.Store, w io.ReadWriteSeeker, resume int64, pbar progress.Meter) error {
-=======
 	restore := store.MockDownload(func(ctx context.Context, name, sha3, url string, user *auth.UserState, _ *store.Store, w io.ReadWriteSeeker, resume int64, pbar progress.Meter, dlOpts *store.DownloadOptions) error {
->>>>>>> d625e1f0
 		// check user is pass and auth url is used
 		c.Check(user, Equals, s.user)
 		c.Check(url, Equals, "AUTH-URL")
@@ -762,11 +730,7 @@
 
 func (s *storeTestSuite) TestAuthenticatedDeviceDoesNotUseAnonURL(c *C) {
 	expectedContent := []byte("I was downloaded")
-<<<<<<< HEAD
-	restore := store.MockDownload(func(ctx context.Context, name, sha3, url string, user *auth.UserState, s *store.Store, w io.ReadWriteSeeker, resume int64, pbar progress.Meter) error {
-=======
 	restore := store.MockDownload(func(ctx context.Context, name, sha3, url string, user *auth.UserState, s *store.Store, w io.ReadWriteSeeker, resume int64, pbar progress.Meter, dlOpts *store.DownloadOptions) error {
->>>>>>> d625e1f0
 		// check auth url is used
 		c.Check(url, Equals, "AUTH-URL")
 
@@ -794,11 +758,7 @@
 
 func (s *storeTestSuite) TestLocalUserDownloadUsesAnonURL(c *C) {
 	expectedContentStr := "I was downloaded"
-<<<<<<< HEAD
-	restore := store.MockDownload(func(ctx context.Context, name, sha3, url string, user *auth.UserState, s *store.Store, w io.ReadWriteSeeker, resume int64, pbar progress.Meter) error {
-=======
 	restore := store.MockDownload(func(ctx context.Context, name, sha3, url string, user *auth.UserState, s *store.Store, w io.ReadWriteSeeker, resume int64, pbar progress.Meter, dlOpts *store.DownloadOptions) error {
->>>>>>> d625e1f0
 		c.Check(url, Equals, "anon-url")
 
 		w.Write([]byte(expectedContentStr))
@@ -822,11 +782,7 @@
 
 func (s *storeTestSuite) TestDownloadFails(c *C) {
 	var tmpfile *os.File
-<<<<<<< HEAD
-	restore := store.MockDownload(func(ctx context.Context, name, sha3, url string, user *auth.UserState, s *store.Store, w io.ReadWriteSeeker, resume int64, pbar progress.Meter) error {
-=======
 	restore := store.MockDownload(func(ctx context.Context, name, sha3, url string, user *auth.UserState, s *store.Store, w io.ReadWriteSeeker, resume int64, pbar progress.Meter, dlOpts *store.DownloadOptions) error {
->>>>>>> d625e1f0
 		tmpfile = w.(*os.File)
 		return fmt.Errorf("uh, it failed")
 	})
@@ -847,11 +803,7 @@
 
 func (s *storeTestSuite) TestDownloadSyncFails(c *C) {
 	var tmpfile *os.File
-<<<<<<< HEAD
-	restore := store.MockDownload(func(ctx context.Context, name, sha3, url string, user *auth.UserState, s *store.Store, w io.ReadWriteSeeker, resume int64, pbar progress.Meter) error {
-=======
 	restore := store.MockDownload(func(ctx context.Context, name, sha3, url string, user *auth.UserState, s *store.Store, w io.ReadWriteSeeker, resume int64, pbar progress.Meter, dlOpts *store.DownloadOptions) error {
->>>>>>> d625e1f0
 		tmpfile = w.(*os.File)
 		w.Write([]byte("sync will fail"))
 		err := tmpfile.Close()
@@ -874,451 +826,6 @@
 	c.Assert(osutil.FileExists(tmpfile.Name()), Equals, false)
 }
 
-<<<<<<< HEAD
-=======
-func (s *storeTestSuite) TestActualDownload(c *C) {
-	n := 0
-	mockServer := httptest.NewServer(http.HandlerFunc(func(w http.ResponseWriter, r *http.Request) {
-		c.Check(r.Header.Get("Snap-CDN"), Equals, "")
-		n++
-		io.WriteString(w, "response-data")
-	}))
-	c.Assert(mockServer, NotNil)
-	defer mockServer.Close()
-
-	theStore := store.New(&store.Config{}, nil)
-	var buf SillyBuffer
-	// keep tests happy
-	sha3 := ""
-	err := store.Download(context.TODO(), "foo", sha3, mockServer.URL, nil, theStore, &buf, 0, nil, nil)
-	c.Assert(err, IsNil)
-	c.Check(buf.String(), Equals, "response-data")
-	c.Check(n, Equals, 1)
-}
-
-func (s *storeTestSuite) TestActualDownloadNoCDN(c *C) {
-	os.Setenv("SNAPPY_STORE_NO_CDN", "1")
-	defer os.Unsetenv("SNAPPY_STORE_NO_CDN")
-
-	mockServer := httptest.NewServer(http.HandlerFunc(func(w http.ResponseWriter, r *http.Request) {
-		c.Check(r.Header.Get("Snap-CDN"), Equals, "none")
-		io.WriteString(w, "response-data")
-	}))
-	c.Assert(mockServer, NotNil)
-	defer mockServer.Close()
-
-	theStore := store.New(&store.Config{}, nil)
-	var buf SillyBuffer
-	// keep tests happy
-	sha3 := ""
-	err := store.Download(context.TODO(), "foo", sha3, mockServer.URL, nil, theStore, &buf, 0, nil, nil)
-	c.Assert(err, IsNil)
-	c.Check(buf.String(), Equals, "response-data")
-}
-
-func (s *storeTestSuite) TestActualDownloadFullCloudInfoFromAuthContext(c *C) {
-	mockServer := httptest.NewServer(http.HandlerFunc(func(w http.ResponseWriter, r *http.Request) {
-		c.Check(r.Header.Get("Snap-CDN"), Equals, `cloud-name="aws" region="us-east-1" availability-zone="us-east-1c"`)
-
-		io.WriteString(w, "response-data")
-	}))
-	c.Assert(mockServer, NotNil)
-	defer mockServer.Close()
-
-	theStore := store.New(&store.Config{}, &testAuthContext{c: c, device: s.device, cloudInfo: &auth.CloudInfo{Name: "aws", Region: "us-east-1", AvailabilityZone: "us-east-1c"}})
-
-	var buf SillyBuffer
-	// keep tests happy
-	sha3 := ""
-	err := store.Download(context.TODO(), "foo", sha3, mockServer.URL, nil, theStore, &buf, 0, nil, nil)
-	c.Assert(err, IsNil)
-	c.Check(buf.String(), Equals, "response-data")
-}
-
-func (s *storeTestSuite) TestActualDownloadLessDetailedCloudInfoFromAuthContext(c *C) {
-	mockServer := httptest.NewServer(http.HandlerFunc(func(w http.ResponseWriter, r *http.Request) {
-		c.Check(r.Header.Get("Snap-CDN"), Equals, `cloud-name="openstack" availability-zone="nova"`)
-
-		io.WriteString(w, "response-data")
-	}))
-	c.Assert(mockServer, NotNil)
-	defer mockServer.Close()
-
-	theStore := store.New(&store.Config{}, &testAuthContext{c: c, device: s.device, cloudInfo: &auth.CloudInfo{Name: "openstack", Region: "", AvailabilityZone: "nova"}})
-
-	var buf SillyBuffer
-	// keep tests happy
-	sha3 := ""
-	err := store.Download(context.TODO(), "foo", sha3, mockServer.URL, nil, theStore, &buf, 0, nil, nil)
-	c.Assert(err, IsNil)
-	c.Check(buf.String(), Equals, "response-data")
-}
-
-func (s *storeTestSuite) TestDownloadCancellation(c *C) {
-	// the channel used by mock server to request cancellation from the test
-	syncCh := make(chan struct{})
-
-	n := 0
-	mockServer := httptest.NewServer(http.HandlerFunc(func(w http.ResponseWriter, r *http.Request) {
-		n++
-		io.WriteString(w, "foo")
-		syncCh <- struct{}{}
-		io.WriteString(w, "bar")
-		time.Sleep(time.Duration(1) * time.Second)
-	}))
-	c.Assert(mockServer, NotNil)
-	defer mockServer.Close()
-
-	theStore := store.New(&store.Config{}, nil)
-
-	ctx, cancel := context.WithCancel(context.Background())
-
-	result := make(chan string)
-	go func() {
-		sha3 := ""
-		var buf SillyBuffer
-		err := store.Download(ctx, "foo", sha3, mockServer.URL, nil, theStore, &buf, 0, nil, nil)
-		result <- err.Error()
-		close(result)
-	}()
-
-	<-syncCh
-	cancel()
-
-	err := <-result
-	c.Check(n, Equals, 1)
-	c.Assert(err, Equals, "The download has been cancelled: context canceled")
-}
-
-func (s *storeTestSuite) TestActualDownloadRateLimited(c *C) {
-	var ratelimitReaderUsed bool
-	restore := store.MockRatelimitReader(func(r io.Reader, bucket *ratelimit.Bucket) io.Reader {
-		ratelimitReaderUsed = true
-		return r
-	})
-	defer restore()
-
-	canary := "downloaded data"
-	ts := httptest.NewServer(http.HandlerFunc(func(w http.ResponseWriter, r *http.Request) {
-		fmt.Fprint(w, canary)
-	}))
-	defer ts.Close()
-
-	var buf SillyBuffer
-	err := store.Download(context.TODO(), "example-name", "", ts.URL, nil, s.store, &buf, 0, nil, &store.DownloadOptions{RateLimit: 1})
-	c.Assert(err, IsNil)
-	c.Check(buf.String(), Equals, canary)
-	c.Check(ratelimitReaderUsed, Equals, true)
-}
-
-type nopeSeeker struct{ io.ReadWriter }
-
-func (nopeSeeker) Seek(int64, int) (int64, error) {
-	return -1, errors.New("what is this, quidditch?")
-}
-
-func (s *storeTestSuite) TestActualDownloadNonPurchased402(c *C) {
-	n := 0
-	mockServer := httptest.NewServer(http.HandlerFunc(func(w http.ResponseWriter, r *http.Request) {
-		n++
-		// XXX: the server doesn't behave correctly ATM
-		// but 401 for paid snaps is the unlikely case so far
-		w.WriteHeader(402)
-	}))
-	c.Assert(mockServer, NotNil)
-	defer mockServer.Close()
-
-	theStore := store.New(&store.Config{}, nil)
-	var buf bytes.Buffer
-	err := store.Download(context.TODO(), "foo", "sha3", mockServer.URL, nil, theStore, nopeSeeker{&buf}, -1, nil, nil)
-	c.Assert(err, NotNil)
-	c.Check(err.Error(), Equals, "please buy foo before installing it.")
-	c.Check(n, Equals, 1)
-}
-
-func (s *storeTestSuite) TestActualDownload404(c *C) {
-	n := 0
-	mockServer := httptest.NewServer(http.HandlerFunc(func(w http.ResponseWriter, r *http.Request) {
-		n++
-		w.WriteHeader(404)
-	}))
-	c.Assert(mockServer, NotNil)
-	defer mockServer.Close()
-
-	theStore := store.New(&store.Config{}, nil)
-	var buf SillyBuffer
-	err := store.Download(context.TODO(), "foo", "sha3", mockServer.URL, nil, theStore, &buf, 0, nil, nil)
-	c.Assert(err, NotNil)
-	c.Assert(err, FitsTypeOf, &store.DownloadError{})
-	c.Check(err.(*store.DownloadError).Code, Equals, 404)
-	c.Check(n, Equals, 1)
-}
-
-func (s *storeTestSuite) TestActualDownload500(c *C) {
-	n := 0
-	mockServer := httptest.NewServer(http.HandlerFunc(func(w http.ResponseWriter, r *http.Request) {
-		n++
-		w.WriteHeader(500)
-	}))
-	c.Assert(mockServer, NotNil)
-	defer mockServer.Close()
-
-	theStore := store.New(&store.Config{}, nil)
-	var buf SillyBuffer
-	err := store.Download(context.TODO(), "foo", "sha3", mockServer.URL, nil, theStore, &buf, 0, nil, nil)
-	c.Assert(err, NotNil)
-	c.Assert(err, FitsTypeOf, &store.DownloadError{})
-	c.Check(err.(*store.DownloadError).Code, Equals, 500)
-	c.Check(n, Equals, 5)
-}
-
-func (s *storeTestSuite) TestActualDownload500Once(c *C) {
-	n := 0
-	mockServer := httptest.NewServer(http.HandlerFunc(func(w http.ResponseWriter, r *http.Request) {
-		n++
-		if n == 1 {
-			w.WriteHeader(500)
-		} else {
-			io.WriteString(w, "response-data")
-		}
-	}))
-	c.Assert(mockServer, NotNil)
-	defer mockServer.Close()
-
-	theStore := store.New(&store.Config{}, nil)
-	var buf SillyBuffer
-	// keep tests happy
-	sha3 := ""
-	err := store.Download(context.TODO(), "foo", sha3, mockServer.URL, nil, theStore, &buf, 0, nil, nil)
-	c.Assert(err, IsNil)
-	c.Check(buf.String(), Equals, "response-data")
-	c.Check(n, Equals, 2)
-}
-
-// SillyBuffer is a ReadWriteSeeker buffer with a limited size for the tests
-// (bytes does not implement an ReadWriteSeeker)
-type SillyBuffer struct {
-	buf [1024]byte
-	pos int64
-	end int64
-}
-
-func NewSillyBufferString(s string) *SillyBuffer {
-	sb := &SillyBuffer{
-		pos: int64(len(s)),
-		end: int64(len(s)),
-	}
-	copy(sb.buf[0:], []byte(s))
-	return sb
-}
-func (sb *SillyBuffer) Read(b []byte) (n int, err error) {
-	if sb.pos >= int64(sb.end) {
-		return 0, io.EOF
-	}
-	n = copy(b, sb.buf[sb.pos:sb.end])
-	sb.pos += int64(n)
-	return n, nil
-}
-func (sb *SillyBuffer) Seek(offset int64, whence int) (int64, error) {
-	if whence != 0 {
-		panic("only io.SeekStart implemented in SillyBuffer")
-	}
-	if offset < 0 || offset > int64(sb.end) {
-		return 0, fmt.Errorf("seek out of bounds: %d", offset)
-	}
-	sb.pos = offset
-	return sb.pos, nil
-}
-func (sb *SillyBuffer) Write(p []byte) (n int, err error) {
-	n = copy(sb.buf[sb.pos:], p)
-	sb.pos += int64(n)
-	if sb.pos > sb.end {
-		sb.end = sb.pos
-	}
-	return n, nil
-}
-func (sb *SillyBuffer) String() string {
-	return string(sb.buf[0:sb.pos])
-}
-
-func (s *storeTestSuite) TestActualDownloadResume(c *C) {
-	n := 0
-	mockServer := httptest.NewServer(http.HandlerFunc(func(w http.ResponseWriter, r *http.Request) {
-		n++
-		io.WriteString(w, "data")
-	}))
-	c.Assert(mockServer, NotNil)
-	defer mockServer.Close()
-
-	theStore := store.New(&store.Config{}, nil)
-	buf := NewSillyBufferString("some ")
-	// calc the expected hash
-	h := crypto.SHA3_384.New()
-	h.Write([]byte("some data"))
-	sha3 := fmt.Sprintf("%x", h.Sum(nil))
-	err := store.Download(context.TODO(), "foo", sha3, mockServer.URL, nil, theStore, buf, int64(len("some ")), nil, nil)
-	c.Check(err, IsNil)
-	c.Check(buf.String(), Equals, "some data")
-	c.Check(n, Equals, 1)
-}
-
-func (s *storeTestSuite) TestUseDeltas(c *C) {
-	origPath := os.Getenv("PATH")
-	defer os.Setenv("PATH", origPath)
-	origUseDeltas := os.Getenv("SNAPD_USE_DELTAS_EXPERIMENTAL")
-	defer os.Setenv("SNAPD_USE_DELTAS_EXPERIMENTAL", origUseDeltas)
-	restore := release.MockOnClassic(false)
-	defer restore()
-	altPath := c.MkDir()
-	origSnapMountDir := dirs.SnapMountDir
-	defer func() { dirs.SnapMountDir = origSnapMountDir }()
-	dirs.SnapMountDir = c.MkDir()
-	exeInCorePath := filepath.Join(dirs.SnapMountDir, "/core/current/usr/bin/xdelta3")
-	os.MkdirAll(filepath.Dir(exeInCorePath), 0755)
-
-	scenarios := []struct {
-		env       string
-		classic   bool
-		exeInHost bool
-		exeInCore bool
-
-		wantDelta bool
-	}{
-		{env: "", classic: false, exeInHost: false, exeInCore: false, wantDelta: false},
-		{env: "", classic: false, exeInHost: false, exeInCore: true, wantDelta: true},
-		{env: "", classic: false, exeInHost: true, exeInCore: false, wantDelta: true},
-		{env: "", classic: false, exeInHost: true, exeInCore: true, wantDelta: true},
-		{env: "", classic: true, exeInHost: false, exeInCore: false, wantDelta: false},
-		{env: "", classic: true, exeInHost: false, exeInCore: true, wantDelta: true},
-		{env: "", classic: true, exeInHost: true, exeInCore: false, wantDelta: true},
-		{env: "", classic: true, exeInHost: true, exeInCore: true, wantDelta: true},
-
-		{env: "0", classic: false, exeInHost: false, exeInCore: false, wantDelta: false},
-		{env: "0", classic: false, exeInHost: false, exeInCore: true, wantDelta: false},
-		{env: "0", classic: false, exeInHost: true, exeInCore: false, wantDelta: false},
-		{env: "0", classic: false, exeInHost: true, exeInCore: true, wantDelta: false},
-		{env: "0", classic: true, exeInHost: false, exeInCore: false, wantDelta: false},
-		{env: "0", classic: true, exeInHost: false, exeInCore: true, wantDelta: false},
-		{env: "0", classic: true, exeInHost: true, exeInCore: false, wantDelta: false},
-		{env: "0", classic: true, exeInHost: true, exeInCore: true, wantDelta: false},
-
-		{env: "1", classic: false, exeInHost: false, exeInCore: false, wantDelta: false},
-		{env: "1", classic: false, exeInHost: false, exeInCore: true, wantDelta: true},
-		{env: "1", classic: false, exeInHost: true, exeInCore: false, wantDelta: true},
-		{env: "1", classic: false, exeInHost: true, exeInCore: true, wantDelta: true},
-		{env: "1", classic: true, exeInHost: false, exeInCore: false, wantDelta: false},
-		{env: "1", classic: true, exeInHost: false, exeInCore: true, wantDelta: true},
-		{env: "1", classic: true, exeInHost: true, exeInCore: false, wantDelta: true},
-		{env: "1", classic: true, exeInHost: true, exeInCore: true, wantDelta: true},
-	}
-
-	for _, scenario := range scenarios {
-		if scenario.exeInCore {
-			osutil.CopyFile("/bin/true", exeInCorePath, 0)
-		} else {
-			os.Remove(exeInCorePath)
-		}
-		os.Setenv("SNAPD_USE_DELTAS_EXPERIMENTAL", scenario.env)
-		release.MockOnClassic(scenario.classic)
-		if scenario.exeInHost {
-			os.Setenv("PATH", origPath)
-		} else {
-			os.Setenv("PATH", altPath)
-		}
-
-		c.Check(store.UseDeltas(), Equals, scenario.wantDelta, Commentf("%#v", scenario))
-	}
-}
-
-type downloadBehaviour []struct {
-	url   string
-	error bool
-}
-
-var deltaTests = []struct {
-	downloads       downloadBehaviour
-	info            snap.DownloadInfo
-	expectedContent string
-}{{
-	// The full snap is not downloaded, but rather the delta
-	// is downloaded and applied.
-	downloads: downloadBehaviour{
-		{url: "delta-url"},
-	},
-	info: snap.DownloadInfo{
-		AnonDownloadURL: "full-snap-url",
-		Deltas: []snap.DeltaInfo{
-			{AnonDownloadURL: "delta-url", Format: "xdelta3"},
-		},
-	},
-	expectedContent: "snap-content-via-delta",
-}, {
-	// If there is an error during the delta download, the
-	// full snap is downloaded as per normal.
-	downloads: downloadBehaviour{
-		{error: true},
-		{url: "full-snap-url"},
-	},
-	info: snap.DownloadInfo{
-		AnonDownloadURL: "full-snap-url",
-		Deltas: []snap.DeltaInfo{
-			{AnonDownloadURL: "delta-url", Format: "xdelta3"},
-		},
-	},
-	expectedContent: "full-snap-url-content",
-}, {
-	// If more than one matching delta is returned by the store
-	// we ignore deltas and do the full download.
-	downloads: downloadBehaviour{
-		{url: "full-snap-url"},
-	},
-	info: snap.DownloadInfo{
-		AnonDownloadURL: "full-snap-url",
-		Deltas: []snap.DeltaInfo{
-			{AnonDownloadURL: "delta-url", Format: "xdelta3"},
-			{AnonDownloadURL: "delta-url-2", Format: "xdelta3"},
-		},
-	},
-	expectedContent: "full-snap-url-content",
-}}
-
-func (s *storeTestSuite) TestDownloadWithDelta(c *C) {
-	origUseDeltas := os.Getenv("SNAPD_USE_DELTAS_EXPERIMENTAL")
-	defer os.Setenv("SNAPD_USE_DELTAS_EXPERIMENTAL", origUseDeltas)
-	c.Assert(os.Setenv("SNAPD_USE_DELTAS_EXPERIMENTAL", "1"), IsNil)
-
-	for _, testCase := range deltaTests {
-		testCase.info.Size = int64(len(testCase.expectedContent))
-		downloadIndex := 0
-		restore := store.MockDownload(func(ctx context.Context, name, sha3, url string, user *auth.UserState, s *store.Store, w io.ReadWriteSeeker, resume int64, pbar progress.Meter, dlOpts *store.DownloadOptions) error {
-			if testCase.downloads[downloadIndex].error {
-				downloadIndex++
-				return errors.New("Bang")
-			}
-			c.Check(url, Equals, testCase.downloads[downloadIndex].url)
-			w.Write([]byte(testCase.downloads[downloadIndex].url + "-content"))
-			downloadIndex++
-			return nil
-		})
-		defer restore()
-		restore = store.MockApplyDelta(func(name string, deltaPath string, deltaInfo *snap.DeltaInfo, targetPath string, targetSha3_384 string) error {
-			c.Check(deltaInfo, Equals, &testCase.info.Deltas[0])
-			err := ioutil.WriteFile(targetPath, []byte("snap-content-via-delta"), 0644)
-			c.Assert(err, IsNil)
-			return nil
-		})
-		defer restore()
-
-		path := filepath.Join(c.MkDir(), "subdir", "downloaded-file")
-		err := s.store.Download(context.TODO(), "foo", path, &testCase.info, nil, nil, nil)
-
-		c.Assert(err, IsNil)
-		defer os.Remove(path)
-		c.Assert(path, testutil.FileEquals, testCase.expectedContent)
-	}
-}
-
->>>>>>> d625e1f0
 var downloadDeltaTests = []struct {
 	info          snap.DownloadInfo
 	authenticated bool
@@ -1423,11 +930,7 @@
 
 	for _, testCase := range downloadDeltaTests {
 		sto.SetDeltaFormat(testCase.format)
-<<<<<<< HEAD
-		restore := store.MockDownload(func(ctx context.Context, name, sha3, url string, user *auth.UserState, _ *store.Store, w io.ReadWriteSeeker, resume int64, pbar progress.Meter) error {
-=======
 		restore := store.MockDownload(func(ctx context.Context, name, sha3, url string, user *auth.UserState, _ *store.Store, w io.ReadWriteSeeker, resume int64, pbar progress.Meter, dlOpts *store.DownloadOptions) error {
->>>>>>> d625e1f0
 			expectedUser := s.user
 			if testCase.useLocalUser {
 				expectedUser = s.localUser
@@ -4549,11 +4052,7 @@
 	restore := s.store.MockCacher(obs)
 	defer restore()
 
-<<<<<<< HEAD
-	restore = store.MockDownload(func(ctx context.Context, name, sha3, url string, user *auth.UserState, s *store.Store, w io.ReadWriteSeeker, resume int64, pbar progress.Meter) error {
-=======
 	restore = store.MockDownload(func(ctx context.Context, name, sha3, url string, user *auth.UserState, s *store.Store, w io.ReadWriteSeeker, resume int64, pbar progress.Meter, dlOpts *store.DownloadOptions) error {
->>>>>>> d625e1f0
 		c.Fatalf("download should not be called when results come from the cache")
 		return nil
 	})
@@ -4576,11 +4075,7 @@
 	defer restore()
 
 	downloadWasCalled := false
-<<<<<<< HEAD
-	restore = store.MockDownload(func(ctx context.Context, name, sha3, url string, user *auth.UserState, s *store.Store, w io.ReadWriteSeeker, resume int64, pbar progress.Meter) error {
-=======
 	restore = store.MockDownload(func(ctx context.Context, name, sha3, url string, user *auth.UserState, s *store.Store, w io.ReadWriteSeeker, resume int64, pbar progress.Meter, dlOpts *store.DownloadOptions) error {
->>>>>>> d625e1f0
 		downloadWasCalled = true
 		return nil
 	})
