--- conflicted
+++ resolved
@@ -6,11 +6,7 @@
     - stage: quick
       name: go 1.9/xenial static and unit test suites
       dist: xenial
-<<<<<<< HEAD
-      go: "1.6"
-=======
       go: "1.9"
->>>>>>> 451fd1df
       before_install:
         - sudo apt --quiet -o Dpkg::Progress-Fancy=false update
       install:
