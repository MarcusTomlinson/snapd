// -*- Mode: Go; indent-tabs-mode: t -*-

/*
 * Copyright (C) 2018 Canonical Ltd
 *
 * This program is free software: you can redistribute it and/or modify
 * it under the terms of the GNU General Public License version 3 as
 * published by the Free Software Foundation.
 *
 * This program is distributed in the hope that it will be useful,
 * but WITHOUT ANY WARRANTY; without even the implied warranty of
 * MERCHANTABILITY or FITNESS FOR A PARTICULAR PURPOSE.  See the
 * GNU General Public License for more details.
 *
 * You should have received a copy of the GNU General Public License
 * along with this program.  If not, see <http://www.gnu.org/licenses/>.
 *
 */

package snap

import (
	"fmt"
	"strings"

	"github.com/snapcore/snapd/arch"
	"github.com/snapcore/snapd/strutil"
)

var channelRisks = []string{"stable", "candidate", "beta", "edge"}

// Channel identifies and describes completely a store channel.
type Channel struct {
	Architecture string `json:"architecture"`
	Name         string `json:"name"`
	Track        string `json:"track"`
	Risk         string `json:"risk"`
	Branch       string `json:"branch,omitempty"`
}

// ParseChannelVerbatim parses a string representing a store channel and
// includes the given architecture, if architecture is "" the system
// architecture is included. The channel representation is not normalized.
// ParseChannel() should be used in most cases.
func ParseChannelVerbatim(s string, architecture string) (Channel, error) {
	if s == "" {
		return Channel{}, fmt.Errorf("channel name cannot be empty")
	}
	p := strings.Split(s, "/")
	var risk, track, branch *string
<<<<<<< HEAD
=======
	stableRisk := "stable"
>>>>>>> 5027f647
	switch len(p) {
	default:
		return Channel{}, fmt.Errorf("channel name has too many components: %s", s)
	case 3:
		track, risk, branch = &p[0], &p[1], &p[2]
	case 2:
		if strutil.ListContains(channelRisks, p[0]) {
			risk, branch = &p[0], &p[1]
		} else {
			track, risk = &p[0], &p[1]
		}
	case 1:
		if strutil.ListContains(channelRisks, p[0]) {
			risk = &p[0]
		} else {
			track = &p[0]
<<<<<<< HEAD
=======
			risk = &stableRisk
>>>>>>> 5027f647
		}
	}

	if architecture == "" {
		architecture = arch.UbuntuArchitecture()
	}

	ch := Channel{
		Architecture: architecture,
	}

	if risk != nil {
		if !strutil.ListContains(channelRisks, *risk) {
			return Channel{}, fmt.Errorf("invalid risk in channel name: %s", s)
		}
		ch.Risk = *risk
	}
	if track != nil {
		if *track == "" {
			return Channel{}, fmt.Errorf("invalid track in channel name: %s", s)
		}
		ch.Track = *track
	}
	if branch != nil {
		if *branch == "" {
			return Channel{}, fmt.Errorf("invalid branch in channel name: %s", s)
		}
		ch.Branch = *branch
	}

<<<<<<< HEAD
	return ch, nil
}

// ParseChannel parses a string representing a store channel and includes given
// architecture, , if architecture is "" the system architecture is included.
// The returned channel's track, risk and name are normalized.
func ParseChannel(s string, architecture string) (Channel, error) {
	channel, err := ParseChannelVerbatim(s, architecture)
	if err != nil {
		return Channel{}, err
	}
	return channel.Clean(), nil
=======
	return ch.Clean(), nil
>>>>>>> 5027f647
}

// Clean returns a Channel with a normalized track, risk and name.
func (c Channel) Clean() Channel {
	track := c.Track
	risk := c.Risk

	if track == "latest" {
		track = ""
	}
	if risk == "" {
		risk = "stable"
	}

	// normalized name
	name := risk
	if track != "" {
		name = track + "/" + name
	}
	if c.Branch != "" {
		name = name + "/" + c.Branch
	}

	return Channel{
		Architecture: c.Architecture,
		Name:         name,
		Track:        track,
		Risk:         risk,
		Branch:       c.Branch,
	}
}

func (c Channel) String() string {
	return c.Name
}

// Full returns the full name of the channel, inclusive the default track "latest".
func (c *Channel) Full() string {
	if c.Track == "" {
		return "latest/" + c.Name
	}
	return c.String()
}

func riskLevel(risk string) int {
	for i, r := range channelRisks {
		if r == risk {
			return i
		}
	}
	return -1
}

// ChannelMatch represents on which fields two channels are matching.
type ChannelMatch struct {
	Architecture bool
	Track        bool
	Risk         bool
}

// String returns the string represantion of the match, results can be:
//  "architecture:track:risk"
//  "architecture:track"
//  "architecture:risk"
//  "track:risk"
//  "architecture"
//  "track"
//  "risk"
//  ""
func (cm ChannelMatch) String() string {
	matching := []string{}
	if cm.Architecture {
		matching = append(matching, "architecture")
	}
	if cm.Track {
		matching = append(matching, "track")
	}
	if cm.Risk {
		matching = append(matching, "risk")
	}
	return strings.Join(matching, ":")

}

// Match returns a ChannelMatch of which fields among architecture,track,risk match between c and c1 store channels, risk is matched taking channel inheritance into account and considering c the requested channel.
func (c *Channel) Match(c1 *Channel) ChannelMatch {
	requestedRiskLevel := riskLevel(c.Risk)
	rl1 := riskLevel(c1.Risk)
	return ChannelMatch{
		Architecture: c.Architecture == c1.Architecture,
		Track:        c.Track == c1.Track,
		Risk:         requestedRiskLevel >= rl1,
	}
}<|MERGE_RESOLUTION|>--- conflicted
+++ resolved
@@ -48,10 +48,7 @@
 	}
 	p := strings.Split(s, "/")
 	var risk, track, branch *string
-<<<<<<< HEAD
-=======
 	stableRisk := "stable"
->>>>>>> 5027f647
 	switch len(p) {
 	default:
 		return Channel{}, fmt.Errorf("channel name has too many components: %s", s)
@@ -68,10 +65,7 @@
 			risk = &p[0]
 		} else {
 			track = &p[0]
-<<<<<<< HEAD
-=======
 			risk = &stableRisk
->>>>>>> 5027f647
 		}
 	}
 
@@ -102,7 +96,6 @@
 		ch.Branch = *branch
 	}
 
-<<<<<<< HEAD
 	return ch, nil
 }
 
@@ -115,9 +108,6 @@
 		return Channel{}, err
 	}
 	return channel.Clean(), nil
-=======
-	return ch.Clean(), nil
->>>>>>> 5027f647
 }
 
 // Clean returns a Channel with a normalized track, risk and name.
