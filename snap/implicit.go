--- conflicted
+++ resolved
@@ -41,12 +41,9 @@
 	"unity7",
 	"x11",
 	"opengl",
-<<<<<<< HEAD
-	"cups",
-=======
 	"network-manager",
 	"pulseaudio",
->>>>>>> c6a8f932
+	"cups-control",
 }
 
 // AddImplicitSlots adds implicitly defined slots to a given snap.
