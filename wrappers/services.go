// -*- Mode: Go; indent-tabs-mode: t -*-

/*
 * Copyright (C) 2014-2016 Canonical Ltd
 *
 * This program is free software: you can redistribute it and/or modify
 * it under the terms of the GNU General Public License version 3 as
 * published by the Free Software Foundation.
 *
 * This program is distributed in the hope that it will be useful,
 * but WITHOUT ANY WARRANTY; without even the implied warranty of
 * MERCHANTABILITY or FITNESS FOR A PARTICULAR PURPOSE.  See the
 * GNU General Public License for more details.
 *
 * You should have received a copy of the GNU General Public License
 * along with this program.  If not, see <http://www.gnu.org/licenses/>.
 *
 */

package wrappers

import (
	"bytes"
	"context"
	"fmt"
	"os"
	"path/filepath"
	"strconv"
	"strings"
	"text/template"
	"time"

	"github.com/snapcore/snapd/dirs"
	"github.com/snapcore/snapd/logger"
	"github.com/snapcore/snapd/osutil"
	"github.com/snapcore/snapd/osutil/sys"
	"github.com/snapcore/snapd/randutil"
	"github.com/snapcore/snapd/snap"
	"github.com/snapcore/snapd/strutil"
	"github.com/snapcore/snapd/systemd"
	"github.com/snapcore/snapd/timeout"
	"github.com/snapcore/snapd/timeutil"
	"github.com/snapcore/snapd/timings"
	"github.com/snapcore/snapd/usersession/client"
)

type interacter interface {
	Notify(status string)
}

// wait this time between TERM and KILL
var killWait = 5 * time.Second

func serviceStopTimeout(app *snap.AppInfo) time.Duration {
	tout := app.StopTimeout
	if tout == 0 {
		tout = timeout.DefaultTimeout
	}
	return time.Duration(tout)
}

func generateSnapServiceFile(app *snap.AppInfo) ([]byte, error) {
	if err := snap.ValidateApp(app); err != nil {
		return nil, err
	}

	return genServiceFile(app), nil
}

func stopUserServices(cli *client.Client, inter interacter, services ...string) error {
	ctx, cancel := context.WithTimeout(context.Background(), time.Duration(timeout.DefaultTimeout))
	defer cancel()
	failures, err := cli.ServicesStop(ctx, services)
	for _, f := range failures {
		inter.Notify(fmt.Sprintf("Could not stop service %q for uid %d: %s", f.Service, f.Uid, f.Error))
	}
	return err
}

func startUserServices(cli *client.Client, inter interacter, services ...string) error {
	ctx, cancel := context.WithTimeout(context.Background(), time.Duration(timeout.DefaultTimeout))
	defer cancel()
	startFailures, stopFailures, err := cli.ServicesStart(ctx, services)
	for _, f := range startFailures {
		inter.Notify(fmt.Sprintf("Could not start service %q for uid %d: %s", f.Service, f.Uid, f.Error))
	}
	for _, f := range stopFailures {
		inter.Notify(fmt.Sprintf("While trying to stop previously started service %q for uid %d: %s", f.Service, f.Uid, f.Error))
	}
	return err
}

func stopService(sysd systemd.Systemd, app *snap.AppInfo, inter interacter) error {
	serviceName := app.ServiceName()
	tout := serviceStopTimeout(app)

	var extraServices []string
	for _, socket := range app.Sockets {
		extraServices = append(extraServices, filepath.Base(socket.File()))
	}
	if app.Timer != nil {
		extraServices = append(extraServices, filepath.Base(app.Timer.File()))
	}

	switch app.DaemonScope {
	case snap.SystemDaemon:
		stopErrors := []error{}
		for _, service := range extraServices {
			if err := sysd.Stop(service, tout); err != nil {
				stopErrors = append(stopErrors, err)
			}
		}

		if err := sysd.Stop(serviceName, tout); err != nil {
			if !systemd.IsTimeout(err) {
				return err
			}
			inter.Notify(fmt.Sprintf("%s refused to stop, killing.", serviceName))
			// ignore errors for kill; nothing we'd do differently at this point
			sysd.Kill(serviceName, "TERM", "")
			time.Sleep(killWait)
			sysd.Kill(serviceName, "KILL", "")
		}

		if len(stopErrors) > 0 {
			return stopErrors[0]
		}

	case snap.UserDaemon:
		extraServices = append(extraServices, serviceName)
		cli := client.New()
		return stopUserServices(cli, inter, extraServices...)
	}

	return nil
}

// StartServices starts service units for the applications from the snap which
// are services. Service units will be started in the order provided by the
// caller.
func StartServices(apps []*snap.AppInfo, inter interacter, tm timings.Measurer) (err error) {
	systemSysd := systemd.New(dirs.GlobalRootDir, systemd.SystemMode, inter)
	userSysd := systemd.New(dirs.GlobalRootDir, systemd.GlobalUserMode, inter)
	cli := client.New()

	systemServices := make([]string, 0, len(apps))
	userServices := make([]string, 0, len(apps))
	for _, app := range apps {
		// they're *supposed* to be all services, but checking doesn't hurt
		if !app.IsService() {
			continue
		}

		var sysd systemd.Systemd
		switch app.DaemonScope {
		case snap.SystemDaemon:
			sysd = systemSysd
		case snap.UserDaemon:
			sysd = userSysd
		}

		defer func(app *snap.AppInfo) {
			if err == nil {
				return
			}
			if e := stopService(sysd, app, inter); e != nil {
				inter.Notify(fmt.Sprintf("While trying to stop previously started service %q: %v", app.ServiceName(), e))
			}
			for _, socket := range app.Sockets {
				socketService := filepath.Base(socket.File())
				if e := sysd.Disable(socketService); e != nil {
					inter.Notify(fmt.Sprintf("While trying to disable previously enabled socket service %q: %v", socketService, e))
				}
			}
			if app.Timer != nil {
				timerService := filepath.Base(app.Timer.File())
				if e := sysd.Disable(timerService); e != nil {
					inter.Notify(fmt.Sprintf("While trying to disable previously enabled timer service %q: %v", timerService, e))
				}
			}
		}(app)

		if len(app.Sockets) == 0 && app.Timer == nil {
			// check if the service is disabled, if so don't start it up
			// this could happen for example if the service was disabled in
			// the install hook by snapctl or if the service was disabled in
			// the previous installation
			isEnabled, err := sysd.IsEnabled(app.ServiceName())
			if err != nil {
				return err
			}
			if isEnabled {
				switch app.DaemonScope {
				case snap.SystemDaemon:

					systemServices = append(systemServices, app.ServiceName())
				case snap.UserDaemon:
					userServices = append(userServices, app.ServiceName())
				}
			}
		}

		for _, socket := range app.Sockets {
			socketService := filepath.Base(socket.File())
			// enable the socket
			if err := sysd.Enable(socketService); err != nil {
				return err
			}

			switch app.DaemonScope {
			case snap.SystemDaemon:
				timings.Run(tm, "start-system-socket-service", fmt.Sprintf("start system socket service %q", socketService), func(nested timings.Measurer) {
					err = sysd.Start(socketService)
				})
			case snap.UserDaemon:
				timings.Run(tm, "start-user-socket-service", fmt.Sprintf("start user socket service %q", socketService), func(nested timings.Measurer) {
					err = startUserServices(cli, inter, socketService)
				})
			}
			if err != nil {
				return err
			}
		}

		if app.Timer != nil {
			timerService := filepath.Base(app.Timer.File())
			// enable the timer
			if err := sysd.Enable(timerService); err != nil {
				return err
			}

			switch app.DaemonScope {
			case snap.SystemDaemon:
				timings.Run(tm, "start-system-timer-service", fmt.Sprintf("start system timer service %q", timerService), func(nested timings.Measurer) {
					err = sysd.Start(timerService)
				})
			case snap.UserDaemon:
				timings.Run(tm, "start-user-timer-service", fmt.Sprintf("start user timer service %q", timerService), func(nested timings.Measurer) {
					err = startUserServices(cli, inter, timerService)
				})
			}
			if err != nil {
				return err
			}
		}
	}

	for _, srv := range systemServices {
		// starting all services at once does not create a single
		// transaction, but instead spawns multiple jobs, make sure the
		// services started in the original order by bring them up one
		// by one, see:
		// https://github.com/systemd/systemd/issues/8102
		// https://lists.freedesktop.org/archives/systemd-devel/2018-January/040152.html
		timings.Run(tm, "start-service", fmt.Sprintf("start service %q", srv), func(nested timings.Measurer) {
			err = systemSysd.Start(srv)
		})
		if err != nil {
			// cleanup was set up by iterating over apps
			return err
		}
	}
	if len(userServices) != 0 {
		timings.Run(tm, "start-user-services", "start user services", func(nested timings.Measurer) {
			err = startUserServices(cli, inter, userServices...)
		})
		if err != nil {
			return err
		}
	}

	return nil
}

func userDaemonReload() error {
	cli := client.New()
	ctx, cancel := context.WithTimeout(context.Background(), time.Duration(timeout.DefaultTimeout))
	defer cancel()
	return cli.ServicesDaemonReload(ctx)
}

type AddSnapServicesOptions struct {
	Preseeding bool
}

// AddSnapServices adds service units for the applications from the snap which are services.
func AddSnapServices(s *snap.Info, disabledSvcs []string, opts *AddSnapServicesOptions, inter interacter) (err error) {
	if s.GetType() == snap.TypeSnapd {
		return fmt.Errorf("internal error: adding explicit services for snapd snap is unexpected")
	}

	if opts == nil {
		opts = &AddSnapServicesOptions{}
	}

	// check if any previously disabled services are now no longer services and
	// log messages about that
	for _, svc := range disabledSvcs {
		app, ok := s.Apps[svc]
		if !ok {
			logger.Noticef("previously disabled service %s no longer exists", svc)
		} else if !app.IsService() {
			logger.Noticef("previously disabled service %s is now an app and not a service", svc)
		}
	}

	// TODO: remove once services get enabled on start and not when created.
	preseeding := opts.Preseeding

	sysd := systemd.New(dirs.GlobalRootDir, systemd.SystemMode, inter)
	userSysd := systemd.New(dirs.GlobalRootDir, systemd.GlobalUserMode, inter)
	var written []string
	var writtenSystem, writtenUser bool
	var enabled []string
	var userEnabled []string
	defer func() {
		if err == nil {
			return
		}
		for _, s := range enabled {
			if e := sysd.Disable(s); e != nil {
				inter.Notify(fmt.Sprintf("while trying to disable %s due to previous failure: %v", s, e))
			}
		}
		for _, s := range userEnabled {
			if e := userSysd.Disable(s); e != nil {
				inter.Notify(fmt.Sprintf("while trying to disable %s due to previous failure: %v", s, e))
			}
		}
		for _, s := range written {
			if e := os.Remove(s); e != nil {
				inter.Notify(fmt.Sprintf("while trying to remove %s due to previous failure: %v", s, e))
			}
		}
<<<<<<< HEAD
		if writtenSystem {
=======
		if len(written) > 0 && !preseeding {
>>>>>>> e59aa21f
			if e := sysd.DaemonReload(); e != nil {
				inter.Notify(fmt.Sprintf("while trying to perform systemd daemon-reload due to previous failure: %v", e))
			}
		}
		if writtenUser {
			if e := userDaemonReload(); e != nil {
				inter.Notify(fmt.Sprintf("while trying to perform user systemd daemon-reload due to previous failure: %v", e))
			}
		}
	}()

	for _, app := range s.Apps {
		if !app.IsService() {
			continue
		}
		// Generate service file
		content, err := generateSnapServiceFile(app)
		if err != nil {
			return err
		}
		svcFilePath := app.ServiceFile()
		os.MkdirAll(filepath.Dir(svcFilePath), 0755)
		if err := osutil.AtomicWriteFile(svcFilePath, content, 0644, 0); err != nil {
			return err
		}
		written = append(written, svcFilePath)
		switch app.DaemonScope {
		case snap.SystemDaemon:
			writtenSystem = true
		case snap.UserDaemon:
			writtenUser = true
		}

		// Generate systemd .socket files if needed
		socketFiles, err := generateSnapSocketFiles(app)
		if err != nil {
			return err
		}
		for path, content := range *socketFiles {
			os.MkdirAll(filepath.Dir(path), 0755)
			if err := osutil.AtomicWriteFile(path, content, 0644, 0); err != nil {
				return err
			}
			written = append(written, path)
		}

		if app.Timer != nil {
			content, err := generateSnapTimerFile(app)
			if err != nil {
				return err
			}
			path := app.Timer.File()
			os.MkdirAll(filepath.Dir(path), 0755)
			if err := osutil.AtomicWriteFile(path, content, 0644, 0); err != nil {
				return err
			}
			written = append(written, path)
		}

		if app.Timer != nil || len(app.Sockets) != 0 {
			// service is socket or timer activated, not during the
			// boot
			continue
		}

		svcName := app.ServiceName()
		switch app.DaemonScope {
		case snap.SystemDaemon:
			if strutil.ListContains(disabledSvcs, app.Name) {
				// service is disabled, nothing to do
				continue
			}

			if !preseeding {
				if err := sysd.Enable(svcName); err != nil {
					return err
				}
				enabled = append(enabled, svcName)
			}
		case snap.UserDaemon:
			if !preseeding {
				if err := userSysd.Enable(svcName); err != nil {
					return err
				}
				userEnabled = append(userEnabled, svcName)
			}
		}
	}

	if !preseeding {
		if writtenSystem {
			if err := sysd.DaemonReload(); err != nil {
				return err
			}
		}
		if writtenUser {
			if err := userDaemonReload(); err != nil {
				return err
			}
		}
	}

	return nil
}

// EnableSnapServices enables all services of the snap; the main use case for this is
// the first boot of a pre-seeded image with service files already in place but not enabled.
// XXX: it should go away once services are fixed and enabled on start.
func EnableSnapServices(s *snap.Info, inter interacter) (err error) {
	sysd := systemd.New(dirs.GlobalRootDir, systemd.SystemMode, inter)
	for _, app := range s.Apps {
		if app.IsService() {
			svcName := app.ServiceName()
			if err := sysd.Enable(svcName); err != nil {
				return err
			}
		}
	}
	return nil
}

// StopServices stops service units for the applications from the snap which are services.
func StopServices(apps []*snap.AppInfo, reason snap.ServiceStopReason, inter interacter, tm timings.Measurer) error {
	sysd := systemd.New(dirs.GlobalRootDir, systemd.SystemMode, inter)

	logger.Debugf("StopServices called for %q, reason: %v", apps, reason)
	for _, app := range apps {
		// Handle the case where service file doesn't exist and don't try to stop it as it will fail.
		// This can happen with snap try when snap.yaml is modified on the fly and a daemon line is added.
		if !app.IsService() || !osutil.FileExists(app.ServiceFile()) {
			continue
		}
		// Skip stop on refresh when refresh mode is set to something
		// other than "restart" (or "" which is the same)
		if reason == snap.StopReasonRefresh {
			logger.Debugf(" %s refresh-mode: %v", app.Name, app.StopMode)
			switch app.RefreshMode {
			case "endure":
				// skip this service
				continue
			}
		}

		var err error
		timings.Run(tm, "stop-service", fmt.Sprintf("stop service %q", app.ServiceName()), func(nested timings.Measurer) {
			err = stopService(sysd, app, inter)
		})
		if err != nil {
			return err
		}

		// ensure the service is really stopped on remove regardless
		// of stop-mode
		if reason == snap.StopReasonRemove && !app.StopMode.KillAll() && app.DaemonScope == snap.SystemDaemon {
			// FIXME: make this smarter and avoid the killWait
			//        delay if not needed (i.e. if all processes
			//        have died)
			sysd.Kill(app.ServiceName(), "TERM", "all")
			time.Sleep(killWait)
			sysd.Kill(app.ServiceName(), "KILL", "")
		}
	}
	return nil
}

// ServicesEnableState returns a map of service names from the given snap,
// together with their enable/disable status.
func ServicesEnableState(s *snap.Info, inter interacter) (map[string]bool, error) {
	sysd := systemd.New(dirs.GlobalRootDir, systemd.SystemMode, inter)

	// loop over all services in the snap, querying systemd for the current
	// systemd state of the snaps
	snapSvcsState := make(map[string]bool, len(s.Apps))
	for name, app := range s.Apps {
		if !app.IsService() {
			continue
		}
		// FIXME: handle user daemons
		if app.DaemonScope != snap.SystemDaemon {
			continue
		}
		state, err := sysd.IsEnabled(app.ServiceName())
		if err != nil {
			return nil, err
		}
		snapSvcsState[name] = state
	}
	return snapSvcsState, nil
}

// RemoveSnapServices disables and removes service units for the applications
// from the snap which are services. The optional flag indicates whether
// services are removed as part of undoing of first install of a given snap.
func RemoveSnapServices(s *snap.Info, inter interacter) error {
	if s.GetType() == snap.TypeSnapd {
		return fmt.Errorf("internal error: removing explicit services for snapd snap is unexpected")
	}
	systemSysd := systemd.New(dirs.GlobalRootDir, systemd.SystemMode, inter)
	userSysd := systemd.New(dirs.GlobalRootDir, systemd.GlobalUserMode, inter)
	var removedSystem, removedUser bool

	for _, app := range s.Apps {
		if !app.IsService() || !osutil.FileExists(app.ServiceFile()) {
			continue
		}

		var sysd systemd.Systemd
		switch app.DaemonScope {
		case snap.SystemDaemon:
			sysd = systemSysd
			removedSystem = true
		case snap.UserDaemon:
			sysd = userSysd
			removedUser = true
		}
		serviceName := filepath.Base(app.ServiceFile())

		for _, socket := range app.Sockets {
			path := socket.File()
			socketServiceName := filepath.Base(path)
			if err := sysd.Disable(socketServiceName); err != nil {
				return err
			}

			if err := os.Remove(path); err != nil && !os.IsNotExist(err) {
				logger.Noticef("Failed to remove socket file %q for %q: %v", path, serviceName, err)
			}
		}

		if app.Timer != nil {
			path := app.Timer.File()

			timerName := filepath.Base(path)
			if err := sysd.Disable(timerName); err != nil {
				return err
			}

			if err := os.Remove(path); err != nil && !os.IsNotExist(err) {
				logger.Noticef("Failed to remove timer file %q for %q: %v", path, serviceName, err)
			}
		}

		if err := sysd.Disable(serviceName); err != nil {
			return err
		}

		if err := os.Remove(app.ServiceFile()); err != nil && !os.IsNotExist(err) {
			logger.Noticef("Failed to remove service file for %q: %v", serviceName, err)
		}

	}

	// only reload if we actually had services
	if removedSystem {
		if err := systemSysd.DaemonReload(); err != nil {
			return err
		}
	}
	if removedUser {
		if err := userDaemonReload(); err != nil {
			return err
		}
	}

	return nil
}

func genServiceNames(snap *snap.Info, appNames []string) []string {
	names := make([]string, 0, len(appNames))

	for _, name := range appNames {
		if app := snap.Apps[name]; app != nil {
			names = append(names, app.ServiceName())
		}
	}
	return names
}

func genServiceFile(appInfo *snap.AppInfo) []byte {
	serviceTemplate := `[Unit]
# Auto-generated, DO NOT EDIT
Description=Service for snap application {{.App.Snap.InstanceName}}.{{.App.Name}}
{{- if .MountUnit }}
Requires={{.MountUnit}}
{{- end }}
{{- if .PrerequisiteTarget}}
Wants={{.PrerequisiteTarget}}
{{- end}}
After={{with .MountUnit}}{{.}} {{end}}{{with .PrerequisiteTarget}}{{.}}{{end}}{{if .After}} {{ stringsJoin .After " " }}{{end}}
{{- if .Before}}
Before={{ stringsJoin .Before " "}}
{{- end}}
X-Snappy=yes

[Service]
EnvironmentFile=-/etc/environment
ExecStart={{.App.LauncherCommand}}
SyslogIdentifier={{.App.Snap.InstanceName}}.{{.App.Name}}
Restart={{.Restart}}
{{- if .App.RestartDelay}}
RestartSec={{.App.RestartDelay.Seconds}}
{{- end}}
WorkingDirectory={{.WorkingDir}}
{{- if .App.StopCommand}}
ExecStop={{.App.LauncherStopCommand}}
{{- end}}
{{- if .App.ReloadCommand}}
ExecReload={{.App.LauncherReloadCommand}}
{{- end}}
{{- if .App.PostStopCommand}}
ExecStopPost={{.App.LauncherPostStopCommand}}
{{- end}}
{{- if .StopTimeout}}
TimeoutStopSec={{.StopTimeout.Seconds}}
{{- end}}
{{- if .StartTimeout}}
TimeoutStartSec={{.StartTimeout.Seconds}}
{{- end}}
Type={{.App.Daemon}}
{{- if .Remain}}
RemainAfterExit={{.Remain}}
{{- end}}
{{- if .App.BusName}}
BusName={{.App.BusName}}
{{- end}}
{{- if .App.WatchdogTimeout}}
WatchdogSec={{.App.WatchdogTimeout.Seconds}}
{{- end}}
{{- if .KillMode}}
KillMode={{.KillMode}}
{{- end}}
{{- if .KillSignal}}
KillSignal={{.KillSignal}}
{{- end}}
{{- if not .App.Sockets}}

[Install]
WantedBy={{.ServicesTarget}}
{{- end}}
`
	var templateOut bytes.Buffer
	tmpl := template.New("service-wrapper")
	tmpl.Funcs(template.FuncMap{
		"stringsJoin": strings.Join,
	})
	t := template.Must(tmpl.Parse(serviceTemplate))

	restartCond := appInfo.RestartCond.String()
	if restartCond == "" {
		restartCond = snap.RestartOnFailure.String()
	}

	var remain string
	if appInfo.Daemon == "oneshot" {
		// any restart condition other than "no" is invalid for oneshot daemons
		restartCond = "no"
		// If StopExec is present for a oneshot service than we also need
		// RemainAfterExit=yes
		if appInfo.StopCommand != "" {
			remain = "yes"
		}
	}
	var killMode string
	if !appInfo.StopMode.KillAll() {
		killMode = "process"
	}

	wrapperData := struct {
		App *snap.AppInfo

		Restart            string
		WorkingDir         string
		StopTimeout        time.Duration
		StartTimeout       time.Duration
		ServicesTarget     string
		PrerequisiteTarget string
		MountUnit          string
		Remain             string
		KillMode           string
		KillSignal         string
		Before             []string
		After              []string

		Home    string
		EnvVars string
	}{
		App: appInfo,

		Restart:      restartCond,
		StopTimeout:  serviceStopTimeout(appInfo),
		StartTimeout: time.Duration(appInfo.StartTimeout),
		Remain:       remain,
		KillMode:     killMode,
		KillSignal:   appInfo.StopMode.KillSignal(),

		Before: genServiceNames(appInfo.Snap, appInfo.Before),
		After:  genServiceNames(appInfo.Snap, appInfo.After),

		// systemd runs as PID 1 so %h will not work.
		Home: "/root",
	}
	switch appInfo.DaemonScope {
	case snap.SystemDaemon:
		wrapperData.ServicesTarget = systemd.ServicesTarget
		wrapperData.PrerequisiteTarget = systemd.PrerequisiteTarget
		wrapperData.MountUnit = filepath.Base(systemd.MountUnitPath(appInfo.Snap.MountDir()))
		wrapperData.WorkingDir = appInfo.Snap.DataDir()
	case snap.UserDaemon:
		wrapperData.ServicesTarget = systemd.UserServicesTarget
		// FIXME: ideally use UserDataDir("%h"), but then the
		// unit fails if the directory doesn't exist.
		wrapperData.WorkingDir = appInfo.Snap.DataDir()
	default:
		panic("unknown snap.DaemonScope")
	}

	if err := t.Execute(&templateOut, wrapperData); err != nil {
		// this can never happen, except we forget a variable
		logger.Panicf("Unable to execute template: %v", err)
	}

	return templateOut.Bytes()
}

func genServiceSocketFile(appInfo *snap.AppInfo, socketName string) []byte {
	socketTemplate := `[Unit]
# Auto-generated, DO NOT EDIT
Description=Socket {{.SocketName}} for snap application {{.App.Snap.InstanceName}}.{{.App.Name}}
{{- if .MountUnit}}
Requires={{.MountUnit}}
After={{.MountUnit}}
{{- end}}
X-Snappy=yes

[Socket]
Service={{.ServiceFileName}}
FileDescriptorName={{.SocketInfo.Name}}
ListenStream={{.ListenStream}}
{{- if .SocketInfo.SocketMode}}
SocketMode={{.SocketInfo.SocketMode | printf "%04o"}}
{{- end}}

[Install]
WantedBy={{.SocketsTarget}}
`
	var templateOut bytes.Buffer
	t := template.Must(template.New("socket-wrapper").Parse(socketTemplate))

	socket := appInfo.Sockets[socketName]
	listenStream := renderListenStream(socket)
	wrapperData := struct {
		App             *snap.AppInfo
		ServiceFileName string
		SocketsTarget   string
		MountUnit       string
		SocketName      string
		SocketInfo      *snap.SocketInfo
		ListenStream    string
	}{
		App:             appInfo,
		ServiceFileName: filepath.Base(appInfo.ServiceFile()),
		SocketsTarget:   systemd.SocketsTarget,
		SocketName:      socketName,
		SocketInfo:      socket,
		ListenStream:    listenStream,
	}
	switch appInfo.DaemonScope {
	case snap.SystemDaemon:
		wrapperData.MountUnit = filepath.Base(systemd.MountUnitPath(appInfo.Snap.MountDir()))
	case snap.UserDaemon:
		// nothing
	default:
		panic("unknown snap.DaemonScope")
	}

	if err := t.Execute(&templateOut, wrapperData); err != nil {
		// this can never happen, except we forget a variable
		logger.Panicf("Unable to execute template: %v", err)
	}

	return templateOut.Bytes()
}

func generateSnapSocketFiles(app *snap.AppInfo) (*map[string][]byte, error) {
	if err := snap.ValidateApp(app); err != nil {
		return nil, err
	}

	socketFiles := make(map[string][]byte)
	for name, socket := range app.Sockets {
		socketFiles[socket.File()] = genServiceSocketFile(app, name)
	}
	return &socketFiles, nil
}

func renderListenStream(socket *snap.SocketInfo) string {
	s := socket.App.Snap
	listenStream := socket.ListenStream
	switch socket.App.DaemonScope {
	case snap.SystemDaemon:
		listenStream = strings.Replace(listenStream, "$SNAP_DATA", s.DataDir(), -1)
		// TODO: when we support User/Group in the generated
		// systemd unit, adjust this accordingly
		serviceUserUid := sys.UserID(0)
		runtimeDir := s.UserXdgRuntimeDir(serviceUserUid)
		listenStream = strings.Replace(listenStream, "$XDG_RUNTIME_DIR", runtimeDir, -1)
		listenStream = strings.Replace(listenStream, "$SNAP_COMMON", s.CommonDataDir(), -1)
	case snap.UserDaemon:
		listenStream = strings.Replace(listenStream, "$SNAP_USER_DATA", s.UserDataDir("%h"), -1)
		listenStream = strings.Replace(listenStream, "$SNAP_USER_COMMON", s.UserCommonDataDir("%h"), -1)
		// FIXME: find some way to share code with snap.UserXdgRuntimeDir()
		listenStream = strings.Replace(listenStream, "$XDG_RUNTIME_DIR", fmt.Sprintf("%%t/snap.%s", s.InstanceName()), -1)
	default:
		panic("unknown snap.DaemonScope")
	}
	return listenStream
}

func generateSnapTimerFile(app *snap.AppInfo) ([]byte, error) {
	timerTemplate := `[Unit]
# Auto-generated, DO NOT EDIT
Description=Timer {{.TimerName}} for snap application {{.App.Snap.InstanceName}}.{{.App.Name}}
{{- if .MountUnit}}
Requires={{.MountUnit}}
After={{.MountUnit}}
{{- end}}
X-Snappy=yes

[Timer]
Unit={{.ServiceFileName}}
{{ range .Schedules }}OnCalendar={{ . }}
{{ end }}
[Install]
WantedBy={{.TimersTarget}}
`
	var templateOut bytes.Buffer
	t := template.Must(template.New("timer-wrapper").Parse(timerTemplate))

	timerSchedule, err := timeutil.ParseSchedule(app.Timer.Timer)
	if err != nil {
		return nil, err
	}

	schedules := generateOnCalendarSchedules(timerSchedule)

	wrapperData := struct {
		App             *snap.AppInfo
		ServiceFileName string
		TimersTarget    string
		TimerName       string
		MountUnit       string
		Schedules       []string
	}{
		App:             app,
		ServiceFileName: filepath.Base(app.ServiceFile()),
		TimersTarget:    systemd.TimersTarget,
		TimerName:       app.Name,
		Schedules:       schedules,
	}
	switch app.DaemonScope {
	case snap.SystemDaemon:
		wrapperData.MountUnit = filepath.Base(systemd.MountUnitPath(app.Snap.MountDir()))
	case snap.UserDaemon:
		// nothing
	default:
		panic("unknown snap.DaemonScope")
	}

	if err := t.Execute(&templateOut, wrapperData); err != nil {
		// this can never happen, except we forget a variable
		logger.Panicf("Unable to execute template: %v", err)
	}

	return templateOut.Bytes(), nil
}

func makeAbbrevWeekdays(start time.Weekday, end time.Weekday) []string {
	out := make([]string, 0, 7)
	for w := start; w%7 != (end + 1); w++ {
		out = append(out, time.Weekday(w % 7).String()[0:3])
	}
	return out
}

// daysRange generates a string representing a continuous range between given
// day numbers, which due to compatiblilty with old systemd version uses a
// verbose syntax of x,y,z instead of x..z
func daysRange(start, end uint) string {
	var buf bytes.Buffer
	for i := start; i <= end; i++ {
		buf.WriteString(strconv.FormatInt(int64(i), 10))
		if i < end {
			buf.WriteRune(',')
		}
	}
	return buf.String()
}

// generateOnCalendarSchedules converts a schedule into OnCalendar schedules
// suitable for use in systemd *.timer units using systemd.time(7)
// https://www.freedesktop.org/software/systemd/man/systemd.time.html
// XXX: old systemd versions do not support x..y ranges
func generateOnCalendarSchedules(schedule []*timeutil.Schedule) []string {
	calendarEvents := make([]string, 0, len(schedule))
	for _, sched := range schedule {
		days := make([]string, 0, len(sched.WeekSpans))
		for _, week := range sched.WeekSpans {
			abbrev := strings.Join(makeAbbrevWeekdays(week.Start.Weekday, week.End.Weekday), ",")

			if week.Start.Pos == timeutil.EveryWeek && week.End.Pos == timeutil.EveryWeek {
				// eg: mon, mon-fri, fri-mon
				days = append(days, fmt.Sprintf("%s *-*-*", abbrev))
				continue
			}
			// examples:
			// mon1 - Mon *-*-1..7 (Monday during the first 7 days)
			// fri1 - Fri *-*-1..7 (Friday during the first 7 days)

			// entries below will make systemd timer expire more
			// frequently than the schedule suggests, however snap
			// runner evaluates current time and gates the actual
			// action
			//
			// mon1-tue - *-*-1..7 *-*-8 (anchored at first
			// Monday; Monday happens during the 7 days,
			// Tuesday can possibly happen on the 8th day if
			// the month started on Tuesday)
			//
			// mon-tue1 - *-*~1 *-*-1..7 (anchored at first
			// Tuesday; matching Monday can happen on the
			// last day of previous month if Tuesday is the
			// 1st)
			//
			// mon5-tue - *-*~1..7 *-*-1 (anchored at last
			// Monday, the matching Tuesday can still happen
			// within the last 7 days, or on the 1st of the
			// next month)
			//
			// fri4-mon - *-*-22-31 *-*-1..7 (anchored at 4th
			// Friday, can span onto the next month, extreme case in
			// February when 28th is Friday)
			//
			// XXX: since old versions of systemd, eg. 229 available
			// in 16.04 does not support x..y ranges, days need to
			// be enumerated like so:
			// Mon *-*-1..7 -> Mon *-*-1,2,3,4,5,6,7
			//
			// XXX: old systemd versions do not support the last n
			// days syntax eg, *-*~1, thus the range needs to be
			// generated in more verbose way like so:
			// Mon *-*~1..7 -> Mon *-*-22,23,24,25,26,27,28,29,30,31
			// (22-28 is the last week, but the month can have
			// anywhere from 28 to 31 days)
			//
			startPos := week.Start.Pos
			endPos := startPos
			if !week.AnchoredAtStart() {
				startPos = week.End.Pos
				endPos = startPos
			}
			startDay := (startPos-1)*7 + 1
			endDay := (endPos) * 7

			if week.IsSingleDay() {
				// single day, can use the 'weekday' filter
				if startPos == timeutil.LastWeek {
					// last week of a month, which can be
					// 22-28 in case of February, while
					// month can have between 28 and 31 days
					days = append(days,
						fmt.Sprintf("%s *-*-%s", abbrev, daysRange(22, 31)))
				} else {
					days = append(days,
						fmt.Sprintf("%s *-*-%s", abbrev, daysRange(startDay, endDay)))
				}
				continue
			}

			if week.AnchoredAtStart() {
				// explore the edge cases first
				switch startPos {
				case timeutil.LastWeek:
					// starts in the last week of the month and
					// possibly spans into the first week of the
					// next month;
					// month can have between 28 and 31
					// days
					days = append(days,
						// trailing 29-31 that are not part of a full week
						fmt.Sprintf("*-*-%s", daysRange(29, 31)),
						fmt.Sprintf("*-*-%s", daysRange(1, 7)))
				case 4:
					// a range in the 4th week can span onto
					// the next week, which is either 28-31
					// or in extreme case (eg. February with
					// 28 days) 1-7 of the next month
					days = append(days,
						// trailing 29-31 that are not part of a full week
						fmt.Sprintf("*-*-%s", daysRange(29, 31)),
						fmt.Sprintf("*-*-%s", daysRange(1, 7)))
				default:
					// can possibly spill into the next week
					days = append(days,
						fmt.Sprintf("*-*-%s", daysRange(startDay+7, endDay+7)))
				}

				if startDay < 28 {
					days = append(days,
						fmt.Sprintf("*-*-%s", daysRange(startDay, endDay)))
				} else {
					// from the end of the month
					days = append(days,
						fmt.Sprintf("*-*-%s", daysRange(startDay-7, endDay-7)))
				}
			} else {
				switch endPos {
				case timeutil.LastWeek:
					// month can have between 28 and 31
					// days, add trailing 29-31 that are not
					// part of a full week
					days = append(days, fmt.Sprintf("*-*-%s", daysRange(29, 31)))
				case 1:
					// possibly spans from the last week of the
					// previous month and ends in the first week of
					// current month
					days = append(days, fmt.Sprintf("*-*-%s", daysRange(22, 31)))
				default:
					// can possibly spill into the previous week
					days = append(days,
						fmt.Sprintf("*-*-%s", daysRange(startDay-7, endDay-7)))
				}
				if endDay < 28 {
					days = append(days,
						fmt.Sprintf("*-*-%s", daysRange(startDay, endDay)))
				} else {
					days = append(days,
						fmt.Sprintf("*-*-%s", daysRange(startDay-7, endDay-7)))
				}
			}
		}

		if len(days) == 0 {
			// no weekday spec, meaning the timer runs every day
			days = []string{"*-*-*"}
		}

		startTimes := make([]string, 0, len(sched.ClockSpans))
		for _, clocks := range sched.ClockSpans {
			// use expanded clock spans
			for _, span := range clocks.ClockSpans() {
				when := span.Start
				if span.Spread {
					length := span.End.Sub(span.Start)
					if length < 0 {
						// span Start wraps around, so we have '00:00.Sub(23:45)'
						length = -length
					}
					if length > 5*time.Minute {
						// replicate what timeutil.Next() does
						// and cut some time at the end of the
						// window so that events do not happen
						// directly one after another
						length -= 5 * time.Minute
					}
					when = when.Add(randutil.RandomDuration(length))
				}
				if when.Hour == 24 {
					// 24:00 for us means the other end of
					// the day, for systemd we need to
					// adjust it to the 0-23 hour range
					when.Hour -= 24
				}

				startTimes = append(startTimes, when.String())
			}
		}

		for _, day := range days {
			if len(startTimes) == 0 {
				// current schedule is days only
				calendarEvents = append(calendarEvents, day)
				continue
			}

			for _, startTime := range startTimes {
				calendarEvents = append(calendarEvents, fmt.Sprintf("%s %s", day, startTime))
			}
		}
	}
	return calendarEvents
}<|MERGE_RESOLUTION|>--- conflicted
+++ resolved
@@ -332,16 +332,12 @@
 				inter.Notify(fmt.Sprintf("while trying to remove %s due to previous failure: %v", s, e))
 			}
 		}
-<<<<<<< HEAD
-		if writtenSystem {
-=======
-		if len(written) > 0 && !preseeding {
->>>>>>> e59aa21f
+		if writtenSystem && !preseeding {
 			if e := sysd.DaemonReload(); e != nil {
 				inter.Notify(fmt.Sprintf("while trying to perform systemd daemon-reload due to previous failure: %v", e))
 			}
 		}
-		if writtenUser {
+		if writtenUser && !preseeding {
 			if e := userDaemonReload(); e != nil {
 				inter.Notify(fmt.Sprintf("while trying to perform user systemd daemon-reload due to previous failure: %v", e))
 			}
